--- conflicted
+++ resolved
@@ -17,10 +17,7 @@
 #include <linux/swap.h>
 #include <linux/timer.h>
 #include <linux/freezer.h>
-<<<<<<< HEAD
-=======
 #include <linux/sched/signal.h>
->>>>>>> bb176f67
 
 #include "f2fs.h"
 #include "segment.h"
@@ -834,13 +831,6 @@
 		sentry = get_seg_entry(sbi, segno);
 		offset = GET_BLKOFF_FROM_SEG0(sbi, blk);
 
-<<<<<<< HEAD
-		size = min((unsigned long)(end - blk), max_blocks);
-		map = (unsigned long *)(sentry->cur_valid_map);
-		offset = __find_rev_next_bit(map, size, offset);
-		f2fs_bug_on(sbi, offset != size);
-		blk += size;
-=======
 		if (end < START_BLOCK(sbi, segno + 1))
 			size = GET_BLKOFF_FROM_SEG0(sbi, end);
 		else
@@ -849,7 +839,6 @@
 		offset = __find_rev_next_bit(map, size, offset);
 		f2fs_bug_on(sbi, offset != size);
 		blk = START_BLOCK(sbi, segno + 1);
->>>>>>> bb176f67
 	}
 #endif
 }
@@ -882,11 +871,8 @@
 			submit_bio(bio);
 			list_move_tail(&dc->list, &dcc->wait_list);
 			__check_sit_bitmap(sbi, dc->start, dc->start + dc->len);
-<<<<<<< HEAD
-=======
 
 			f2fs_update_iostat(sbi, FS_DISCARD, 1);
->>>>>>> bb176f67
 		}
 	} else {
 		__remove_discard_cmd(sbi, dc);
@@ -1159,20 +1145,6 @@
 	mutex_unlock(&dcc->cmd_lock);
 }
 
-static void __wait_one_discard_bio(struct f2fs_sb_info *sbi,
-							struct discard_cmd *dc)
-{
-	struct discard_cmd_control *dcc = SM_I(sbi)->dcc_info;
-
-	wait_for_completion_io(&dc->wait);
-	mutex_lock(&dcc->cmd_lock);
-	f2fs_bug_on(sbi, dc->state != D_DONE);
-	dc->ref--;
-	if (!dc->ref)
-		__remove_discard_cmd(sbi, dc);
-	mutex_unlock(&dcc->cmd_lock);
-}
-
 static void __wait_discard_cmd(struct f2fs_sb_info *sbi, bool wait_cond)
 {
 	struct discard_cmd_control *dcc = SM_I(sbi)->dcc_info;
@@ -1261,36 +1233,21 @@
 	struct f2fs_sb_info *sbi = data;
 	struct discard_cmd_control *dcc = SM_I(sbi)->dcc_info;
 	wait_queue_head_t *q = &dcc->discard_wait_queue;
-<<<<<<< HEAD
-=======
 	unsigned int wait_ms = DEF_MIN_DISCARD_ISSUE_TIME;
 	int issued;
->>>>>>> bb176f67
 
 	set_freezable();
 
 	do {
-<<<<<<< HEAD
-		wait_event_interruptible(*q, kthread_should_stop() ||
-					freezing(current) ||
-					atomic_read(&dcc->discard_cmd_cnt));
-=======
 		wait_event_interruptible_timeout(*q,
 				kthread_should_stop() || freezing(current) ||
 				dcc->discard_wake,
 				msecs_to_jiffies(wait_ms));
->>>>>>> bb176f67
 		if (try_to_freeze())
 			continue;
 		if (kthread_should_stop())
 			return 0;
 
-<<<<<<< HEAD
-		__issue_discard_cmd(sbi, true);
-		__wait_discard_cmd(sbi, true);
-
-		congestion_wait(BLK_RW_SYNC, HZ/50);
-=======
 		if (dcc->discard_wake) {
 			dcc->discard_wake = 0;
 			if (sbi->gc_thread && sbi->gc_thread->gc_urgent)
@@ -1309,7 +1266,6 @@
 
 		sb_end_intwrite(sbi->sb);
 
->>>>>>> bb176f67
 	} while (!kthread_should_stop());
 	return 0;
 }
@@ -2411,12 +2367,9 @@
 	if (page && IS_NODESEG(type)) {
 		fill_node_footer_blkaddr(page, NEXT_FREE_BLKADDR(sbi, curseg));
 
-<<<<<<< HEAD
-=======
 		f2fs_inode_chksum_set(sbi, page);
 	}
 
->>>>>>> bb176f67
 	if (add_list) {
 		struct f2fs_bio_info *io;
 
@@ -2468,11 +2421,8 @@
 
 	set_page_writeback(page);
 	f2fs_submit_page_write(&fio);
-<<<<<<< HEAD
-=======
 
 	f2fs_update_iostat(sbi, io_type, F2FS_BLKSIZE);
->>>>>>> bb176f67
 }
 
 void write_node_page(unsigned int nid, struct f2fs_io_info *fio)
