--- conflicted
+++ resolved
@@ -812,11 +812,7 @@
 	}
 
 	atomic_inc(&sb->s_active);
-<<<<<<< HEAD
-	gfs2_freeze_unlock(&sdp->sd_freeze_gh);
-=======
 	gfs2_freeze_unlock(sdp);
->>>>>>> 0c383648
 
 	error = gfs2_do_thaw(sdp);
 
