/*
 * Copyright (C) 2011 STRATO.  All rights reserved.
 *
 * This program is free software; you can redistribute it and/or
 * modify it under the terms of the GNU General Public
 * License v2 as published by the Free Software Foundation.
 *
 * This program is distributed in the hope that it will be useful,
 * but WITHOUT ANY WARRANTY; without even the implied warranty of
 * MERCHANTABILITY or FITNESS FOR A PARTICULAR PURPOSE.  See the GNU
 * General Public License for more details.
 *
 * You should have received a copy of the GNU General Public
 * License along with this program; if not, write to the
 * Free Software Foundation, Inc., 59 Temple Place - Suite 330,
 * Boston, MA 021110-1307, USA.
 */

#include <linux/sched.h>
#include <linux/pagemap.h>
#include <linux/writeback.h>
#include <linux/blkdev.h>
#include <linux/rbtree.h>
#include <linux/slab.h>
#include <linux/workqueue.h>
#include <linux/btrfs.h>

#include "ctree.h"
#include "transaction.h"
#include "disk-io.h"
#include "locking.h"
#include "ulist.h"
#include "backref.h"
#include "extent_io.h"
#include "qgroup.h"


/* TODO XXX FIXME
 *  - subvol delete -> delete when ref goes to 0? delete limits also?
 *  - reorganize keys
 *  - compressed
 *  - sync
 *  - copy also limits on subvol creation
 *  - limit
 *  - caches fuer ulists
 *  - performance benchmarks
 *  - check all ioctl parameters
 */

static void btrfs_qgroup_update_old_refcnt(struct btrfs_qgroup *qg, u64 seq,
					   int mod)
{
	if (qg->old_refcnt < seq)
		qg->old_refcnt = seq;
	qg->old_refcnt += mod;
}

static void btrfs_qgroup_update_new_refcnt(struct btrfs_qgroup *qg, u64 seq,
					   int mod)
{
	if (qg->new_refcnt < seq)
		qg->new_refcnt = seq;
	qg->new_refcnt += mod;
}

static inline u64 btrfs_qgroup_get_old_refcnt(struct btrfs_qgroup *qg, u64 seq)
{
	if (qg->old_refcnt < seq)
		return 0;
	return qg->old_refcnt - seq;
}

static inline u64 btrfs_qgroup_get_new_refcnt(struct btrfs_qgroup *qg, u64 seq)
{
	if (qg->new_refcnt < seq)
		return 0;
	return qg->new_refcnt - seq;
}

/*
 * glue structure to represent the relations between qgroups.
 */
struct btrfs_qgroup_list {
	struct list_head next_group;
	struct list_head next_member;
	struct btrfs_qgroup *group;
	struct btrfs_qgroup *member;
};

static inline u64 qgroup_to_aux(struct btrfs_qgroup *qg)
{
	return (u64)(uintptr_t)qg;
}

static inline struct btrfs_qgroup* unode_aux_to_qgroup(struct ulist_node *n)
{
	return (struct btrfs_qgroup *)(uintptr_t)n->aux;
}

static int
qgroup_rescan_init(struct btrfs_fs_info *fs_info, u64 progress_objectid,
		   int init_flags);
static void qgroup_rescan_zero_tracking(struct btrfs_fs_info *fs_info);

/* must be called with qgroup_ioctl_lock held */
static struct btrfs_qgroup *find_qgroup_rb(struct btrfs_fs_info *fs_info,
					   u64 qgroupid)
{
	struct rb_node *n = fs_info->qgroup_tree.rb_node;
	struct btrfs_qgroup *qgroup;

	while (n) {
		qgroup = rb_entry(n, struct btrfs_qgroup, node);
		if (qgroup->qgroupid < qgroupid)
			n = n->rb_left;
		else if (qgroup->qgroupid > qgroupid)
			n = n->rb_right;
		else
			return qgroup;
	}
	return NULL;
}

/* must be called with qgroup_lock held */
static struct btrfs_qgroup *add_qgroup_rb(struct btrfs_fs_info *fs_info,
					  u64 qgroupid)
{
	struct rb_node **p = &fs_info->qgroup_tree.rb_node;
	struct rb_node *parent = NULL;
	struct btrfs_qgroup *qgroup;

	while (*p) {
		parent = *p;
		qgroup = rb_entry(parent, struct btrfs_qgroup, node);

		if (qgroup->qgroupid < qgroupid)
			p = &(*p)->rb_left;
		else if (qgroup->qgroupid > qgroupid)
			p = &(*p)->rb_right;
		else
			return qgroup;
	}

	qgroup = kzalloc(sizeof(*qgroup), GFP_ATOMIC);
	if (!qgroup)
		return ERR_PTR(-ENOMEM);

	qgroup->qgroupid = qgroupid;
	INIT_LIST_HEAD(&qgroup->groups);
	INIT_LIST_HEAD(&qgroup->members);
	INIT_LIST_HEAD(&qgroup->dirty);

	rb_link_node(&qgroup->node, parent, p);
	rb_insert_color(&qgroup->node, &fs_info->qgroup_tree);

	return qgroup;
}

static void __del_qgroup_rb(struct btrfs_qgroup *qgroup)
{
	struct btrfs_qgroup_list *list;

	list_del(&qgroup->dirty);
	while (!list_empty(&qgroup->groups)) {
		list = list_first_entry(&qgroup->groups,
					struct btrfs_qgroup_list, next_group);
		list_del(&list->next_group);
		list_del(&list->next_member);
		kfree(list);
	}

	while (!list_empty(&qgroup->members)) {
		list = list_first_entry(&qgroup->members,
					struct btrfs_qgroup_list, next_member);
		list_del(&list->next_group);
		list_del(&list->next_member);
		kfree(list);
	}
	kfree(qgroup);
}

/* must be called with qgroup_lock held */
static int del_qgroup_rb(struct btrfs_fs_info *fs_info, u64 qgroupid)
{
	struct btrfs_qgroup *qgroup = find_qgroup_rb(fs_info, qgroupid);

	if (!qgroup)
		return -ENOENT;

	rb_erase(&qgroup->node, &fs_info->qgroup_tree);
	__del_qgroup_rb(qgroup);
	return 0;
}

/* must be called with qgroup_lock held */
static int add_relation_rb(struct btrfs_fs_info *fs_info,
			   u64 memberid, u64 parentid)
{
	struct btrfs_qgroup *member;
	struct btrfs_qgroup *parent;
	struct btrfs_qgroup_list *list;

	member = find_qgroup_rb(fs_info, memberid);
	parent = find_qgroup_rb(fs_info, parentid);
	if (!member || !parent)
		return -ENOENT;

	list = kzalloc(sizeof(*list), GFP_ATOMIC);
	if (!list)
		return -ENOMEM;

	list->group = parent;
	list->member = member;
	list_add_tail(&list->next_group, &member->groups);
	list_add_tail(&list->next_member, &parent->members);

	return 0;
}

/* must be called with qgroup_lock held */
static int del_relation_rb(struct btrfs_fs_info *fs_info,
			   u64 memberid, u64 parentid)
{
	struct btrfs_qgroup *member;
	struct btrfs_qgroup *parent;
	struct btrfs_qgroup_list *list;

	member = find_qgroup_rb(fs_info, memberid);
	parent = find_qgroup_rb(fs_info, parentid);
	if (!member || !parent)
		return -ENOENT;

	list_for_each_entry(list, &member->groups, next_group) {
		if (list->group == parent) {
			list_del(&list->next_group);
			list_del(&list->next_member);
			kfree(list);
			return 0;
		}
	}
	return -ENOENT;
}

#ifdef CONFIG_BTRFS_FS_RUN_SANITY_TESTS
int btrfs_verify_qgroup_counts(struct btrfs_fs_info *fs_info, u64 qgroupid,
			       u64 rfer, u64 excl)
{
	struct btrfs_qgroup *qgroup;

	qgroup = find_qgroup_rb(fs_info, qgroupid);
	if (!qgroup)
		return -EINVAL;
	if (qgroup->rfer != rfer || qgroup->excl != excl)
		return -EINVAL;
	return 0;
}
#endif

/*
 * The full config is read in one go, only called from open_ctree()
 * It doesn't use any locking, as at this point we're still single-threaded
 */
int btrfs_read_qgroup_config(struct btrfs_fs_info *fs_info)
{
	struct btrfs_key key;
	struct btrfs_key found_key;
	struct btrfs_root *quota_root = fs_info->quota_root;
	struct btrfs_path *path = NULL;
	struct extent_buffer *l;
	int slot;
	int ret = 0;
	u64 flags = 0;
	u64 rescan_progress = 0;

	if (!test_bit(BTRFS_FS_QUOTA_ENABLED, &fs_info->flags))
		return 0;

	fs_info->qgroup_ulist = ulist_alloc(GFP_KERNEL);
	if (!fs_info->qgroup_ulist) {
		ret = -ENOMEM;
		goto out;
	}

	path = btrfs_alloc_path();
	if (!path) {
		ret = -ENOMEM;
		goto out;
	}

	/* default this to quota off, in case no status key is found */
	fs_info->qgroup_flags = 0;

	/*
	 * pass 1: read status, all qgroup infos and limits
	 */
	key.objectid = 0;
	key.type = 0;
	key.offset = 0;
	ret = btrfs_search_slot_for_read(quota_root, &key, path, 1, 1);
	if (ret)
		goto out;

	while (1) {
		struct btrfs_qgroup *qgroup;

		slot = path->slots[0];
		l = path->nodes[0];
		btrfs_item_key_to_cpu(l, &found_key, slot);

		if (found_key.type == BTRFS_QGROUP_STATUS_KEY) {
			struct btrfs_qgroup_status_item *ptr;

			ptr = btrfs_item_ptr(l, slot,
					     struct btrfs_qgroup_status_item);

			if (btrfs_qgroup_status_version(l, ptr) !=
			    BTRFS_QGROUP_STATUS_VERSION) {
				btrfs_err(fs_info,
				 "old qgroup version, quota disabled");
				goto out;
			}
			if (btrfs_qgroup_status_generation(l, ptr) !=
			    fs_info->generation) {
				flags |= BTRFS_QGROUP_STATUS_FLAG_INCONSISTENT;
				btrfs_err(fs_info,
					"qgroup generation mismatch, marked as inconsistent");
			}
			fs_info->qgroup_flags = btrfs_qgroup_status_flags(l,
									  ptr);
			rescan_progress = btrfs_qgroup_status_rescan(l, ptr);
			goto next1;
		}

		if (found_key.type != BTRFS_QGROUP_INFO_KEY &&
		    found_key.type != BTRFS_QGROUP_LIMIT_KEY)
			goto next1;

		qgroup = find_qgroup_rb(fs_info, found_key.offset);
		if ((qgroup && found_key.type == BTRFS_QGROUP_INFO_KEY) ||
		    (!qgroup && found_key.type == BTRFS_QGROUP_LIMIT_KEY)) {
			btrfs_err(fs_info, "inconsistent qgroup config");
			flags |= BTRFS_QGROUP_STATUS_FLAG_INCONSISTENT;
		}
		if (!qgroup) {
			qgroup = add_qgroup_rb(fs_info, found_key.offset);
			if (IS_ERR(qgroup)) {
				ret = PTR_ERR(qgroup);
				goto out;
			}
		}
		switch (found_key.type) {
		case BTRFS_QGROUP_INFO_KEY: {
			struct btrfs_qgroup_info_item *ptr;

			ptr = btrfs_item_ptr(l, slot,
					     struct btrfs_qgroup_info_item);
			qgroup->rfer = btrfs_qgroup_info_rfer(l, ptr);
			qgroup->rfer_cmpr = btrfs_qgroup_info_rfer_cmpr(l, ptr);
			qgroup->excl = btrfs_qgroup_info_excl(l, ptr);
			qgroup->excl_cmpr = btrfs_qgroup_info_excl_cmpr(l, ptr);
			/* generation currently unused */
			break;
		}
		case BTRFS_QGROUP_LIMIT_KEY: {
			struct btrfs_qgroup_limit_item *ptr;

			ptr = btrfs_item_ptr(l, slot,
					     struct btrfs_qgroup_limit_item);
			qgroup->lim_flags = btrfs_qgroup_limit_flags(l, ptr);
			qgroup->max_rfer = btrfs_qgroup_limit_max_rfer(l, ptr);
			qgroup->max_excl = btrfs_qgroup_limit_max_excl(l, ptr);
			qgroup->rsv_rfer = btrfs_qgroup_limit_rsv_rfer(l, ptr);
			qgroup->rsv_excl = btrfs_qgroup_limit_rsv_excl(l, ptr);
			break;
		}
		}
next1:
		ret = btrfs_next_item(quota_root, path);
		if (ret < 0)
			goto out;
		if (ret)
			break;
	}
	btrfs_release_path(path);

	/*
	 * pass 2: read all qgroup relations
	 */
	key.objectid = 0;
	key.type = BTRFS_QGROUP_RELATION_KEY;
	key.offset = 0;
	ret = btrfs_search_slot_for_read(quota_root, &key, path, 1, 0);
	if (ret)
		goto out;
	while (1) {
		slot = path->slots[0];
		l = path->nodes[0];
		btrfs_item_key_to_cpu(l, &found_key, slot);

		if (found_key.type != BTRFS_QGROUP_RELATION_KEY)
			goto next2;

		if (found_key.objectid > found_key.offset) {
			/* parent <- member, not needed to build config */
			/* FIXME should we omit the key completely? */
			goto next2;
		}

		ret = add_relation_rb(fs_info, found_key.objectid,
				      found_key.offset);
		if (ret == -ENOENT) {
			btrfs_warn(fs_info,
				"orphan qgroup relation 0x%llx->0x%llx",
				found_key.objectid, found_key.offset);
			ret = 0;	/* ignore the error */
		}
		if (ret)
			goto out;
next2:
		ret = btrfs_next_item(quota_root, path);
		if (ret < 0)
			goto out;
		if (ret)
			break;
	}
out:
	fs_info->qgroup_flags |= flags;
	if (!(fs_info->qgroup_flags & BTRFS_QGROUP_STATUS_FLAG_ON))
		clear_bit(BTRFS_FS_QUOTA_ENABLED, &fs_info->flags);
	else if (fs_info->qgroup_flags & BTRFS_QGROUP_STATUS_FLAG_RESCAN &&
		 ret >= 0)
		ret = qgroup_rescan_init(fs_info, rescan_progress, 0);
	btrfs_free_path(path);

	if (ret < 0) {
		ulist_free(fs_info->qgroup_ulist);
		fs_info->qgroup_ulist = NULL;
		fs_info->qgroup_flags &= ~BTRFS_QGROUP_STATUS_FLAG_RESCAN;
	}

	return ret < 0 ? ret : 0;
}

/*
 * This is called from close_ctree() or open_ctree() or btrfs_quota_disable(),
 * first two are in single-threaded paths.And for the third one, we have set
 * quota_root to be null with qgroup_lock held before, so it is safe to clean
 * up the in-memory structures without qgroup_lock held.
 */
void btrfs_free_qgroup_config(struct btrfs_fs_info *fs_info)
{
	struct rb_node *n;
	struct btrfs_qgroup *qgroup;

	while ((n = rb_first(&fs_info->qgroup_tree))) {
		qgroup = rb_entry(n, struct btrfs_qgroup, node);
		rb_erase(n, &fs_info->qgroup_tree);
		__del_qgroup_rb(qgroup);
	}
	/*
	 * we call btrfs_free_qgroup_config() when umounting
	 * filesystem and disabling quota, so we set qgroup_ulist
	 * to be null here to avoid double free.
	 */
	ulist_free(fs_info->qgroup_ulist);
	fs_info->qgroup_ulist = NULL;
}

static int add_qgroup_relation_item(struct btrfs_trans_handle *trans,
				    struct btrfs_root *quota_root,
				    u64 src, u64 dst)
{
	int ret;
	struct btrfs_path *path;
	struct btrfs_key key;

	path = btrfs_alloc_path();
	if (!path)
		return -ENOMEM;

	key.objectid = src;
	key.type = BTRFS_QGROUP_RELATION_KEY;
	key.offset = dst;

	ret = btrfs_insert_empty_item(trans, quota_root, path, &key, 0);

	btrfs_mark_buffer_dirty(path->nodes[0]);

	btrfs_free_path(path);
	return ret;
}

static int del_qgroup_relation_item(struct btrfs_trans_handle *trans,
				    struct btrfs_root *quota_root,
				    u64 src, u64 dst)
{
	int ret;
	struct btrfs_path *path;
	struct btrfs_key key;

	path = btrfs_alloc_path();
	if (!path)
		return -ENOMEM;

	key.objectid = src;
	key.type = BTRFS_QGROUP_RELATION_KEY;
	key.offset = dst;

	ret = btrfs_search_slot(trans, quota_root, &key, path, -1, 1);
	if (ret < 0)
		goto out;

	if (ret > 0) {
		ret = -ENOENT;
		goto out;
	}

	ret = btrfs_del_item(trans, quota_root, path);
out:
	btrfs_free_path(path);
	return ret;
}

static int add_qgroup_item(struct btrfs_trans_handle *trans,
			   struct btrfs_root *quota_root, u64 qgroupid)
{
	int ret;
	struct btrfs_path *path;
	struct btrfs_qgroup_info_item *qgroup_info;
	struct btrfs_qgroup_limit_item *qgroup_limit;
	struct extent_buffer *leaf;
	struct btrfs_key key;

	if (btrfs_is_testing(quota_root->fs_info))
		return 0;

	path = btrfs_alloc_path();
	if (!path)
		return -ENOMEM;

	key.objectid = 0;
	key.type = BTRFS_QGROUP_INFO_KEY;
	key.offset = qgroupid;

	/*
	 * Avoid a transaction abort by catching -EEXIST here. In that
	 * case, we proceed by re-initializing the existing structure
	 * on disk.
	 */

	ret = btrfs_insert_empty_item(trans, quota_root, path, &key,
				      sizeof(*qgroup_info));
	if (ret && ret != -EEXIST)
		goto out;

	leaf = path->nodes[0];
	qgroup_info = btrfs_item_ptr(leaf, path->slots[0],
				 struct btrfs_qgroup_info_item);
	btrfs_set_qgroup_info_generation(leaf, qgroup_info, trans->transid);
	btrfs_set_qgroup_info_rfer(leaf, qgroup_info, 0);
	btrfs_set_qgroup_info_rfer_cmpr(leaf, qgroup_info, 0);
	btrfs_set_qgroup_info_excl(leaf, qgroup_info, 0);
	btrfs_set_qgroup_info_excl_cmpr(leaf, qgroup_info, 0);

	btrfs_mark_buffer_dirty(leaf);

	btrfs_release_path(path);

	key.type = BTRFS_QGROUP_LIMIT_KEY;
	ret = btrfs_insert_empty_item(trans, quota_root, path, &key,
				      sizeof(*qgroup_limit));
	if (ret && ret != -EEXIST)
		goto out;

	leaf = path->nodes[0];
	qgroup_limit = btrfs_item_ptr(leaf, path->slots[0],
				  struct btrfs_qgroup_limit_item);
	btrfs_set_qgroup_limit_flags(leaf, qgroup_limit, 0);
	btrfs_set_qgroup_limit_max_rfer(leaf, qgroup_limit, 0);
	btrfs_set_qgroup_limit_max_excl(leaf, qgroup_limit, 0);
	btrfs_set_qgroup_limit_rsv_rfer(leaf, qgroup_limit, 0);
	btrfs_set_qgroup_limit_rsv_excl(leaf, qgroup_limit, 0);

	btrfs_mark_buffer_dirty(leaf);

	ret = 0;
out:
	btrfs_free_path(path);
	return ret;
}

static int del_qgroup_item(struct btrfs_trans_handle *trans,
			   struct btrfs_root *quota_root, u64 qgroupid)
{
	int ret;
	struct btrfs_path *path;
	struct btrfs_key key;

	path = btrfs_alloc_path();
	if (!path)
		return -ENOMEM;

	key.objectid = 0;
	key.type = BTRFS_QGROUP_INFO_KEY;
	key.offset = qgroupid;
	ret = btrfs_search_slot(trans, quota_root, &key, path, -1, 1);
	if (ret < 0)
		goto out;

	if (ret > 0) {
		ret = -ENOENT;
		goto out;
	}

	ret = btrfs_del_item(trans, quota_root, path);
	if (ret)
		goto out;

	btrfs_release_path(path);

	key.type = BTRFS_QGROUP_LIMIT_KEY;
	ret = btrfs_search_slot(trans, quota_root, &key, path, -1, 1);
	if (ret < 0)
		goto out;

	if (ret > 0) {
		ret = -ENOENT;
		goto out;
	}

	ret = btrfs_del_item(trans, quota_root, path);

out:
	btrfs_free_path(path);
	return ret;
}

static int update_qgroup_limit_item(struct btrfs_trans_handle *trans,
				    struct btrfs_root *root,
				    struct btrfs_qgroup *qgroup)
{
	struct btrfs_path *path;
	struct btrfs_key key;
	struct extent_buffer *l;
	struct btrfs_qgroup_limit_item *qgroup_limit;
	int ret;
	int slot;

	key.objectid = 0;
	key.type = BTRFS_QGROUP_LIMIT_KEY;
	key.offset = qgroup->qgroupid;

	path = btrfs_alloc_path();
	if (!path)
		return -ENOMEM;

	ret = btrfs_search_slot(trans, root, &key, path, 0, 1);
	if (ret > 0)
		ret = -ENOENT;

	if (ret)
		goto out;

	l = path->nodes[0];
	slot = path->slots[0];
	qgroup_limit = btrfs_item_ptr(l, slot, struct btrfs_qgroup_limit_item);
	btrfs_set_qgroup_limit_flags(l, qgroup_limit, qgroup->lim_flags);
	btrfs_set_qgroup_limit_max_rfer(l, qgroup_limit, qgroup->max_rfer);
	btrfs_set_qgroup_limit_max_excl(l, qgroup_limit, qgroup->max_excl);
	btrfs_set_qgroup_limit_rsv_rfer(l, qgroup_limit, qgroup->rsv_rfer);
	btrfs_set_qgroup_limit_rsv_excl(l, qgroup_limit, qgroup->rsv_excl);

	btrfs_mark_buffer_dirty(l);

out:
	btrfs_free_path(path);
	return ret;
}

static int update_qgroup_info_item(struct btrfs_trans_handle *trans,
				   struct btrfs_root *root,
				   struct btrfs_qgroup *qgroup)
{
	struct btrfs_path *path;
	struct btrfs_key key;
	struct extent_buffer *l;
	struct btrfs_qgroup_info_item *qgroup_info;
	int ret;
	int slot;

	if (btrfs_is_testing(root->fs_info))
		return 0;

	key.objectid = 0;
	key.type = BTRFS_QGROUP_INFO_KEY;
	key.offset = qgroup->qgroupid;

	path = btrfs_alloc_path();
	if (!path)
		return -ENOMEM;

	ret = btrfs_search_slot(trans, root, &key, path, 0, 1);
	if (ret > 0)
		ret = -ENOENT;

	if (ret)
		goto out;

	l = path->nodes[0];
	slot = path->slots[0];
	qgroup_info = btrfs_item_ptr(l, slot, struct btrfs_qgroup_info_item);
	btrfs_set_qgroup_info_generation(l, qgroup_info, trans->transid);
	btrfs_set_qgroup_info_rfer(l, qgroup_info, qgroup->rfer);
	btrfs_set_qgroup_info_rfer_cmpr(l, qgroup_info, qgroup->rfer_cmpr);
	btrfs_set_qgroup_info_excl(l, qgroup_info, qgroup->excl);
	btrfs_set_qgroup_info_excl_cmpr(l, qgroup_info, qgroup->excl_cmpr);

	btrfs_mark_buffer_dirty(l);

out:
	btrfs_free_path(path);
	return ret;
}

static int update_qgroup_status_item(struct btrfs_trans_handle *trans,
				     struct btrfs_fs_info *fs_info,
				    struct btrfs_root *root)
{
	struct btrfs_path *path;
	struct btrfs_key key;
	struct extent_buffer *l;
	struct btrfs_qgroup_status_item *ptr;
	int ret;
	int slot;

	key.objectid = 0;
	key.type = BTRFS_QGROUP_STATUS_KEY;
	key.offset = 0;

	path = btrfs_alloc_path();
	if (!path)
		return -ENOMEM;

	ret = btrfs_search_slot(trans, root, &key, path, 0, 1);
	if (ret > 0)
		ret = -ENOENT;

	if (ret)
		goto out;

	l = path->nodes[0];
	slot = path->slots[0];
	ptr = btrfs_item_ptr(l, slot, struct btrfs_qgroup_status_item);
	btrfs_set_qgroup_status_flags(l, ptr, fs_info->qgroup_flags);
	btrfs_set_qgroup_status_generation(l, ptr, trans->transid);
	btrfs_set_qgroup_status_rescan(l, ptr,
				fs_info->qgroup_rescan_progress.objectid);

	btrfs_mark_buffer_dirty(l);

out:
	btrfs_free_path(path);
	return ret;
}

/*
 * called with qgroup_lock held
 */
static int btrfs_clean_quota_tree(struct btrfs_trans_handle *trans,
				  struct btrfs_root *root)
{
	struct btrfs_path *path;
	struct btrfs_key key;
	struct extent_buffer *leaf = NULL;
	int ret;
	int nr = 0;

	path = btrfs_alloc_path();
	if (!path)
		return -ENOMEM;

	path->leave_spinning = 1;

	key.objectid = 0;
	key.offset = 0;
	key.type = 0;

	while (1) {
		ret = btrfs_search_slot(trans, root, &key, path, -1, 1);
		if (ret < 0)
			goto out;
		leaf = path->nodes[0];
		nr = btrfs_header_nritems(leaf);
		if (!nr)
			break;
		/*
		 * delete the leaf one by one
		 * since the whole tree is going
		 * to be deleted.
		 */
		path->slots[0] = 0;
		ret = btrfs_del_items(trans, root, path, 0, nr);
		if (ret)
			goto out;

		btrfs_release_path(path);
	}
	ret = 0;
out:
	set_bit(BTRFS_FS_QUOTA_DISABLING, &root->fs_info->flags);
	btrfs_free_path(path);
	return ret;
}

int btrfs_quota_enable(struct btrfs_trans_handle *trans,
		       struct btrfs_fs_info *fs_info)
{
	struct btrfs_root *quota_root;
	struct btrfs_root *tree_root = fs_info->tree_root;
	struct btrfs_path *path = NULL;
	struct btrfs_qgroup_status_item *ptr;
	struct extent_buffer *leaf;
	struct btrfs_key key;
	struct btrfs_key found_key;
	struct btrfs_qgroup *qgroup = NULL;
	int ret = 0;
	int slot;

	mutex_lock(&fs_info->qgroup_ioctl_lock);
	if (fs_info->quota_root) {
		set_bit(BTRFS_FS_QUOTA_ENABLING, &fs_info->flags);
		goto out;
	}

	fs_info->qgroup_ulist = ulist_alloc(GFP_KERNEL);
	if (!fs_info->qgroup_ulist) {
		ret = -ENOMEM;
		goto out;
	}

	/*
	 * initially create the quota tree
	 */
	quota_root = btrfs_create_tree(trans, fs_info,
				       BTRFS_QUOTA_TREE_OBJECTID);
	if (IS_ERR(quota_root)) {
		ret =  PTR_ERR(quota_root);
		goto out;
	}

	path = btrfs_alloc_path();
	if (!path) {
		ret = -ENOMEM;
		goto out_free_root;
	}

	key.objectid = 0;
	key.type = BTRFS_QGROUP_STATUS_KEY;
	key.offset = 0;

	ret = btrfs_insert_empty_item(trans, quota_root, path, &key,
				      sizeof(*ptr));
	if (ret)
		goto out_free_path;

	leaf = path->nodes[0];
	ptr = btrfs_item_ptr(leaf, path->slots[0],
				 struct btrfs_qgroup_status_item);
	btrfs_set_qgroup_status_generation(leaf, ptr, trans->transid);
	btrfs_set_qgroup_status_version(leaf, ptr, BTRFS_QGROUP_STATUS_VERSION);
	fs_info->qgroup_flags = BTRFS_QGROUP_STATUS_FLAG_ON |
				BTRFS_QGROUP_STATUS_FLAG_INCONSISTENT;
	btrfs_set_qgroup_status_flags(leaf, ptr, fs_info->qgroup_flags);
	btrfs_set_qgroup_status_rescan(leaf, ptr, 0);

	btrfs_mark_buffer_dirty(leaf);

	key.objectid = 0;
	key.type = BTRFS_ROOT_REF_KEY;
	key.offset = 0;

	btrfs_release_path(path);
	ret = btrfs_search_slot_for_read(tree_root, &key, path, 1, 0);
	if (ret > 0)
		goto out_add_root;
	if (ret < 0)
		goto out_free_path;


	while (1) {
		slot = path->slots[0];
		leaf = path->nodes[0];
		btrfs_item_key_to_cpu(leaf, &found_key, slot);

		if (found_key.type == BTRFS_ROOT_REF_KEY) {
			ret = add_qgroup_item(trans, quota_root,
					      found_key.offset);
			if (ret)
				goto out_free_path;

			qgroup = add_qgroup_rb(fs_info, found_key.offset);
			if (IS_ERR(qgroup)) {
				ret = PTR_ERR(qgroup);
				goto out_free_path;
			}
		}
		ret = btrfs_next_item(tree_root, path);
		if (ret < 0)
			goto out_free_path;
		if (ret)
			break;
	}

out_add_root:
	btrfs_release_path(path);
	ret = add_qgroup_item(trans, quota_root, BTRFS_FS_TREE_OBJECTID);
	if (ret)
		goto out_free_path;

	qgroup = add_qgroup_rb(fs_info, BTRFS_FS_TREE_OBJECTID);
	if (IS_ERR(qgroup)) {
		ret = PTR_ERR(qgroup);
		goto out_free_path;
	}
	spin_lock(&fs_info->qgroup_lock);
	fs_info->quota_root = quota_root;
	set_bit(BTRFS_FS_QUOTA_ENABLING, &fs_info->flags);
	spin_unlock(&fs_info->qgroup_lock);
out_free_path:
	btrfs_free_path(path);
out_free_root:
	if (ret) {
		free_extent_buffer(quota_root->node);
		free_extent_buffer(quota_root->commit_root);
		kfree(quota_root);
	}
out:
	if (ret) {
		ulist_free(fs_info->qgroup_ulist);
		fs_info->qgroup_ulist = NULL;
	}
	mutex_unlock(&fs_info->qgroup_ioctl_lock);
	return ret;
}

int btrfs_quota_disable(struct btrfs_trans_handle *trans,
			struct btrfs_fs_info *fs_info)
{
	struct btrfs_root *tree_root = fs_info->tree_root;
	struct btrfs_root *quota_root;
	int ret = 0;

	mutex_lock(&fs_info->qgroup_ioctl_lock);
	if (!fs_info->quota_root)
		goto out;
	clear_bit(BTRFS_FS_QUOTA_ENABLED, &fs_info->flags);
	set_bit(BTRFS_FS_QUOTA_DISABLING, &fs_info->flags);
	btrfs_qgroup_wait_for_completion(fs_info, false);
	spin_lock(&fs_info->qgroup_lock);
	quota_root = fs_info->quota_root;
	fs_info->quota_root = NULL;
	fs_info->qgroup_flags &= ~BTRFS_QGROUP_STATUS_FLAG_ON;
	spin_unlock(&fs_info->qgroup_lock);

	btrfs_free_qgroup_config(fs_info);

	ret = btrfs_clean_quota_tree(trans, quota_root);
	if (ret)
		goto out;

	ret = btrfs_del_root(trans, tree_root, &quota_root->root_key);
	if (ret)
		goto out;

	list_del(&quota_root->dirty_list);

	btrfs_tree_lock(quota_root->node);
	clean_tree_block(fs_info, quota_root->node);
	btrfs_tree_unlock(quota_root->node);
	btrfs_free_tree_block(trans, quota_root, quota_root->node, 0, 1);

	free_extent_buffer(quota_root->node);
	free_extent_buffer(quota_root->commit_root);
	kfree(quota_root);
out:
	mutex_unlock(&fs_info->qgroup_ioctl_lock);
	return ret;
}

static void qgroup_dirty(struct btrfs_fs_info *fs_info,
			 struct btrfs_qgroup *qgroup)
{
	if (list_empty(&qgroup->dirty))
		list_add(&qgroup->dirty, &fs_info->dirty_qgroups);
}

static void report_reserved_underflow(struct btrfs_fs_info *fs_info,
				      struct btrfs_qgroup *qgroup,
				      u64 num_bytes)
{
#ifdef CONFIG_BTRFS_DEBUG
	WARN_ON(qgroup->reserved < num_bytes);
	btrfs_debug(fs_info,
		"qgroup %llu reserved space underflow, have: %llu, to free: %llu",
		qgroup->qgroupid, qgroup->reserved, num_bytes);
#endif
	qgroup->reserved = 0;
}
/*
 * The easy accounting, if we are adding/removing the only ref for an extent
 * then this qgroup and all of the parent qgroups get their reference and
 * exclusive counts adjusted.
 *
 * Caller should hold fs_info->qgroup_lock.
 */
static int __qgroup_excl_accounting(struct btrfs_fs_info *fs_info,
				    struct ulist *tmp, u64 ref_root,
				    u64 num_bytes, int sign)
{
	struct btrfs_qgroup *qgroup;
	struct btrfs_qgroup_list *glist;
	struct ulist_node *unode;
	struct ulist_iterator uiter;
	int ret = 0;

	qgroup = find_qgroup_rb(fs_info, ref_root);
	if (!qgroup)
		goto out;

	qgroup->rfer += sign * num_bytes;
	qgroup->rfer_cmpr += sign * num_bytes;

	WARN_ON(sign < 0 && qgroup->excl < num_bytes);
	qgroup->excl += sign * num_bytes;
	qgroup->excl_cmpr += sign * num_bytes;
	if (sign > 0) {
<<<<<<< HEAD
		if (qgroup->reserved < num_bytes)
=======
		trace_qgroup_update_reserve(fs_info, qgroup, -(s64)num_bytes);
		if (WARN_ON(qgroup->reserved < num_bytes))
>>>>>>> 9bcaaea7
			report_reserved_underflow(fs_info, qgroup, num_bytes);
		else
			qgroup->reserved -= num_bytes;
	}

	qgroup_dirty(fs_info, qgroup);

	/* Get all of the parent groups that contain this qgroup */
	list_for_each_entry(glist, &qgroup->groups, next_group) {
		ret = ulist_add(tmp, glist->group->qgroupid,
				qgroup_to_aux(glist->group), GFP_ATOMIC);
		if (ret < 0)
			goto out;
	}

	/* Iterate all of the parents and adjust their reference counts */
	ULIST_ITER_INIT(&uiter);
	while ((unode = ulist_next(tmp, &uiter))) {
		qgroup = unode_aux_to_qgroup(unode);
		qgroup->rfer += sign * num_bytes;
		qgroup->rfer_cmpr += sign * num_bytes;
		WARN_ON(sign < 0 && qgroup->excl < num_bytes);
		qgroup->excl += sign * num_bytes;
		if (sign > 0) {
<<<<<<< HEAD
			if (qgroup->reserved < num_bytes)
=======
			trace_qgroup_update_reserve(fs_info, qgroup,
						    -(s64)num_bytes);
			if (WARN_ON(qgroup->reserved < num_bytes))
>>>>>>> 9bcaaea7
				report_reserved_underflow(fs_info, qgroup,
							  num_bytes);
			else
				qgroup->reserved -= num_bytes;
		}
		qgroup->excl_cmpr += sign * num_bytes;
		qgroup_dirty(fs_info, qgroup);

		/* Add any parents of the parents */
		list_for_each_entry(glist, &qgroup->groups, next_group) {
			ret = ulist_add(tmp, glist->group->qgroupid,
					qgroup_to_aux(glist->group), GFP_ATOMIC);
			if (ret < 0)
				goto out;
		}
	}
	ret = 0;
out:
	return ret;
}


/*
 * Quick path for updating qgroup with only excl refs.
 *
 * In that case, just update all parent will be enough.
 * Or we needs to do a full rescan.
 * Caller should also hold fs_info->qgroup_lock.
 *
 * Return 0 for quick update, return >0 for need to full rescan
 * and mark INCONSISTENT flag.
 * Return < 0 for other error.
 */
static int quick_update_accounting(struct btrfs_fs_info *fs_info,
				   struct ulist *tmp, u64 src, u64 dst,
				   int sign)
{
	struct btrfs_qgroup *qgroup;
	int ret = 1;
	int err = 0;

	qgroup = find_qgroup_rb(fs_info, src);
	if (!qgroup)
		goto out;
	if (qgroup->excl == qgroup->rfer) {
		ret = 0;
		err = __qgroup_excl_accounting(fs_info, tmp, dst,
					       qgroup->excl, sign);
		if (err < 0) {
			ret = err;
			goto out;
		}
	}
out:
	if (ret)
		fs_info->qgroup_flags |= BTRFS_QGROUP_STATUS_FLAG_INCONSISTENT;
	return ret;
}

int btrfs_add_qgroup_relation(struct btrfs_trans_handle *trans,
			      struct btrfs_fs_info *fs_info, u64 src, u64 dst)
{
	struct btrfs_root *quota_root;
	struct btrfs_qgroup *parent;
	struct btrfs_qgroup *member;
	struct btrfs_qgroup_list *list;
	struct ulist *tmp;
	int ret = 0;

	/* Check the level of src and dst first */
	if (btrfs_qgroup_level(src) >= btrfs_qgroup_level(dst))
		return -EINVAL;

	tmp = ulist_alloc(GFP_KERNEL);
	if (!tmp)
		return -ENOMEM;

	mutex_lock(&fs_info->qgroup_ioctl_lock);
	quota_root = fs_info->quota_root;
	if (!quota_root) {
		ret = -EINVAL;
		goto out;
	}
	member = find_qgroup_rb(fs_info, src);
	parent = find_qgroup_rb(fs_info, dst);
	if (!member || !parent) {
		ret = -EINVAL;
		goto out;
	}

	/* check if such qgroup relation exist firstly */
	list_for_each_entry(list, &member->groups, next_group) {
		if (list->group == parent) {
			ret = -EEXIST;
			goto out;
		}
	}

	ret = add_qgroup_relation_item(trans, quota_root, src, dst);
	if (ret)
		goto out;

	ret = add_qgroup_relation_item(trans, quota_root, dst, src);
	if (ret) {
		del_qgroup_relation_item(trans, quota_root, src, dst);
		goto out;
	}

	spin_lock(&fs_info->qgroup_lock);
	ret = add_relation_rb(fs_info, src, dst);
	if (ret < 0) {
		spin_unlock(&fs_info->qgroup_lock);
		goto out;
	}
	ret = quick_update_accounting(fs_info, tmp, src, dst, 1);
	spin_unlock(&fs_info->qgroup_lock);
out:
	mutex_unlock(&fs_info->qgroup_ioctl_lock);
	ulist_free(tmp);
	return ret;
}

static int __del_qgroup_relation(struct btrfs_trans_handle *trans,
			      struct btrfs_fs_info *fs_info, u64 src, u64 dst)
{
	struct btrfs_root *quota_root;
	struct btrfs_qgroup *parent;
	struct btrfs_qgroup *member;
	struct btrfs_qgroup_list *list;
	struct ulist *tmp;
	int ret = 0;
	int err;

	tmp = ulist_alloc(GFP_KERNEL);
	if (!tmp)
		return -ENOMEM;

	quota_root = fs_info->quota_root;
	if (!quota_root) {
		ret = -EINVAL;
		goto out;
	}

	member = find_qgroup_rb(fs_info, src);
	parent = find_qgroup_rb(fs_info, dst);
	if (!member || !parent) {
		ret = -EINVAL;
		goto out;
	}

	/* check if such qgroup relation exist firstly */
	list_for_each_entry(list, &member->groups, next_group) {
		if (list->group == parent)
			goto exist;
	}
	ret = -ENOENT;
	goto out;
exist:
	ret = del_qgroup_relation_item(trans, quota_root, src, dst);
	err = del_qgroup_relation_item(trans, quota_root, dst, src);
	if (err && !ret)
		ret = err;

	spin_lock(&fs_info->qgroup_lock);
	del_relation_rb(fs_info, src, dst);
	ret = quick_update_accounting(fs_info, tmp, src, dst, -1);
	spin_unlock(&fs_info->qgroup_lock);
out:
	ulist_free(tmp);
	return ret;
}

int btrfs_del_qgroup_relation(struct btrfs_trans_handle *trans,
			      struct btrfs_fs_info *fs_info, u64 src, u64 dst)
{
	int ret = 0;

	mutex_lock(&fs_info->qgroup_ioctl_lock);
	ret = __del_qgroup_relation(trans, fs_info, src, dst);
	mutex_unlock(&fs_info->qgroup_ioctl_lock);

	return ret;
}

int btrfs_create_qgroup(struct btrfs_trans_handle *trans,
			struct btrfs_fs_info *fs_info, u64 qgroupid)
{
	struct btrfs_root *quota_root;
	struct btrfs_qgroup *qgroup;
	int ret = 0;

	mutex_lock(&fs_info->qgroup_ioctl_lock);
	quota_root = fs_info->quota_root;
	if (!quota_root) {
		ret = -EINVAL;
		goto out;
	}
	qgroup = find_qgroup_rb(fs_info, qgroupid);
	if (qgroup) {
		ret = -EEXIST;
		goto out;
	}

	ret = add_qgroup_item(trans, quota_root, qgroupid);
	if (ret)
		goto out;

	spin_lock(&fs_info->qgroup_lock);
	qgroup = add_qgroup_rb(fs_info, qgroupid);
	spin_unlock(&fs_info->qgroup_lock);

	if (IS_ERR(qgroup))
		ret = PTR_ERR(qgroup);
out:
	mutex_unlock(&fs_info->qgroup_ioctl_lock);
	return ret;
}

int btrfs_remove_qgroup(struct btrfs_trans_handle *trans,
			struct btrfs_fs_info *fs_info, u64 qgroupid)
{
	struct btrfs_root *quota_root;
	struct btrfs_qgroup *qgroup;
	struct btrfs_qgroup_list *list;
	int ret = 0;

	mutex_lock(&fs_info->qgroup_ioctl_lock);
	quota_root = fs_info->quota_root;
	if (!quota_root) {
		ret = -EINVAL;
		goto out;
	}

	qgroup = find_qgroup_rb(fs_info, qgroupid);
	if (!qgroup) {
		ret = -ENOENT;
		goto out;
	} else {
		/* check if there are no children of this qgroup */
		if (!list_empty(&qgroup->members)) {
			ret = -EBUSY;
			goto out;
		}
	}
	ret = del_qgroup_item(trans, quota_root, qgroupid);

	while (!list_empty(&qgroup->groups)) {
		list = list_first_entry(&qgroup->groups,
					struct btrfs_qgroup_list, next_group);
		ret = __del_qgroup_relation(trans, fs_info,
					   qgroupid,
					   list->group->qgroupid);
		if (ret)
			goto out;
	}

	spin_lock(&fs_info->qgroup_lock);
	del_qgroup_rb(fs_info, qgroupid);
	spin_unlock(&fs_info->qgroup_lock);
out:
	mutex_unlock(&fs_info->qgroup_ioctl_lock);
	return ret;
}

int btrfs_limit_qgroup(struct btrfs_trans_handle *trans,
		       struct btrfs_fs_info *fs_info, u64 qgroupid,
		       struct btrfs_qgroup_limit *limit)
{
	struct btrfs_root *quota_root;
	struct btrfs_qgroup *qgroup;
	int ret = 0;
	/* Sometimes we would want to clear the limit on this qgroup.
	 * To meet this requirement, we treat the -1 as a special value
	 * which tell kernel to clear the limit on this qgroup.
	 */
	const u64 CLEAR_VALUE = -1;

	mutex_lock(&fs_info->qgroup_ioctl_lock);
	quota_root = fs_info->quota_root;
	if (!quota_root) {
		ret = -EINVAL;
		goto out;
	}

	qgroup = find_qgroup_rb(fs_info, qgroupid);
	if (!qgroup) {
		ret = -ENOENT;
		goto out;
	}

	spin_lock(&fs_info->qgroup_lock);
	if (limit->flags & BTRFS_QGROUP_LIMIT_MAX_RFER) {
		if (limit->max_rfer == CLEAR_VALUE) {
			qgroup->lim_flags &= ~BTRFS_QGROUP_LIMIT_MAX_RFER;
			limit->flags &= ~BTRFS_QGROUP_LIMIT_MAX_RFER;
			qgroup->max_rfer = 0;
		} else {
			qgroup->max_rfer = limit->max_rfer;
		}
	}
	if (limit->flags & BTRFS_QGROUP_LIMIT_MAX_EXCL) {
		if (limit->max_excl == CLEAR_VALUE) {
			qgroup->lim_flags &= ~BTRFS_QGROUP_LIMIT_MAX_EXCL;
			limit->flags &= ~BTRFS_QGROUP_LIMIT_MAX_EXCL;
			qgroup->max_excl = 0;
		} else {
			qgroup->max_excl = limit->max_excl;
		}
	}
	if (limit->flags & BTRFS_QGROUP_LIMIT_RSV_RFER) {
		if (limit->rsv_rfer == CLEAR_VALUE) {
			qgroup->lim_flags &= ~BTRFS_QGROUP_LIMIT_RSV_RFER;
			limit->flags &= ~BTRFS_QGROUP_LIMIT_RSV_RFER;
			qgroup->rsv_rfer = 0;
		} else {
			qgroup->rsv_rfer = limit->rsv_rfer;
		}
	}
	if (limit->flags & BTRFS_QGROUP_LIMIT_RSV_EXCL) {
		if (limit->rsv_excl == CLEAR_VALUE) {
			qgroup->lim_flags &= ~BTRFS_QGROUP_LIMIT_RSV_EXCL;
			limit->flags &= ~BTRFS_QGROUP_LIMIT_RSV_EXCL;
			qgroup->rsv_excl = 0;
		} else {
			qgroup->rsv_excl = limit->rsv_excl;
		}
	}
	qgroup->lim_flags |= limit->flags;

	spin_unlock(&fs_info->qgroup_lock);

	ret = update_qgroup_limit_item(trans, quota_root, qgroup);
	if (ret) {
		fs_info->qgroup_flags |= BTRFS_QGROUP_STATUS_FLAG_INCONSISTENT;
		btrfs_info(fs_info, "unable to update quota limit for %llu",
		       qgroupid);
	}

out:
	mutex_unlock(&fs_info->qgroup_ioctl_lock);
	return ret;
}

int btrfs_qgroup_prepare_account_extents(struct btrfs_trans_handle *trans,
					 struct btrfs_fs_info *fs_info)
{
	struct btrfs_qgroup_extent_record *record;
	struct btrfs_delayed_ref_root *delayed_refs;
	struct rb_node *node;
	u64 qgroup_to_skip;
	int ret = 0;

	delayed_refs = &trans->transaction->delayed_refs;
	qgroup_to_skip = delayed_refs->qgroup_to_skip;

	/*
	 * No need to do lock, since this function will only be called in
	 * btrfs_commit_transaction().
	 */
	node = rb_first(&delayed_refs->dirty_extent_root);
	while (node) {
		record = rb_entry(node, struct btrfs_qgroup_extent_record,
				  node);
		if (WARN_ON(!record->old_roots))
			ret = btrfs_find_all_roots(NULL, fs_info,
					record->bytenr, 0, &record->old_roots);
		if (ret < 0)
			break;
		if (qgroup_to_skip)
			ulist_del(record->old_roots, qgroup_to_skip, 0);
		node = rb_next(node);
	}
	return ret;
}

int btrfs_qgroup_trace_extent_nolock(struct btrfs_fs_info *fs_info,
				struct btrfs_delayed_ref_root *delayed_refs,
				struct btrfs_qgroup_extent_record *record)
{
	struct rb_node **p = &delayed_refs->dirty_extent_root.rb_node;
	struct rb_node *parent_node = NULL;
	struct btrfs_qgroup_extent_record *entry;
	u64 bytenr = record->bytenr;

	assert_spin_locked(&delayed_refs->lock);
	trace_btrfs_qgroup_trace_extent(fs_info, record);

	while (*p) {
		parent_node = *p;
		entry = rb_entry(parent_node, struct btrfs_qgroup_extent_record,
				 node);
		if (bytenr < entry->bytenr)
			p = &(*p)->rb_left;
		else if (bytenr > entry->bytenr)
			p = &(*p)->rb_right;
		else
			return 1;
	}

	rb_link_node(&record->node, parent_node, p);
	rb_insert_color(&record->node, &delayed_refs->dirty_extent_root);
	return 0;
}

int btrfs_qgroup_trace_extent_post(struct btrfs_fs_info *fs_info,
				   struct btrfs_qgroup_extent_record *qrecord)
{
	struct ulist *old_root;
	u64 bytenr = qrecord->bytenr;
	int ret;

	ret = btrfs_find_all_roots(NULL, fs_info, bytenr, 0, &old_root);
	if (ret < 0)
		return ret;

	/*
	 * Here we don't need to get the lock of
	 * trans->transaction->delayed_refs, since inserted qrecord won't
	 * be deleted, only qrecord->node may be modified (new qrecord insert)
	 *
	 * So modifying qrecord->old_roots is safe here
	 */
	qrecord->old_roots = old_root;
	return 0;
}

int btrfs_qgroup_trace_extent(struct btrfs_trans_handle *trans,
		struct btrfs_fs_info *fs_info, u64 bytenr, u64 num_bytes,
		gfp_t gfp_flag)
{
	struct btrfs_qgroup_extent_record *record;
	struct btrfs_delayed_ref_root *delayed_refs;
	int ret;

	if (!test_bit(BTRFS_FS_QUOTA_ENABLED, &fs_info->flags)
	    || bytenr == 0 || num_bytes == 0)
		return 0;
	if (WARN_ON(trans == NULL))
		return -EINVAL;
	record = kmalloc(sizeof(*record), gfp_flag);
	if (!record)
		return -ENOMEM;

	delayed_refs = &trans->transaction->delayed_refs;
	record->bytenr = bytenr;
	record->num_bytes = num_bytes;
	record->old_roots = NULL;

	spin_lock(&delayed_refs->lock);
	ret = btrfs_qgroup_trace_extent_nolock(fs_info, delayed_refs, record);
	spin_unlock(&delayed_refs->lock);
	if (ret > 0) {
		kfree(record);
		return 0;
	}
	return btrfs_qgroup_trace_extent_post(fs_info, record);
}

int btrfs_qgroup_trace_leaf_items(struct btrfs_trans_handle *trans,
				  struct btrfs_fs_info *fs_info,
				  struct extent_buffer *eb)
{
	int nr = btrfs_header_nritems(eb);
	int i, extent_type, ret;
	struct btrfs_key key;
	struct btrfs_file_extent_item *fi;
	u64 bytenr, num_bytes;

	/* We can be called directly from walk_up_proc() */
	if (!test_bit(BTRFS_FS_QUOTA_ENABLED, &fs_info->flags))
		return 0;

	for (i = 0; i < nr; i++) {
		btrfs_item_key_to_cpu(eb, &key, i);

		if (key.type != BTRFS_EXTENT_DATA_KEY)
			continue;

		fi = btrfs_item_ptr(eb, i, struct btrfs_file_extent_item);
		/* filter out non qgroup-accountable extents  */
		extent_type = btrfs_file_extent_type(eb, fi);

		if (extent_type == BTRFS_FILE_EXTENT_INLINE)
			continue;

		bytenr = btrfs_file_extent_disk_bytenr(eb, fi);
		if (!bytenr)
			continue;

		num_bytes = btrfs_file_extent_disk_num_bytes(eb, fi);

		ret = btrfs_qgroup_trace_extent(trans, fs_info, bytenr,
						num_bytes, GFP_NOFS);
		if (ret)
			return ret;
	}
	return 0;
}

/*
 * Walk up the tree from the bottom, freeing leaves and any interior
 * nodes which have had all slots visited. If a node (leaf or
 * interior) is freed, the node above it will have it's slot
 * incremented. The root node will never be freed.
 *
 * At the end of this function, we should have a path which has all
 * slots incremented to the next position for a search. If we need to
 * read a new node it will be NULL and the node above it will have the
 * correct slot selected for a later read.
 *
 * If we increment the root nodes slot counter past the number of
 * elements, 1 is returned to signal completion of the search.
 */
static int adjust_slots_upwards(struct btrfs_path *path, int root_level)
{
	int level = 0;
	int nr, slot;
	struct extent_buffer *eb;

	if (root_level == 0)
		return 1;

	while (level <= root_level) {
		eb = path->nodes[level];
		nr = btrfs_header_nritems(eb);
		path->slots[level]++;
		slot = path->slots[level];
		if (slot >= nr || level == 0) {
			/*
			 * Don't free the root -  we will detect this
			 * condition after our loop and return a
			 * positive value for caller to stop walking the tree.
			 */
			if (level != root_level) {
				btrfs_tree_unlock_rw(eb, path->locks[level]);
				path->locks[level] = 0;

				free_extent_buffer(eb);
				path->nodes[level] = NULL;
				path->slots[level] = 0;
			}
		} else {
			/*
			 * We have a valid slot to walk back down
			 * from. Stop here so caller can process these
			 * new nodes.
			 */
			break;
		}

		level++;
	}

	eb = path->nodes[root_level];
	if (path->slots[root_level] >= btrfs_header_nritems(eb))
		return 1;

	return 0;
}

int btrfs_qgroup_trace_subtree(struct btrfs_trans_handle *trans,
			       struct btrfs_root *root,
			       struct extent_buffer *root_eb,
			       u64 root_gen, int root_level)
{
	struct btrfs_fs_info *fs_info = root->fs_info;
	int ret = 0;
	int level;
	struct extent_buffer *eb = root_eb;
	struct btrfs_path *path = NULL;

	BUG_ON(root_level < 0 || root_level > BTRFS_MAX_LEVEL);
	BUG_ON(root_eb == NULL);

	if (!test_bit(BTRFS_FS_QUOTA_ENABLED, &fs_info->flags))
		return 0;

	if (!extent_buffer_uptodate(root_eb)) {
		ret = btrfs_read_buffer(root_eb, root_gen);
		if (ret)
			goto out;
	}

	if (root_level == 0) {
		ret = btrfs_qgroup_trace_leaf_items(trans, fs_info, root_eb);
		goto out;
	}

	path = btrfs_alloc_path();
	if (!path)
		return -ENOMEM;

	/*
	 * Walk down the tree.  Missing extent blocks are filled in as
	 * we go. Metadata is accounted every time we read a new
	 * extent block.
	 *
	 * When we reach a leaf, we account for file extent items in it,
	 * walk back up the tree (adjusting slot pointers as we go)
	 * and restart the search process.
	 */
	extent_buffer_get(root_eb); /* For path */
	path->nodes[root_level] = root_eb;
	path->slots[root_level] = 0;
	path->locks[root_level] = 0; /* so release_path doesn't try to unlock */
walk_down:
	level = root_level;
	while (level >= 0) {
		if (path->nodes[level] == NULL) {
			int parent_slot;
			u64 child_gen;
			u64 child_bytenr;

			/*
			 * We need to get child blockptr/gen from parent before
			 * we can read it.
			  */
			eb = path->nodes[level + 1];
			parent_slot = path->slots[level + 1];
			child_bytenr = btrfs_node_blockptr(eb, parent_slot);
			child_gen = btrfs_node_ptr_generation(eb, parent_slot);

			eb = read_tree_block(fs_info, child_bytenr, child_gen);
			if (IS_ERR(eb)) {
				ret = PTR_ERR(eb);
				goto out;
			} else if (!extent_buffer_uptodate(eb)) {
				free_extent_buffer(eb);
				ret = -EIO;
				goto out;
			}

			path->nodes[level] = eb;
			path->slots[level] = 0;

			btrfs_tree_read_lock(eb);
			btrfs_set_lock_blocking_rw(eb, BTRFS_READ_LOCK);
			path->locks[level] = BTRFS_READ_LOCK_BLOCKING;

			ret = btrfs_qgroup_trace_extent(trans, fs_info,
							child_bytenr,
							fs_info->nodesize,
							GFP_NOFS);
			if (ret)
				goto out;
		}

		if (level == 0) {
			ret = btrfs_qgroup_trace_leaf_items(trans,fs_info,
							   path->nodes[level]);
			if (ret)
				goto out;

			/* Nonzero return here means we completed our search */
			ret = adjust_slots_upwards(path, root_level);
			if (ret)
				break;

			/* Restart search with new slots */
			goto walk_down;
		}

		level--;
	}

	ret = 0;
out:
	btrfs_free_path(path);

	return ret;
}

#define UPDATE_NEW	0
#define UPDATE_OLD	1
/*
 * Walk all of the roots that points to the bytenr and adjust their refcnts.
 */
static int qgroup_update_refcnt(struct btrfs_fs_info *fs_info,
				struct ulist *roots, struct ulist *tmp,
				struct ulist *qgroups, u64 seq, int update_old)
{
	struct ulist_node *unode;
	struct ulist_iterator uiter;
	struct ulist_node *tmp_unode;
	struct ulist_iterator tmp_uiter;
	struct btrfs_qgroup *qg;
	int ret = 0;

	if (!roots)
		return 0;
	ULIST_ITER_INIT(&uiter);
	while ((unode = ulist_next(roots, &uiter))) {
		qg = find_qgroup_rb(fs_info, unode->val);
		if (!qg)
			continue;

		ulist_reinit(tmp);
		ret = ulist_add(qgroups, qg->qgroupid, qgroup_to_aux(qg),
				GFP_ATOMIC);
		if (ret < 0)
			return ret;
		ret = ulist_add(tmp, qg->qgroupid, qgroup_to_aux(qg), GFP_ATOMIC);
		if (ret < 0)
			return ret;
		ULIST_ITER_INIT(&tmp_uiter);
		while ((tmp_unode = ulist_next(tmp, &tmp_uiter))) {
			struct btrfs_qgroup_list *glist;

			qg = unode_aux_to_qgroup(tmp_unode);
			if (update_old)
				btrfs_qgroup_update_old_refcnt(qg, seq, 1);
			else
				btrfs_qgroup_update_new_refcnt(qg, seq, 1);
			list_for_each_entry(glist, &qg->groups, next_group) {
				ret = ulist_add(qgroups, glist->group->qgroupid,
						qgroup_to_aux(glist->group),
						GFP_ATOMIC);
				if (ret < 0)
					return ret;
				ret = ulist_add(tmp, glist->group->qgroupid,
						qgroup_to_aux(glist->group),
						GFP_ATOMIC);
				if (ret < 0)
					return ret;
			}
		}
	}
	return 0;
}

/*
 * Update qgroup rfer/excl counters.
 * Rfer update is easy, codes can explain themselves.
 *
 * Excl update is tricky, the update is split into 2 part.
 * Part 1: Possible exclusive <-> sharing detect:
 *	|	A	|	!A	|
 *  -------------------------------------
 *  B	|	*	|	-	|
 *  -------------------------------------
 *  !B	|	+	|	**	|
 *  -------------------------------------
 *
 * Conditions:
 * A:	cur_old_roots < nr_old_roots	(not exclusive before)
 * !A:	cur_old_roots == nr_old_roots	(possible exclusive before)
 * B:	cur_new_roots < nr_new_roots	(not exclusive now)
 * !B:	cur_new_roots == nr_new_roots	(possible exclusive now)
 *
 * Results:
 * +: Possible sharing -> exclusive	-: Possible exclusive -> sharing
 * *: Definitely not changed.		**: Possible unchanged.
 *
 * For !A and !B condition, the exception is cur_old/new_roots == 0 case.
 *
 * To make the logic clear, we first use condition A and B to split
 * combination into 4 results.
 *
 * Then, for result "+" and "-", check old/new_roots == 0 case, as in them
 * only on variant maybe 0.
 *
 * Lastly, check result **, since there are 2 variants maybe 0, split them
 * again(2x2).
 * But this time we don't need to consider other things, the codes and logic
 * is easy to understand now.
 */
static int qgroup_update_counters(struct btrfs_fs_info *fs_info,
				  struct ulist *qgroups,
				  u64 nr_old_roots,
				  u64 nr_new_roots,
				  u64 num_bytes, u64 seq)
{
	struct ulist_node *unode;
	struct ulist_iterator uiter;
	struct btrfs_qgroup *qg;
	u64 cur_new_count, cur_old_count;

	ULIST_ITER_INIT(&uiter);
	while ((unode = ulist_next(qgroups, &uiter))) {
		bool dirty = false;

		qg = unode_aux_to_qgroup(unode);
		cur_old_count = btrfs_qgroup_get_old_refcnt(qg, seq);
		cur_new_count = btrfs_qgroup_get_new_refcnt(qg, seq);

		trace_qgroup_update_counters(fs_info, qg->qgroupid,
					     cur_old_count, cur_new_count);

		/* Rfer update part */
		if (cur_old_count == 0 && cur_new_count > 0) {
			qg->rfer += num_bytes;
			qg->rfer_cmpr += num_bytes;
			dirty = true;
		}
		if (cur_old_count > 0 && cur_new_count == 0) {
			qg->rfer -= num_bytes;
			qg->rfer_cmpr -= num_bytes;
			dirty = true;
		}

		/* Excl update part */
		/* Exclusive/none -> shared case */
		if (cur_old_count == nr_old_roots &&
		    cur_new_count < nr_new_roots) {
			/* Exclusive -> shared */
			if (cur_old_count != 0) {
				qg->excl -= num_bytes;
				qg->excl_cmpr -= num_bytes;
				dirty = true;
			}
		}

		/* Shared -> exclusive/none case */
		if (cur_old_count < nr_old_roots &&
		    cur_new_count == nr_new_roots) {
			/* Shared->exclusive */
			if (cur_new_count != 0) {
				qg->excl += num_bytes;
				qg->excl_cmpr += num_bytes;
				dirty = true;
			}
		}

		/* Exclusive/none -> exclusive/none case */
		if (cur_old_count == nr_old_roots &&
		    cur_new_count == nr_new_roots) {
			if (cur_old_count == 0) {
				/* None -> exclusive/none */

				if (cur_new_count != 0) {
					/* None -> exclusive */
					qg->excl += num_bytes;
					qg->excl_cmpr += num_bytes;
					dirty = true;
				}
				/* None -> none, nothing changed */
			} else {
				/* Exclusive -> exclusive/none */

				if (cur_new_count == 0) {
					/* Exclusive -> none */
					qg->excl -= num_bytes;
					qg->excl_cmpr -= num_bytes;
					dirty = true;
				}
				/* Exclusive -> exclusive, nothing changed */
			}
		}

		if (dirty)
			qgroup_dirty(fs_info, qg);
	}
	return 0;
}

int
btrfs_qgroup_account_extent(struct btrfs_trans_handle *trans,
			    struct btrfs_fs_info *fs_info,
			    u64 bytenr, u64 num_bytes,
			    struct ulist *old_roots, struct ulist *new_roots)
{
	struct ulist *qgroups = NULL;
	struct ulist *tmp = NULL;
	u64 seq;
	u64 nr_new_roots = 0;
	u64 nr_old_roots = 0;
	int ret = 0;

	if (!test_bit(BTRFS_FS_QUOTA_ENABLED, &fs_info->flags))
		return 0;

	if (new_roots)
		nr_new_roots = new_roots->nnodes;
	if (old_roots)
		nr_old_roots = old_roots->nnodes;

	BUG_ON(!fs_info->quota_root);

	trace_btrfs_qgroup_account_extent(fs_info, bytenr, num_bytes,
					  nr_old_roots, nr_new_roots);

	qgroups = ulist_alloc(GFP_NOFS);
	if (!qgroups) {
		ret = -ENOMEM;
		goto out_free;
	}
	tmp = ulist_alloc(GFP_NOFS);
	if (!tmp) {
		ret = -ENOMEM;
		goto out_free;
	}

	mutex_lock(&fs_info->qgroup_rescan_lock);
	if (fs_info->qgroup_flags & BTRFS_QGROUP_STATUS_FLAG_RESCAN) {
		if (fs_info->qgroup_rescan_progress.objectid <= bytenr) {
			mutex_unlock(&fs_info->qgroup_rescan_lock);
			ret = 0;
			goto out_free;
		}
	}
	mutex_unlock(&fs_info->qgroup_rescan_lock);

	spin_lock(&fs_info->qgroup_lock);
	seq = fs_info->qgroup_seq;

	/* Update old refcnts using old_roots */
	ret = qgroup_update_refcnt(fs_info, old_roots, tmp, qgroups, seq,
				   UPDATE_OLD);
	if (ret < 0)
		goto out;

	/* Update new refcnts using new_roots */
	ret = qgroup_update_refcnt(fs_info, new_roots, tmp, qgroups, seq,
				   UPDATE_NEW);
	if (ret < 0)
		goto out;

	qgroup_update_counters(fs_info, qgroups, nr_old_roots, nr_new_roots,
			       num_bytes, seq);

	/*
	 * Bump qgroup_seq to avoid seq overlap
	 */
	fs_info->qgroup_seq += max(nr_old_roots, nr_new_roots) + 1;
out:
	spin_unlock(&fs_info->qgroup_lock);
out_free:
	ulist_free(tmp);
	ulist_free(qgroups);
	ulist_free(old_roots);
	ulist_free(new_roots);
	return ret;
}

int btrfs_qgroup_account_extents(struct btrfs_trans_handle *trans,
				 struct btrfs_fs_info *fs_info)
{
	struct btrfs_qgroup_extent_record *record;
	struct btrfs_delayed_ref_root *delayed_refs;
	struct ulist *new_roots = NULL;
	struct rb_node *node;
	u64 qgroup_to_skip;
	int ret = 0;

	delayed_refs = &trans->transaction->delayed_refs;
	qgroup_to_skip = delayed_refs->qgroup_to_skip;
	while ((node = rb_first(&delayed_refs->dirty_extent_root))) {
		record = rb_entry(node, struct btrfs_qgroup_extent_record,
				  node);

		trace_btrfs_qgroup_account_extents(fs_info, record);

		if (!ret) {
			/*
			 * Use SEQ_LAST as time_seq to do special search, which
			 * doesn't lock tree or delayed_refs and search current
			 * root. It's safe inside commit_transaction().
			 */
			ret = btrfs_find_all_roots(trans, fs_info,
					record->bytenr, SEQ_LAST, &new_roots);
			if (ret < 0)
				goto cleanup;
			if (qgroup_to_skip)
				ulist_del(new_roots, qgroup_to_skip, 0);
			ret = btrfs_qgroup_account_extent(trans, fs_info,
					record->bytenr, record->num_bytes,
					record->old_roots, new_roots);
			record->old_roots = NULL;
			new_roots = NULL;
		}
cleanup:
		ulist_free(record->old_roots);
		ulist_free(new_roots);
		new_roots = NULL;
		rb_erase(node, &delayed_refs->dirty_extent_root);
		kfree(record);

	}
	return ret;
}

/*
 * called from commit_transaction. Writes all changed qgroups to disk.
 */
int btrfs_run_qgroups(struct btrfs_trans_handle *trans,
		      struct btrfs_fs_info *fs_info)
{
	struct btrfs_root *quota_root = fs_info->quota_root;
	int ret = 0;
	int start_rescan_worker = 0;

	if (!quota_root)
		goto out;

	if (!test_bit(BTRFS_FS_QUOTA_ENABLED, &fs_info->flags) &&
	    test_bit(BTRFS_FS_QUOTA_ENABLING, &fs_info->flags))
		start_rescan_worker = 1;

	if (test_and_clear_bit(BTRFS_FS_QUOTA_ENABLING, &fs_info->flags))
		set_bit(BTRFS_FS_QUOTA_ENABLED, &fs_info->flags);
	if (test_and_clear_bit(BTRFS_FS_QUOTA_DISABLING, &fs_info->flags))
		clear_bit(BTRFS_FS_QUOTA_ENABLED, &fs_info->flags);

	spin_lock(&fs_info->qgroup_lock);
	while (!list_empty(&fs_info->dirty_qgroups)) {
		struct btrfs_qgroup *qgroup;
		qgroup = list_first_entry(&fs_info->dirty_qgroups,
					  struct btrfs_qgroup, dirty);
		list_del_init(&qgroup->dirty);
		spin_unlock(&fs_info->qgroup_lock);
		ret = update_qgroup_info_item(trans, quota_root, qgroup);
		if (ret)
			fs_info->qgroup_flags |=
					BTRFS_QGROUP_STATUS_FLAG_INCONSISTENT;
		ret = update_qgroup_limit_item(trans, quota_root, qgroup);
		if (ret)
			fs_info->qgroup_flags |=
					BTRFS_QGROUP_STATUS_FLAG_INCONSISTENT;
		spin_lock(&fs_info->qgroup_lock);
	}
	if (test_bit(BTRFS_FS_QUOTA_ENABLED, &fs_info->flags))
		fs_info->qgroup_flags |= BTRFS_QGROUP_STATUS_FLAG_ON;
	else
		fs_info->qgroup_flags &= ~BTRFS_QGROUP_STATUS_FLAG_ON;
	spin_unlock(&fs_info->qgroup_lock);

	ret = update_qgroup_status_item(trans, fs_info, quota_root);
	if (ret)
		fs_info->qgroup_flags |= BTRFS_QGROUP_STATUS_FLAG_INCONSISTENT;

	if (!ret && start_rescan_worker) {
		ret = qgroup_rescan_init(fs_info, 0, 1);
		if (!ret) {
			qgroup_rescan_zero_tracking(fs_info);
			btrfs_queue_work(fs_info->qgroup_rescan_workers,
					 &fs_info->qgroup_rescan_work);
		}
		ret = 0;
	}

out:

	return ret;
}

/*
 * Copy the accounting information between qgroups. This is necessary
 * when a snapshot or a subvolume is created. Throwing an error will
 * cause a transaction abort so we take extra care here to only error
 * when a readonly fs is a reasonable outcome.
 */
int btrfs_qgroup_inherit(struct btrfs_trans_handle *trans,
			 struct btrfs_fs_info *fs_info, u64 srcid, u64 objectid,
			 struct btrfs_qgroup_inherit *inherit)
{
	int ret = 0;
	int i;
	u64 *i_qgroups;
	struct btrfs_root *quota_root = fs_info->quota_root;
	struct btrfs_qgroup *srcgroup;
	struct btrfs_qgroup *dstgroup;
	u32 level_size = 0;
	u64 nums;

	mutex_lock(&fs_info->qgroup_ioctl_lock);
	if (!test_bit(BTRFS_FS_QUOTA_ENABLED, &fs_info->flags))
		goto out;

	if (!quota_root) {
		ret = -EINVAL;
		goto out;
	}

	if (inherit) {
		i_qgroups = (u64 *)(inherit + 1);
		nums = inherit->num_qgroups + 2 * inherit->num_ref_copies +
		       2 * inherit->num_excl_copies;
		for (i = 0; i < nums; ++i) {
			srcgroup = find_qgroup_rb(fs_info, *i_qgroups);

			/*
			 * Zero out invalid groups so we can ignore
			 * them later.
			 */
			if (!srcgroup ||
			    ((srcgroup->qgroupid >> 48) <= (objectid >> 48)))
				*i_qgroups = 0ULL;

			++i_qgroups;
		}
	}

	/*
	 * create a tracking group for the subvol itself
	 */
	ret = add_qgroup_item(trans, quota_root, objectid);
	if (ret)
		goto out;

	if (srcid) {
		struct btrfs_root *srcroot;
		struct btrfs_key srckey;

		srckey.objectid = srcid;
		srckey.type = BTRFS_ROOT_ITEM_KEY;
		srckey.offset = (u64)-1;
		srcroot = btrfs_read_fs_root_no_name(fs_info, &srckey);
		if (IS_ERR(srcroot)) {
			ret = PTR_ERR(srcroot);
			goto out;
		}

		level_size = fs_info->nodesize;
	}

	/*
	 * add qgroup to all inherited groups
	 */
	if (inherit) {
		i_qgroups = (u64 *)(inherit + 1);
		for (i = 0; i < inherit->num_qgroups; ++i, ++i_qgroups) {
			if (*i_qgroups == 0)
				continue;
			ret = add_qgroup_relation_item(trans, quota_root,
						       objectid, *i_qgroups);
			if (ret && ret != -EEXIST)
				goto out;
			ret = add_qgroup_relation_item(trans, quota_root,
						       *i_qgroups, objectid);
			if (ret && ret != -EEXIST)
				goto out;
		}
		ret = 0;
	}


	spin_lock(&fs_info->qgroup_lock);

	dstgroup = add_qgroup_rb(fs_info, objectid);
	if (IS_ERR(dstgroup)) {
		ret = PTR_ERR(dstgroup);
		goto unlock;
	}

	if (inherit && inherit->flags & BTRFS_QGROUP_INHERIT_SET_LIMITS) {
		dstgroup->lim_flags = inherit->lim.flags;
		dstgroup->max_rfer = inherit->lim.max_rfer;
		dstgroup->max_excl = inherit->lim.max_excl;
		dstgroup->rsv_rfer = inherit->lim.rsv_rfer;
		dstgroup->rsv_excl = inherit->lim.rsv_excl;

		ret = update_qgroup_limit_item(trans, quota_root, dstgroup);
		if (ret) {
			fs_info->qgroup_flags |= BTRFS_QGROUP_STATUS_FLAG_INCONSISTENT;
			btrfs_info(fs_info,
				   "unable to update quota limit for %llu",
				   dstgroup->qgroupid);
			goto unlock;
		}
	}

	if (srcid) {
		srcgroup = find_qgroup_rb(fs_info, srcid);
		if (!srcgroup)
			goto unlock;

		/*
		 * We call inherit after we clone the root in order to make sure
		 * our counts don't go crazy, so at this point the only
		 * difference between the two roots should be the root node.
		 */
		dstgroup->rfer = srcgroup->rfer;
		dstgroup->rfer_cmpr = srcgroup->rfer_cmpr;
		dstgroup->excl = level_size;
		dstgroup->excl_cmpr = level_size;
		srcgroup->excl = level_size;
		srcgroup->excl_cmpr = level_size;

		/* inherit the limit info */
		dstgroup->lim_flags = srcgroup->lim_flags;
		dstgroup->max_rfer = srcgroup->max_rfer;
		dstgroup->max_excl = srcgroup->max_excl;
		dstgroup->rsv_rfer = srcgroup->rsv_rfer;
		dstgroup->rsv_excl = srcgroup->rsv_excl;

		qgroup_dirty(fs_info, dstgroup);
		qgroup_dirty(fs_info, srcgroup);
	}

	if (!inherit)
		goto unlock;

	i_qgroups = (u64 *)(inherit + 1);
	for (i = 0; i < inherit->num_qgroups; ++i) {
		if (*i_qgroups) {
			ret = add_relation_rb(fs_info, objectid, *i_qgroups);
			if (ret)
				goto unlock;
		}
		++i_qgroups;
	}

	for (i = 0; i <  inherit->num_ref_copies; ++i, i_qgroups += 2) {
		struct btrfs_qgroup *src;
		struct btrfs_qgroup *dst;

		if (!i_qgroups[0] || !i_qgroups[1])
			continue;

		src = find_qgroup_rb(fs_info, i_qgroups[0]);
		dst = find_qgroup_rb(fs_info, i_qgroups[1]);

		if (!src || !dst) {
			ret = -EINVAL;
			goto unlock;
		}

		dst->rfer = src->rfer - level_size;
		dst->rfer_cmpr = src->rfer_cmpr - level_size;
	}
	for (i = 0; i <  inherit->num_excl_copies; ++i, i_qgroups += 2) {
		struct btrfs_qgroup *src;
		struct btrfs_qgroup *dst;

		if (!i_qgroups[0] || !i_qgroups[1])
			continue;

		src = find_qgroup_rb(fs_info, i_qgroups[0]);
		dst = find_qgroup_rb(fs_info, i_qgroups[1]);

		if (!src || !dst) {
			ret = -EINVAL;
			goto unlock;
		}

		dst->excl = src->excl + level_size;
		dst->excl_cmpr = src->excl_cmpr + level_size;
	}

unlock:
	spin_unlock(&fs_info->qgroup_lock);
out:
	mutex_unlock(&fs_info->qgroup_ioctl_lock);
	return ret;
}

static bool qgroup_check_limits(const struct btrfs_qgroup *qg, u64 num_bytes)
{
	if ((qg->lim_flags & BTRFS_QGROUP_LIMIT_MAX_RFER) &&
	    qg->reserved + (s64)qg->rfer + num_bytes > qg->max_rfer)
		return false;

	if ((qg->lim_flags & BTRFS_QGROUP_LIMIT_MAX_EXCL) &&
	    qg->reserved + (s64)qg->excl + num_bytes > qg->max_excl)
		return false;

	return true;
}

static int qgroup_reserve(struct btrfs_root *root, u64 num_bytes, bool enforce)
{
	struct btrfs_root *quota_root;
	struct btrfs_qgroup *qgroup;
	struct btrfs_fs_info *fs_info = root->fs_info;
	u64 ref_root = root->root_key.objectid;
	int ret = 0;
	int retried = 0;
	struct ulist_node *unode;
	struct ulist_iterator uiter;

	if (!is_fstree(ref_root))
		return 0;

	if (num_bytes == 0)
		return 0;
retry:
	spin_lock(&fs_info->qgroup_lock);
	quota_root = fs_info->quota_root;
	if (!quota_root)
		goto out;

	qgroup = find_qgroup_rb(fs_info, ref_root);
	if (!qgroup)
		goto out;

	/*
	 * in a first step, we check all affected qgroups if any limits would
	 * be exceeded
	 */
	ulist_reinit(fs_info->qgroup_ulist);
	ret = ulist_add(fs_info->qgroup_ulist, qgroup->qgroupid,
			(uintptr_t)qgroup, GFP_ATOMIC);
	if (ret < 0)
		goto out;
	ULIST_ITER_INIT(&uiter);
	while ((unode = ulist_next(fs_info->qgroup_ulist, &uiter))) {
		struct btrfs_qgroup *qg;
		struct btrfs_qgroup_list *glist;

		qg = unode_aux_to_qgroup(unode);

		if (enforce && !qgroup_check_limits(qg, num_bytes)) {
			/*
			 * Commit the tree and retry, since we may have
			 * deletions which would free up space.
			 */
			if (!retried && qg->reserved > 0) {
				struct btrfs_trans_handle *trans;

				spin_unlock(&fs_info->qgroup_lock);
				ret = btrfs_start_delalloc_inodes(root, 0);
				if (ret)
					return ret;
				btrfs_wait_ordered_extents(root, -1, 0, (u64)-1);
				trans = btrfs_join_transaction(root);
				if (IS_ERR(trans))
					return PTR_ERR(trans);
				ret = btrfs_commit_transaction(trans);
				if (ret)
					return ret;
				retried++;
				goto retry;
			}
			ret = -EDQUOT;
			goto out;
		}

		list_for_each_entry(glist, &qg->groups, next_group) {
			ret = ulist_add(fs_info->qgroup_ulist,
					glist->group->qgroupid,
					(uintptr_t)glist->group, GFP_ATOMIC);
			if (ret < 0)
				goto out;
		}
	}
	ret = 0;
	/*
	 * no limits exceeded, now record the reservation into all qgroups
	 */
	ULIST_ITER_INIT(&uiter);
	while ((unode = ulist_next(fs_info->qgroup_ulist, &uiter))) {
		struct btrfs_qgroup *qg;

		qg = unode_aux_to_qgroup(unode);

		trace_qgroup_update_reserve(fs_info, qg, num_bytes);
		qg->reserved += num_bytes;
	}

out:
	spin_unlock(&fs_info->qgroup_lock);
	return ret;
}

void btrfs_qgroup_free_refroot(struct btrfs_fs_info *fs_info,
			       u64 ref_root, u64 num_bytes)
{
	struct btrfs_root *quota_root;
	struct btrfs_qgroup *qgroup;
	struct ulist_node *unode;
	struct ulist_iterator uiter;
	int ret = 0;

	if (!is_fstree(ref_root))
		return;

	if (num_bytes == 0)
		return;

	spin_lock(&fs_info->qgroup_lock);

	quota_root = fs_info->quota_root;
	if (!quota_root)
		goto out;

	qgroup = find_qgroup_rb(fs_info, ref_root);
	if (!qgroup)
		goto out;

	ulist_reinit(fs_info->qgroup_ulist);
	ret = ulist_add(fs_info->qgroup_ulist, qgroup->qgroupid,
			(uintptr_t)qgroup, GFP_ATOMIC);
	if (ret < 0)
		goto out;
	ULIST_ITER_INIT(&uiter);
	while ((unode = ulist_next(fs_info->qgroup_ulist, &uiter))) {
		struct btrfs_qgroup *qg;
		struct btrfs_qgroup_list *glist;

		qg = unode_aux_to_qgroup(unode);

<<<<<<< HEAD
		if (qg->reserved < num_bytes)
=======
		trace_qgroup_update_reserve(fs_info, qg, -(s64)num_bytes);
		if (WARN_ON(qg->reserved < num_bytes))
>>>>>>> 9bcaaea7
			report_reserved_underflow(fs_info, qg, num_bytes);
		else
			qg->reserved -= num_bytes;

		list_for_each_entry(glist, &qg->groups, next_group) {
			ret = ulist_add(fs_info->qgroup_ulist,
					glist->group->qgroupid,
					(uintptr_t)glist->group, GFP_ATOMIC);
			if (ret < 0)
				goto out;
		}
	}

out:
	spin_unlock(&fs_info->qgroup_lock);
}

/*
 * returns < 0 on error, 0 when more leafs are to be scanned.
 * returns 1 when done.
 */
static int
qgroup_rescan_leaf(struct btrfs_fs_info *fs_info, struct btrfs_path *path,
		   struct btrfs_trans_handle *trans)
{
	struct btrfs_key found;
	struct extent_buffer *scratch_leaf = NULL;
	struct ulist *roots = NULL;
	struct seq_list tree_mod_seq_elem = SEQ_LIST_INIT(tree_mod_seq_elem);
	u64 num_bytes;
	int slot;
	int ret;

	mutex_lock(&fs_info->qgroup_rescan_lock);
	ret = btrfs_search_slot_for_read(fs_info->extent_root,
					 &fs_info->qgroup_rescan_progress,
					 path, 1, 0);

	btrfs_debug(fs_info,
		"current progress key (%llu %u %llu), search_slot ret %d",
		fs_info->qgroup_rescan_progress.objectid,
		fs_info->qgroup_rescan_progress.type,
		fs_info->qgroup_rescan_progress.offset, ret);

	if (ret) {
		/*
		 * The rescan is about to end, we will not be scanning any
		 * further blocks. We cannot unset the RESCAN flag here, because
		 * we want to commit the transaction if everything went well.
		 * To make the live accounting work in this phase, we set our
		 * scan progress pointer such that every real extent objectid
		 * will be smaller.
		 */
		fs_info->qgroup_rescan_progress.objectid = (u64)-1;
		btrfs_release_path(path);
		mutex_unlock(&fs_info->qgroup_rescan_lock);
		return ret;
	}

	btrfs_item_key_to_cpu(path->nodes[0], &found,
			      btrfs_header_nritems(path->nodes[0]) - 1);
	fs_info->qgroup_rescan_progress.objectid = found.objectid + 1;

	btrfs_get_tree_mod_seq(fs_info, &tree_mod_seq_elem);
	scratch_leaf = btrfs_clone_extent_buffer(path->nodes[0]);
	if (!scratch_leaf) {
		ret = -ENOMEM;
		mutex_unlock(&fs_info->qgroup_rescan_lock);
		goto out;
	}
	extent_buffer_get(scratch_leaf);
	btrfs_tree_read_lock(scratch_leaf);
	btrfs_set_lock_blocking_rw(scratch_leaf, BTRFS_READ_LOCK);
	slot = path->slots[0];
	btrfs_release_path(path);
	mutex_unlock(&fs_info->qgroup_rescan_lock);

	for (; slot < btrfs_header_nritems(scratch_leaf); ++slot) {
		btrfs_item_key_to_cpu(scratch_leaf, &found, slot);
		if (found.type != BTRFS_EXTENT_ITEM_KEY &&
		    found.type != BTRFS_METADATA_ITEM_KEY)
			continue;
		if (found.type == BTRFS_METADATA_ITEM_KEY)
			num_bytes = fs_info->nodesize;
		else
			num_bytes = found.offset;

		ret = btrfs_find_all_roots(NULL, fs_info, found.objectid, 0,
					   &roots);
		if (ret < 0)
			goto out;
		/* For rescan, just pass old_roots as NULL */
		ret = btrfs_qgroup_account_extent(trans, fs_info,
				found.objectid, num_bytes, NULL, roots);
		if (ret < 0)
			goto out;
	}
out:
	if (scratch_leaf) {
		btrfs_tree_read_unlock_blocking(scratch_leaf);
		free_extent_buffer(scratch_leaf);
	}
	btrfs_put_tree_mod_seq(fs_info, &tree_mod_seq_elem);

	return ret;
}

static void btrfs_qgroup_rescan_worker(struct btrfs_work *work)
{
	struct btrfs_fs_info *fs_info = container_of(work, struct btrfs_fs_info,
						     qgroup_rescan_work);
	struct btrfs_path *path;
	struct btrfs_trans_handle *trans = NULL;
	int err = -ENOMEM;
	int ret = 0;

	path = btrfs_alloc_path();
	if (!path)
		goto out;

	err = 0;
	while (!err && !btrfs_fs_closing(fs_info)) {
		trans = btrfs_start_transaction(fs_info->fs_root, 0);
		if (IS_ERR(trans)) {
			err = PTR_ERR(trans);
			break;
		}
		if (!test_bit(BTRFS_FS_QUOTA_ENABLED, &fs_info->flags)) {
			err = -EINTR;
		} else {
			err = qgroup_rescan_leaf(fs_info, path, trans);
		}
		if (err > 0)
			btrfs_commit_transaction(trans);
		else
			btrfs_end_transaction(trans);
	}

out:
	btrfs_free_path(path);

	mutex_lock(&fs_info->qgroup_rescan_lock);
	if (!btrfs_fs_closing(fs_info))
		fs_info->qgroup_flags &= ~BTRFS_QGROUP_STATUS_FLAG_RESCAN;

	if (err > 0 &&
	    fs_info->qgroup_flags & BTRFS_QGROUP_STATUS_FLAG_INCONSISTENT) {
		fs_info->qgroup_flags &= ~BTRFS_QGROUP_STATUS_FLAG_INCONSISTENT;
	} else if (err < 0) {
		fs_info->qgroup_flags |= BTRFS_QGROUP_STATUS_FLAG_INCONSISTENT;
	}
	mutex_unlock(&fs_info->qgroup_rescan_lock);

	/*
	 * only update status, since the previous part has already updated the
	 * qgroup info.
	 */
	trans = btrfs_start_transaction(fs_info->quota_root, 1);
	if (IS_ERR(trans)) {
		err = PTR_ERR(trans);
		btrfs_err(fs_info,
			  "fail to start transaction for status update: %d\n",
			  err);
		goto done;
	}
	ret = update_qgroup_status_item(trans, fs_info, fs_info->quota_root);
	if (ret < 0) {
		err = ret;
		btrfs_err(fs_info, "fail to update qgroup status: %d", err);
	}
	btrfs_end_transaction(trans);

	if (btrfs_fs_closing(fs_info)) {
		btrfs_info(fs_info, "qgroup scan paused");
	} else if (err >= 0) {
		btrfs_info(fs_info, "qgroup scan completed%s",
			err > 0 ? " (inconsistency flag cleared)" : "");
	} else {
		btrfs_err(fs_info, "qgroup scan failed with %d", err);
	}

done:
	mutex_lock(&fs_info->qgroup_rescan_lock);
	fs_info->qgroup_rescan_running = false;
	mutex_unlock(&fs_info->qgroup_rescan_lock);
	complete_all(&fs_info->qgroup_rescan_completion);
}

/*
 * Checks that (a) no rescan is running and (b) quota is enabled. Allocates all
 * memory required for the rescan context.
 */
static int
qgroup_rescan_init(struct btrfs_fs_info *fs_info, u64 progress_objectid,
		   int init_flags)
{
	int ret = 0;

	if (!init_flags &&
	    (!(fs_info->qgroup_flags & BTRFS_QGROUP_STATUS_FLAG_RESCAN) ||
	     !(fs_info->qgroup_flags & BTRFS_QGROUP_STATUS_FLAG_ON))) {
		ret = -EINVAL;
		goto err;
	}

	mutex_lock(&fs_info->qgroup_rescan_lock);
	spin_lock(&fs_info->qgroup_lock);

	if (init_flags) {
		if (fs_info->qgroup_flags & BTRFS_QGROUP_STATUS_FLAG_RESCAN)
			ret = -EINPROGRESS;
		else if (!(fs_info->qgroup_flags & BTRFS_QGROUP_STATUS_FLAG_ON))
			ret = -EINVAL;

		if (ret) {
			spin_unlock(&fs_info->qgroup_lock);
			mutex_unlock(&fs_info->qgroup_rescan_lock);
			goto err;
		}
		fs_info->qgroup_flags |= BTRFS_QGROUP_STATUS_FLAG_RESCAN;
	}

	memset(&fs_info->qgroup_rescan_progress, 0,
		sizeof(fs_info->qgroup_rescan_progress));
	fs_info->qgroup_rescan_progress.objectid = progress_objectid;
	init_completion(&fs_info->qgroup_rescan_completion);
	fs_info->qgroup_rescan_running = true;

	spin_unlock(&fs_info->qgroup_lock);
	mutex_unlock(&fs_info->qgroup_rescan_lock);

	memset(&fs_info->qgroup_rescan_work, 0,
	       sizeof(fs_info->qgroup_rescan_work));
	btrfs_init_work(&fs_info->qgroup_rescan_work,
			btrfs_qgroup_rescan_helper,
			btrfs_qgroup_rescan_worker, NULL, NULL);

	if (ret) {
err:
		btrfs_info(fs_info, "qgroup_rescan_init failed with %d", ret);
		return ret;
	}

	return 0;
}

static void
qgroup_rescan_zero_tracking(struct btrfs_fs_info *fs_info)
{
	struct rb_node *n;
	struct btrfs_qgroup *qgroup;

	spin_lock(&fs_info->qgroup_lock);
	/* clear all current qgroup tracking information */
	for (n = rb_first(&fs_info->qgroup_tree); n; n = rb_next(n)) {
		qgroup = rb_entry(n, struct btrfs_qgroup, node);
		qgroup->rfer = 0;
		qgroup->rfer_cmpr = 0;
		qgroup->excl = 0;
		qgroup->excl_cmpr = 0;
	}
	spin_unlock(&fs_info->qgroup_lock);
}

int
btrfs_qgroup_rescan(struct btrfs_fs_info *fs_info)
{
	int ret = 0;
	struct btrfs_trans_handle *trans;

	ret = qgroup_rescan_init(fs_info, 0, 1);
	if (ret)
		return ret;

	/*
	 * We have set the rescan_progress to 0, which means no more
	 * delayed refs will be accounted by btrfs_qgroup_account_ref.
	 * However, btrfs_qgroup_account_ref may be right after its call
	 * to btrfs_find_all_roots, in which case it would still do the
	 * accounting.
	 * To solve this, we're committing the transaction, which will
	 * ensure we run all delayed refs and only after that, we are
	 * going to clear all tracking information for a clean start.
	 */

	trans = btrfs_join_transaction(fs_info->fs_root);
	if (IS_ERR(trans)) {
		fs_info->qgroup_flags &= ~BTRFS_QGROUP_STATUS_FLAG_RESCAN;
		return PTR_ERR(trans);
	}
	ret = btrfs_commit_transaction(trans);
	if (ret) {
		fs_info->qgroup_flags &= ~BTRFS_QGROUP_STATUS_FLAG_RESCAN;
		return ret;
	}

	qgroup_rescan_zero_tracking(fs_info);

	btrfs_queue_work(fs_info->qgroup_rescan_workers,
			 &fs_info->qgroup_rescan_work);

	return 0;
}

int btrfs_qgroup_wait_for_completion(struct btrfs_fs_info *fs_info,
				     bool interruptible)
{
	int running;
	int ret = 0;

	mutex_lock(&fs_info->qgroup_rescan_lock);
	spin_lock(&fs_info->qgroup_lock);
	running = fs_info->qgroup_rescan_running;
	spin_unlock(&fs_info->qgroup_lock);
	mutex_unlock(&fs_info->qgroup_rescan_lock);

	if (!running)
		return 0;

	if (interruptible)
		ret = wait_for_completion_interruptible(
					&fs_info->qgroup_rescan_completion);
	else
		wait_for_completion(&fs_info->qgroup_rescan_completion);

	return ret;
}

/*
 * this is only called from open_ctree where we're still single threaded, thus
 * locking is omitted here.
 */
void
btrfs_qgroup_rescan_resume(struct btrfs_fs_info *fs_info)
{
	if (fs_info->qgroup_flags & BTRFS_QGROUP_STATUS_FLAG_RESCAN)
		btrfs_queue_work(fs_info->qgroup_rescan_workers,
				 &fs_info->qgroup_rescan_work);
}

/*
 * Reserve qgroup space for range [start, start + len).
 *
 * This function will either reserve space from related qgroups or doing
 * nothing if the range is already reserved.
 *
 * Return 0 for successful reserve
 * Return <0 for error (including -EQUOT)
 *
 * NOTE: this function may sleep for memory allocation.
 */
int btrfs_qgroup_reserve_data(struct inode *inode, u64 start, u64 len)
{
	struct btrfs_root *root = BTRFS_I(inode)->root;
	struct extent_changeset changeset;
	struct ulist_node *unode;
	struct ulist_iterator uiter;
	int ret;

	if (!test_bit(BTRFS_FS_QUOTA_ENABLED, &root->fs_info->flags) ||
	    !is_fstree(root->objectid) || len == 0)
		return 0;

	changeset.bytes_changed = 0;
	ulist_init(&changeset.range_changed);
	ret = set_record_extent_bits(&BTRFS_I(inode)->io_tree, start,
			start + len -1, EXTENT_QGROUP_RESERVED, &changeset);
	trace_btrfs_qgroup_reserve_data(inode, start, len,
					changeset.bytes_changed,
					QGROUP_RESERVE);
	if (ret < 0)
		goto cleanup;
	ret = qgroup_reserve(root, changeset.bytes_changed, true);
	if (ret < 0)
		goto cleanup;

	ulist_release(&changeset.range_changed);
	return ret;

cleanup:
	/* cleanup already reserved ranges */
	ULIST_ITER_INIT(&uiter);
	while ((unode = ulist_next(&changeset.range_changed, &uiter)))
		clear_extent_bit(&BTRFS_I(inode)->io_tree, unode->val,
				 unode->aux, EXTENT_QGROUP_RESERVED, 0, 0, NULL,
				 GFP_NOFS);
	ulist_release(&changeset.range_changed);
	return ret;
}

static int __btrfs_qgroup_release_data(struct inode *inode, u64 start, u64 len,
				       int free)
{
	struct extent_changeset changeset;
	int trace_op = QGROUP_RELEASE;
	int ret;

	changeset.bytes_changed = 0;
	ulist_init(&changeset.range_changed);
	ret = clear_record_extent_bits(&BTRFS_I(inode)->io_tree, start, 
			start + len -1, EXTENT_QGROUP_RESERVED, &changeset);
	if (ret < 0)
		goto out;

	if (free)
		trace_op = QGROUP_FREE;
	trace_btrfs_qgroup_release_data(inode, start, len,
					changeset.bytes_changed, trace_op);
	if (free)
		btrfs_qgroup_free_refroot(BTRFS_I(inode)->root->fs_info,
				BTRFS_I(inode)->root->objectid,
				changeset.bytes_changed);
out:
	ulist_release(&changeset.range_changed);
	return ret;
}

/*
 * Free a reserved space range from io_tree and related qgroups
 *
 * Should be called when a range of pages get invalidated before reaching disk.
 * Or for error cleanup case.
 *
 * For data written to disk, use btrfs_qgroup_release_data().
 *
 * NOTE: This function may sleep for memory allocation.
 */
int btrfs_qgroup_free_data(struct inode *inode, u64 start, u64 len)
{
	return __btrfs_qgroup_release_data(inode, start, len, 1);
}

/*
 * Release a reserved space range from io_tree only.
 *
 * Should be called when a range of pages get written to disk and corresponding
 * FILE_EXTENT is inserted into corresponding root.
 *
 * Since new qgroup accounting framework will only update qgroup numbers at
 * commit_transaction() time, its reserved space shouldn't be freed from
 * related qgroups.
 *
 * But we should release the range from io_tree, to allow further write to be
 * COWed.
 *
 * NOTE: This function may sleep for memory allocation.
 */
int btrfs_qgroup_release_data(struct inode *inode, u64 start, u64 len)
{
	return __btrfs_qgroup_release_data(inode, start, len, 0);
}

int btrfs_qgroup_reserve_meta(struct btrfs_root *root, int num_bytes,
			      bool enforce)
{
	struct btrfs_fs_info *fs_info = root->fs_info;
	int ret;

	if (!test_bit(BTRFS_FS_QUOTA_ENABLED, &fs_info->flags) ||
	    !is_fstree(root->objectid) || num_bytes == 0)
		return 0;

	BUG_ON(num_bytes != round_down(num_bytes, fs_info->nodesize));
	trace_qgroup_meta_reserve(root, (s64)num_bytes);
	ret = qgroup_reserve(root, num_bytes, enforce);
	if (ret < 0)
		return ret;
	atomic64_add(num_bytes, &root->qgroup_meta_rsv);
	return ret;
}

void btrfs_qgroup_free_meta_all(struct btrfs_root *root)
{
	struct btrfs_fs_info *fs_info = root->fs_info;
	u64 reserved;

	if (!test_bit(BTRFS_FS_QUOTA_ENABLED, &fs_info->flags) ||
	    !is_fstree(root->objectid))
		return;

	reserved = atomic64_xchg(&root->qgroup_meta_rsv, 0);
	if (reserved == 0)
		return;
	trace_qgroup_meta_reserve(root, -(s64)reserved);
	btrfs_qgroup_free_refroot(fs_info, root->objectid, reserved);
}

void btrfs_qgroup_free_meta(struct btrfs_root *root, int num_bytes)
{
	struct btrfs_fs_info *fs_info = root->fs_info;

	if (!test_bit(BTRFS_FS_QUOTA_ENABLED, &fs_info->flags) ||
	    !is_fstree(root->objectid))
		return;

	BUG_ON(num_bytes != round_down(num_bytes, fs_info->nodesize));
	WARN_ON(atomic64_read(&root->qgroup_meta_rsv) < num_bytes);
	atomic64_sub(num_bytes, &root->qgroup_meta_rsv);
	trace_qgroup_meta_reserve(root, -(s64)num_bytes);
	btrfs_qgroup_free_refroot(fs_info, root->objectid, num_bytes);
}

/*
 * Check qgroup reserved space leaking, normally at destroy inode
 * time
 */
void btrfs_qgroup_check_reserved_leak(struct inode *inode)
{
	struct extent_changeset changeset;
	struct ulist_node *unode;
	struct ulist_iterator iter;
	int ret;

	changeset.bytes_changed = 0;
	ulist_init(&changeset.range_changed);
	ret = clear_record_extent_bits(&BTRFS_I(inode)->io_tree, 0, (u64)-1,
			EXTENT_QGROUP_RESERVED, &changeset);

	WARN_ON(ret < 0);
	if (WARN_ON(changeset.bytes_changed)) {
		ULIST_ITER_INIT(&iter);
		while ((unode = ulist_next(&changeset.range_changed, &iter))) {
			btrfs_warn(BTRFS_I(inode)->root->fs_info,
				"leaking qgroup reserved space, ino: %lu, start: %llu, end: %llu",
				inode->i_ino, unode->val, unode->aux);
		}
		btrfs_qgroup_free_refroot(BTRFS_I(inode)->root->fs_info,
				BTRFS_I(inode)->root->objectid,
				changeset.bytes_changed);

	}
	ulist_release(&changeset.range_changed);
}<|MERGE_RESOLUTION|>--- conflicted
+++ resolved
@@ -1034,12 +1034,8 @@
 	qgroup->excl += sign * num_bytes;
 	qgroup->excl_cmpr += sign * num_bytes;
 	if (sign > 0) {
-<<<<<<< HEAD
+		trace_qgroup_update_reserve(fs_info, qgroup, -(s64)num_bytes);
 		if (qgroup->reserved < num_bytes)
-=======
-		trace_qgroup_update_reserve(fs_info, qgroup, -(s64)num_bytes);
-		if (WARN_ON(qgroup->reserved < num_bytes))
->>>>>>> 9bcaaea7
 			report_reserved_underflow(fs_info, qgroup, num_bytes);
 		else
 			qgroup->reserved -= num_bytes;
@@ -1064,13 +1060,9 @@
 		WARN_ON(sign < 0 && qgroup->excl < num_bytes);
 		qgroup->excl += sign * num_bytes;
 		if (sign > 0) {
-<<<<<<< HEAD
-			if (qgroup->reserved < num_bytes)
-=======
 			trace_qgroup_update_reserve(fs_info, qgroup,
 						    -(s64)num_bytes);
-			if (WARN_ON(qgroup->reserved < num_bytes))
->>>>>>> 9bcaaea7
+			if (qgroup->reserved < num_bytes)
 				report_reserved_underflow(fs_info, qgroup,
 							  num_bytes);
 			else
@@ -2462,12 +2454,8 @@
 
 		qg = unode_aux_to_qgroup(unode);
 
-<<<<<<< HEAD
+		trace_qgroup_update_reserve(fs_info, qg, -(s64)num_bytes);
 		if (qg->reserved < num_bytes)
-=======
-		trace_qgroup_update_reserve(fs_info, qg, -(s64)num_bytes);
-		if (WARN_ON(qg->reserved < num_bytes))
->>>>>>> 9bcaaea7
 			report_reserved_underflow(fs_info, qg, num_bytes);
 		else
 			qg->reserved -= num_bytes;
