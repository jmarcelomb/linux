// SPDX-License-Identifier: GPL-2.0
/*
 * Performance events core code:
 *
 *  Copyright (C) 2008 Thomas Gleixner <tglx@linutronix.de>
 *  Copyright (C) 2008-2011 Red Hat, Inc., Ingo Molnar
 *  Copyright (C) 2008-2011 Red Hat, Inc., Peter Zijlstra
 *  Copyright  ©  2009 Paul Mackerras, IBM Corp. <paulus@au1.ibm.com>
 */

#include <linux/fs.h>
#include <linux/mm.h>
#include <linux/cpu.h>
#include <linux/smp.h>
#include <linux/idr.h>
#include <linux/file.h>
#include <linux/poll.h>
#include <linux/slab.h>
#include <linux/hash.h>
#include <linux/tick.h>
#include <linux/sysfs.h>
#include <linux/dcache.h>
#include <linux/percpu.h>
#include <linux/ptrace.h>
#include <linux/reboot.h>
#include <linux/vmstat.h>
#include <linux/device.h>
#include <linux/export.h>
#include <linux/vmalloc.h>
#include <linux/hardirq.h>
#include <linux/hugetlb.h>
#include <linux/rculist.h>
#include <linux/uaccess.h>
#include <linux/syscalls.h>
#include <linux/anon_inodes.h>
#include <linux/kernel_stat.h>
#include <linux/cgroup.h>
#include <linux/perf_event.h>
#include <linux/trace_events.h>
#include <linux/hw_breakpoint.h>
#include <linux/mm_types.h>
#include <linux/module.h>
#include <linux/mman.h>
#include <linux/compat.h>
#include <linux/bpf.h>
#include <linux/filter.h>
#include <linux/namei.h>
#include <linux/parser.h>
#include <linux/sched/clock.h>
#include <linux/sched/mm.h>
#include <linux/proc_ns.h>
#include <linux/mount.h>
#include <linux/min_heap.h>
#include <linux/highmem.h>
#include <linux/pgtable.h>

#include "internal.h"

#include <asm/irq_regs.h>

typedef int (*remote_function_f)(void *);

struct remote_function_call {
	struct task_struct	*p;
	remote_function_f	func;
	void			*info;
	int			ret;
};

static void remote_function(void *data)
{
	struct remote_function_call *tfc = data;
	struct task_struct *p = tfc->p;

	if (p) {
		/* -EAGAIN */
		if (task_cpu(p) != smp_processor_id())
			return;

		/*
		 * Now that we're on right CPU with IRQs disabled, we can test
		 * if we hit the right task without races.
		 */

		tfc->ret = -ESRCH; /* No such (running) process */
		if (p != current)
			return;
	}

	tfc->ret = tfc->func(tfc->info);
}

/**
 * task_function_call - call a function on the cpu on which a task runs
 * @p:		the task to evaluate
 * @func:	the function to be called
 * @info:	the function call argument
 *
 * Calls the function @func when the task is currently running. This might
 * be on the current CPU, which just calls the function directly.  This will
 * retry due to any failures in smp_call_function_single(), such as if the
 * task_cpu() goes offline concurrently.
 *
 * returns @func return value or -ESRCH or -ENXIO when the process isn't running
 */
static int
task_function_call(struct task_struct *p, remote_function_f func, void *info)
{
	struct remote_function_call data = {
		.p	= p,
		.func	= func,
		.info	= info,
		.ret	= -EAGAIN,
	};
	int ret;

	for (;;) {
		ret = smp_call_function_single(task_cpu(p), remote_function,
					       &data, 1);
		if (!ret)
			ret = data.ret;

		if (ret != -EAGAIN)
			break;

		cond_resched();
	}

	return ret;
}

/**
 * cpu_function_call - call a function on the cpu
 * @func:	the function to be called
 * @info:	the function call argument
 *
 * Calls the function @func on the remote cpu.
 *
 * returns: @func return value or -ENXIO when the cpu is offline
 */
static int cpu_function_call(int cpu, remote_function_f func, void *info)
{
	struct remote_function_call data = {
		.p	= NULL,
		.func	= func,
		.info	= info,
		.ret	= -ENXIO, /* No such CPU */
	};

	smp_call_function_single(cpu, remote_function, &data, 1);

	return data.ret;
}

static inline struct perf_cpu_context *
__get_cpu_context(struct perf_event_context *ctx)
{
	return this_cpu_ptr(ctx->pmu->pmu_cpu_context);
}

static void perf_ctx_lock(struct perf_cpu_context *cpuctx,
			  struct perf_event_context *ctx)
{
	raw_spin_lock(&cpuctx->ctx.lock);
	if (ctx)
		raw_spin_lock(&ctx->lock);
}

static void perf_ctx_unlock(struct perf_cpu_context *cpuctx,
			    struct perf_event_context *ctx)
{
	if (ctx)
		raw_spin_unlock(&ctx->lock);
	raw_spin_unlock(&cpuctx->ctx.lock);
}

#define TASK_TOMBSTONE ((void *)-1L)

static bool is_kernel_event(struct perf_event *event)
{
	return READ_ONCE(event->owner) == TASK_TOMBSTONE;
}

/*
 * On task ctx scheduling...
 *
 * When !ctx->nr_events a task context will not be scheduled. This means
 * we can disable the scheduler hooks (for performance) without leaving
 * pending task ctx state.
 *
 * This however results in two special cases:
 *
 *  - removing the last event from a task ctx; this is relatively straight
 *    forward and is done in __perf_remove_from_context.
 *
 *  - adding the first event to a task ctx; this is tricky because we cannot
 *    rely on ctx->is_active and therefore cannot use event_function_call().
 *    See perf_install_in_context().
 *
 * If ctx->nr_events, then ctx->is_active and cpuctx->task_ctx are set.
 */

typedef void (*event_f)(struct perf_event *, struct perf_cpu_context *,
			struct perf_event_context *, void *);

struct event_function_struct {
	struct perf_event *event;
	event_f func;
	void *data;
};

static int event_function(void *info)
{
	struct event_function_struct *efs = info;
	struct perf_event *event = efs->event;
	struct perf_event_context *ctx = event->ctx;
	struct perf_cpu_context *cpuctx = __get_cpu_context(ctx);
	struct perf_event_context *task_ctx = cpuctx->task_ctx;
	int ret = 0;

	lockdep_assert_irqs_disabled();

	perf_ctx_lock(cpuctx, task_ctx);
	/*
	 * Since we do the IPI call without holding ctx->lock things can have
	 * changed, double check we hit the task we set out to hit.
	 */
	if (ctx->task) {
		if (ctx->task != current) {
			ret = -ESRCH;
			goto unlock;
		}

		/*
		 * We only use event_function_call() on established contexts,
		 * and event_function() is only ever called when active (or
		 * rather, we'll have bailed in task_function_call() or the
		 * above ctx->task != current test), therefore we must have
		 * ctx->is_active here.
		 */
		WARN_ON_ONCE(!ctx->is_active);
		/*
		 * And since we have ctx->is_active, cpuctx->task_ctx must
		 * match.
		 */
		WARN_ON_ONCE(task_ctx != ctx);
	} else {
		WARN_ON_ONCE(&cpuctx->ctx != ctx);
	}

	efs->func(event, cpuctx, ctx, efs->data);
unlock:
	perf_ctx_unlock(cpuctx, task_ctx);

	return ret;
}

static void event_function_call(struct perf_event *event, event_f func, void *data)
{
	struct perf_event_context *ctx = event->ctx;
	struct task_struct *task = READ_ONCE(ctx->task); /* verified in event_function */
	struct event_function_struct efs = {
		.event = event,
		.func = func,
		.data = data,
	};

	if (!event->parent) {
		/*
		 * If this is a !child event, we must hold ctx::mutex to
		 * stabilize the the event->ctx relation. See
		 * perf_event_ctx_lock().
		 */
		lockdep_assert_held(&ctx->mutex);
	}

	if (!task) {
		cpu_function_call(event->cpu, event_function, &efs);
		return;
	}

	if (task == TASK_TOMBSTONE)
		return;

again:
	if (!task_function_call(task, event_function, &efs))
		return;

	raw_spin_lock_irq(&ctx->lock);
	/*
	 * Reload the task pointer, it might have been changed by
	 * a concurrent perf_event_context_sched_out().
	 */
	task = ctx->task;
	if (task == TASK_TOMBSTONE) {
		raw_spin_unlock_irq(&ctx->lock);
		return;
	}
	if (ctx->is_active) {
		raw_spin_unlock_irq(&ctx->lock);
		goto again;
	}
	func(event, NULL, ctx, data);
	raw_spin_unlock_irq(&ctx->lock);
}

/*
 * Similar to event_function_call() + event_function(), but hard assumes IRQs
 * are already disabled and we're on the right CPU.
 */
static void event_function_local(struct perf_event *event, event_f func, void *data)
{
	struct perf_event_context *ctx = event->ctx;
	struct perf_cpu_context *cpuctx = __get_cpu_context(ctx);
	struct task_struct *task = READ_ONCE(ctx->task);
	struct perf_event_context *task_ctx = NULL;

	lockdep_assert_irqs_disabled();

	if (task) {
		if (task == TASK_TOMBSTONE)
			return;

		task_ctx = ctx;
	}

	perf_ctx_lock(cpuctx, task_ctx);

	task = ctx->task;
	if (task == TASK_TOMBSTONE)
		goto unlock;

	if (task) {
		/*
		 * We must be either inactive or active and the right task,
		 * otherwise we're screwed, since we cannot IPI to somewhere
		 * else.
		 */
		if (ctx->is_active) {
			if (WARN_ON_ONCE(task != current))
				goto unlock;

			if (WARN_ON_ONCE(cpuctx->task_ctx != ctx))
				goto unlock;
		}
	} else {
		WARN_ON_ONCE(&cpuctx->ctx != ctx);
	}

	func(event, cpuctx, ctx, data);
unlock:
	perf_ctx_unlock(cpuctx, task_ctx);
}

#define PERF_FLAG_ALL (PERF_FLAG_FD_NO_GROUP |\
		       PERF_FLAG_FD_OUTPUT  |\
		       PERF_FLAG_PID_CGROUP |\
		       PERF_FLAG_FD_CLOEXEC)

/*
 * branch priv levels that need permission checks
 */
#define PERF_SAMPLE_BRANCH_PERM_PLM \
	(PERF_SAMPLE_BRANCH_KERNEL |\
	 PERF_SAMPLE_BRANCH_HV)

enum event_type_t {
	EVENT_FLEXIBLE = 0x1,
	EVENT_PINNED = 0x2,
	EVENT_TIME = 0x4,
	/* see ctx_resched() for details */
	EVENT_CPU = 0x8,
	EVENT_ALL = EVENT_FLEXIBLE | EVENT_PINNED,
};

/*
 * perf_sched_events : >0 events exist
 * perf_cgroup_events: >0 per-cpu cgroup events exist on this cpu
 */

static void perf_sched_delayed(struct work_struct *work);
DEFINE_STATIC_KEY_FALSE(perf_sched_events);
static DECLARE_DELAYED_WORK(perf_sched_work, perf_sched_delayed);
static DEFINE_MUTEX(perf_sched_mutex);
static atomic_t perf_sched_count;

static DEFINE_PER_CPU(atomic_t, perf_cgroup_events);
static DEFINE_PER_CPU(struct pmu_event_list, pmu_sb_events);

static atomic_t nr_mmap_events __read_mostly;
static atomic_t nr_comm_events __read_mostly;
static atomic_t nr_namespaces_events __read_mostly;
static atomic_t nr_task_events __read_mostly;
static atomic_t nr_freq_events __read_mostly;
static atomic_t nr_switch_events __read_mostly;
static atomic_t nr_ksymbol_events __read_mostly;
static atomic_t nr_bpf_events __read_mostly;
static atomic_t nr_cgroup_events __read_mostly;
static atomic_t nr_text_poke_events __read_mostly;

static LIST_HEAD(pmus);
static DEFINE_MUTEX(pmus_lock);
static struct srcu_struct pmus_srcu;
static cpumask_var_t perf_online_mask;

/*
 * perf event paranoia level:
 *  -1 - not paranoid at all
 *   0 - disallow raw tracepoint access for unpriv
 *   1 - disallow cpu events for unpriv
 *   2 - disallow kernel profiling for unpriv
 */
int sysctl_perf_event_paranoid __read_mostly = 2;

/* Minimum for 512 kiB + 1 user control page */
int sysctl_perf_event_mlock __read_mostly = 512 + (PAGE_SIZE / 1024); /* 'free' kiB per user */

/*
 * max perf event sample rate
 */
#define DEFAULT_MAX_SAMPLE_RATE		100000
#define DEFAULT_SAMPLE_PERIOD_NS	(NSEC_PER_SEC / DEFAULT_MAX_SAMPLE_RATE)
#define DEFAULT_CPU_TIME_MAX_PERCENT	25

int sysctl_perf_event_sample_rate __read_mostly	= DEFAULT_MAX_SAMPLE_RATE;

static int max_samples_per_tick __read_mostly	= DIV_ROUND_UP(DEFAULT_MAX_SAMPLE_RATE, HZ);
static int perf_sample_period_ns __read_mostly	= DEFAULT_SAMPLE_PERIOD_NS;

static int perf_sample_allowed_ns __read_mostly =
	DEFAULT_SAMPLE_PERIOD_NS * DEFAULT_CPU_TIME_MAX_PERCENT / 100;

static void update_perf_cpu_limits(void)
{
	u64 tmp = perf_sample_period_ns;

	tmp *= sysctl_perf_cpu_time_max_percent;
	tmp = div_u64(tmp, 100);
	if (!tmp)
		tmp = 1;

	WRITE_ONCE(perf_sample_allowed_ns, tmp);
}

static bool perf_rotate_context(struct perf_cpu_context *cpuctx);

int perf_proc_update_handler(struct ctl_table *table, int write,
		void *buffer, size_t *lenp, loff_t *ppos)
{
	int ret;
	int perf_cpu = sysctl_perf_cpu_time_max_percent;
	/*
	 * If throttling is disabled don't allow the write:
	 */
	if (write && (perf_cpu == 100 || perf_cpu == 0))
		return -EINVAL;

	ret = proc_dointvec_minmax(table, write, buffer, lenp, ppos);
	if (ret || !write)
		return ret;

	max_samples_per_tick = DIV_ROUND_UP(sysctl_perf_event_sample_rate, HZ);
	perf_sample_period_ns = NSEC_PER_SEC / sysctl_perf_event_sample_rate;
	update_perf_cpu_limits();

	return 0;
}

int sysctl_perf_cpu_time_max_percent __read_mostly = DEFAULT_CPU_TIME_MAX_PERCENT;

int perf_cpu_time_max_percent_handler(struct ctl_table *table, int write,
		void *buffer, size_t *lenp, loff_t *ppos)
{
	int ret = proc_dointvec_minmax(table, write, buffer, lenp, ppos);

	if (ret || !write)
		return ret;

	if (sysctl_perf_cpu_time_max_percent == 100 ||
	    sysctl_perf_cpu_time_max_percent == 0) {
		printk(KERN_WARNING
		       "perf: Dynamic interrupt throttling disabled, can hang your system!\n");
		WRITE_ONCE(perf_sample_allowed_ns, 0);
	} else {
		update_perf_cpu_limits();
	}

	return 0;
}

/*
 * perf samples are done in some very critical code paths (NMIs).
 * If they take too much CPU time, the system can lock up and not
 * get any real work done.  This will drop the sample rate when
 * we detect that events are taking too long.
 */
#define NR_ACCUMULATED_SAMPLES 128
static DEFINE_PER_CPU(u64, running_sample_length);

static u64 __report_avg;
static u64 __report_allowed;

static void perf_duration_warn(struct irq_work *w)
{
	printk_ratelimited(KERN_INFO
		"perf: interrupt took too long (%lld > %lld), lowering "
		"kernel.perf_event_max_sample_rate to %d\n",
		__report_avg, __report_allowed,
		sysctl_perf_event_sample_rate);
}

static DEFINE_IRQ_WORK(perf_duration_work, perf_duration_warn);

void perf_sample_event_took(u64 sample_len_ns)
{
	u64 max_len = READ_ONCE(perf_sample_allowed_ns);
	u64 running_len;
	u64 avg_len;
	u32 max;

	if (max_len == 0)
		return;

	/* Decay the counter by 1 average sample. */
	running_len = __this_cpu_read(running_sample_length);
	running_len -= running_len/NR_ACCUMULATED_SAMPLES;
	running_len += sample_len_ns;
	__this_cpu_write(running_sample_length, running_len);

	/*
	 * Note: this will be biased artifically low until we have
	 * seen NR_ACCUMULATED_SAMPLES. Doing it this way keeps us
	 * from having to maintain a count.
	 */
	avg_len = running_len/NR_ACCUMULATED_SAMPLES;
	if (avg_len <= max_len)
		return;

	__report_avg = avg_len;
	__report_allowed = max_len;

	/*
	 * Compute a throttle threshold 25% below the current duration.
	 */
	avg_len += avg_len / 4;
	max = (TICK_NSEC / 100) * sysctl_perf_cpu_time_max_percent;
	if (avg_len < max)
		max /= (u32)avg_len;
	else
		max = 1;

	WRITE_ONCE(perf_sample_allowed_ns, avg_len);
	WRITE_ONCE(max_samples_per_tick, max);

	sysctl_perf_event_sample_rate = max * HZ;
	perf_sample_period_ns = NSEC_PER_SEC / sysctl_perf_event_sample_rate;

	if (!irq_work_queue(&perf_duration_work)) {
		early_printk("perf: interrupt took too long (%lld > %lld), lowering "
			     "kernel.perf_event_max_sample_rate to %d\n",
			     __report_avg, __report_allowed,
			     sysctl_perf_event_sample_rate);
	}
}

static atomic64_t perf_event_id;

static void cpu_ctx_sched_out(struct perf_cpu_context *cpuctx,
			      enum event_type_t event_type);

static void cpu_ctx_sched_in(struct perf_cpu_context *cpuctx,
			     enum event_type_t event_type,
			     struct task_struct *task);

static void update_context_time(struct perf_event_context *ctx);
static u64 perf_event_time(struct perf_event *event);

void __weak perf_event_print_debug(void)	{ }

extern __weak const char *perf_pmu_name(void)
{
	return "pmu";
}

static inline u64 perf_clock(void)
{
	return local_clock();
}

static inline u64 perf_event_clock(struct perf_event *event)
{
	return event->clock();
}

/*
 * State based event timekeeping...
 *
 * The basic idea is to use event->state to determine which (if any) time
 * fields to increment with the current delta. This means we only need to
 * update timestamps when we change state or when they are explicitly requested
 * (read).
 *
 * Event groups make things a little more complicated, but not terribly so. The
 * rules for a group are that if the group leader is OFF the entire group is
 * OFF, irrespecive of what the group member states are. This results in
 * __perf_effective_state().
 *
 * A futher ramification is that when a group leader flips between OFF and
 * !OFF, we need to update all group member times.
 *
 *
 * NOTE: perf_event_time() is based on the (cgroup) context time, and thus we
 * need to make sure the relevant context time is updated before we try and
 * update our timestamps.
 */

static __always_inline enum perf_event_state
__perf_effective_state(struct perf_event *event)
{
	struct perf_event *leader = event->group_leader;

	if (leader->state <= PERF_EVENT_STATE_OFF)
		return leader->state;

	return event->state;
}

static __always_inline void
__perf_update_times(struct perf_event *event, u64 now, u64 *enabled, u64 *running)
{
	enum perf_event_state state = __perf_effective_state(event);
	u64 delta = now - event->tstamp;

	*enabled = event->total_time_enabled;
	if (state >= PERF_EVENT_STATE_INACTIVE)
		*enabled += delta;

	*running = event->total_time_running;
	if (state >= PERF_EVENT_STATE_ACTIVE)
		*running += delta;
}

static void perf_event_update_time(struct perf_event *event)
{
	u64 now = perf_event_time(event);

	__perf_update_times(event, now, &event->total_time_enabled,
					&event->total_time_running);
	event->tstamp = now;
}

static void perf_event_update_sibling_time(struct perf_event *leader)
{
	struct perf_event *sibling;

	for_each_sibling_event(sibling, leader)
		perf_event_update_time(sibling);
}

static void
perf_event_set_state(struct perf_event *event, enum perf_event_state state)
{
	if (event->state == state)
		return;

	perf_event_update_time(event);
	/*
	 * If a group leader gets enabled/disabled all its siblings
	 * are affected too.
	 */
	if ((event->state < 0) ^ (state < 0))
		perf_event_update_sibling_time(event);

	WRITE_ONCE(event->state, state);
}

#ifdef CONFIG_CGROUP_PERF

static inline bool
perf_cgroup_match(struct perf_event *event)
{
	struct perf_event_context *ctx = event->ctx;
	struct perf_cpu_context *cpuctx = __get_cpu_context(ctx);

	/* @event doesn't care about cgroup */
	if (!event->cgrp)
		return true;

	/* wants specific cgroup scope but @cpuctx isn't associated with any */
	if (!cpuctx->cgrp)
		return false;

	/*
	 * Cgroup scoping is recursive.  An event enabled for a cgroup is
	 * also enabled for all its descendant cgroups.  If @cpuctx's
	 * cgroup is a descendant of @event's (the test covers identity
	 * case), it's a match.
	 */
	return cgroup_is_descendant(cpuctx->cgrp->css.cgroup,
				    event->cgrp->css.cgroup);
}

static inline void perf_detach_cgroup(struct perf_event *event)
{
	css_put(&event->cgrp->css);
	event->cgrp = NULL;
}

static inline int is_cgroup_event(struct perf_event *event)
{
	return event->cgrp != NULL;
}

static inline u64 perf_cgroup_event_time(struct perf_event *event)
{
	struct perf_cgroup_info *t;

	t = per_cpu_ptr(event->cgrp->info, event->cpu);
	return t->time;
}

static inline void __update_cgrp_time(struct perf_cgroup *cgrp)
{
	struct perf_cgroup_info *info;
	u64 now;

	now = perf_clock();

	info = this_cpu_ptr(cgrp->info);

	info->time += now - info->timestamp;
	info->timestamp = now;
}

static inline void update_cgrp_time_from_cpuctx(struct perf_cpu_context *cpuctx)
{
	struct perf_cgroup *cgrp = cpuctx->cgrp;
	struct cgroup_subsys_state *css;

	if (cgrp) {
		for (css = &cgrp->css; css; css = css->parent) {
			cgrp = container_of(css, struct perf_cgroup, css);
			__update_cgrp_time(cgrp);
		}
	}
}

static inline void update_cgrp_time_from_event(struct perf_event *event)
{
	struct perf_cgroup *cgrp;

	/*
	 * ensure we access cgroup data only when needed and
	 * when we know the cgroup is pinned (css_get)
	 */
	if (!is_cgroup_event(event))
		return;

	cgrp = perf_cgroup_from_task(current, event->ctx);
	/*
	 * Do not update time when cgroup is not active
	 */
	if (cgroup_is_descendant(cgrp->css.cgroup, event->cgrp->css.cgroup))
		__update_cgrp_time(event->cgrp);
}

static inline void
perf_cgroup_set_timestamp(struct task_struct *task,
			  struct perf_event_context *ctx)
{
	struct perf_cgroup *cgrp;
	struct perf_cgroup_info *info;
	struct cgroup_subsys_state *css;

	/*
	 * ctx->lock held by caller
	 * ensure we do not access cgroup data
	 * unless we have the cgroup pinned (css_get)
	 */
	if (!task || !ctx->nr_cgroups)
		return;

	cgrp = perf_cgroup_from_task(task, ctx);

	for (css = &cgrp->css; css; css = css->parent) {
		cgrp = container_of(css, struct perf_cgroup, css);
		info = this_cpu_ptr(cgrp->info);
		info->timestamp = ctx->timestamp;
	}
}

static DEFINE_PER_CPU(struct list_head, cgrp_cpuctx_list);

#define PERF_CGROUP_SWOUT	0x1 /* cgroup switch out every event */
#define PERF_CGROUP_SWIN	0x2 /* cgroup switch in events based on task */

/*
 * reschedule events based on the cgroup constraint of task.
 *
 * mode SWOUT : schedule out everything
 * mode SWIN : schedule in based on cgroup for next
 */
static void perf_cgroup_switch(struct task_struct *task, int mode)
{
	struct perf_cpu_context *cpuctx;
	struct list_head *list;
	unsigned long flags;

	/*
	 * Disable interrupts and preemption to avoid this CPU's
	 * cgrp_cpuctx_entry to change under us.
	 */
	local_irq_save(flags);

	list = this_cpu_ptr(&cgrp_cpuctx_list);
	list_for_each_entry(cpuctx, list, cgrp_cpuctx_entry) {
		WARN_ON_ONCE(cpuctx->ctx.nr_cgroups == 0);

		perf_ctx_lock(cpuctx, cpuctx->task_ctx);
		perf_pmu_disable(cpuctx->ctx.pmu);

		if (mode & PERF_CGROUP_SWOUT) {
			cpu_ctx_sched_out(cpuctx, EVENT_ALL);
			/*
			 * must not be done before ctxswout due
			 * to event_filter_match() in event_sched_out()
			 */
			cpuctx->cgrp = NULL;
		}

		if (mode & PERF_CGROUP_SWIN) {
			WARN_ON_ONCE(cpuctx->cgrp);
			/*
			 * set cgrp before ctxsw in to allow
			 * event_filter_match() to not have to pass
			 * task around
			 * we pass the cpuctx->ctx to perf_cgroup_from_task()
			 * because cgorup events are only per-cpu
			 */
			cpuctx->cgrp = perf_cgroup_from_task(task,
							     &cpuctx->ctx);
			cpu_ctx_sched_in(cpuctx, EVENT_ALL, task);
		}
		perf_pmu_enable(cpuctx->ctx.pmu);
		perf_ctx_unlock(cpuctx, cpuctx->task_ctx);
	}

	local_irq_restore(flags);
}

static inline void perf_cgroup_sched_out(struct task_struct *task,
					 struct task_struct *next)
{
	struct perf_cgroup *cgrp1;
	struct perf_cgroup *cgrp2 = NULL;

	rcu_read_lock();
	/*
	 * we come here when we know perf_cgroup_events > 0
	 * we do not need to pass the ctx here because we know
	 * we are holding the rcu lock
	 */
	cgrp1 = perf_cgroup_from_task(task, NULL);
	cgrp2 = perf_cgroup_from_task(next, NULL);

	/*
	 * only schedule out current cgroup events if we know
	 * that we are switching to a different cgroup. Otherwise,
	 * do no touch the cgroup events.
	 */
	if (cgrp1 != cgrp2)
		perf_cgroup_switch(task, PERF_CGROUP_SWOUT);

	rcu_read_unlock();
}

static inline void perf_cgroup_sched_in(struct task_struct *prev,
					struct task_struct *task)
{
	struct perf_cgroup *cgrp1;
	struct perf_cgroup *cgrp2 = NULL;

	rcu_read_lock();
	/*
	 * we come here when we know perf_cgroup_events > 0
	 * we do not need to pass the ctx here because we know
	 * we are holding the rcu lock
	 */
	cgrp1 = perf_cgroup_from_task(task, NULL);
	cgrp2 = perf_cgroup_from_task(prev, NULL);

	/*
	 * only need to schedule in cgroup events if we are changing
	 * cgroup during ctxsw. Cgroup events were not scheduled
	 * out of ctxsw out if that was not the case.
	 */
	if (cgrp1 != cgrp2)
		perf_cgroup_switch(task, PERF_CGROUP_SWIN);

	rcu_read_unlock();
}

static int perf_cgroup_ensure_storage(struct perf_event *event,
				struct cgroup_subsys_state *css)
{
	struct perf_cpu_context *cpuctx;
	struct perf_event **storage;
	int cpu, heap_size, ret = 0;

	/*
	 * Allow storage to have sufficent space for an iterator for each
	 * possibly nested cgroup plus an iterator for events with no cgroup.
	 */
	for (heap_size = 1; css; css = css->parent)
		heap_size++;

	for_each_possible_cpu(cpu) {
		cpuctx = per_cpu_ptr(event->pmu->pmu_cpu_context, cpu);
		if (heap_size <= cpuctx->heap_size)
			continue;

		storage = kmalloc_node(heap_size * sizeof(struct perf_event *),
				       GFP_KERNEL, cpu_to_node(cpu));
		if (!storage) {
			ret = -ENOMEM;
			break;
		}

		raw_spin_lock_irq(&cpuctx->ctx.lock);
		if (cpuctx->heap_size < heap_size) {
			swap(cpuctx->heap, storage);
			if (storage == cpuctx->heap_default)
				storage = NULL;
			cpuctx->heap_size = heap_size;
		}
		raw_spin_unlock_irq(&cpuctx->ctx.lock);

		kfree(storage);
	}

	return ret;
}

static inline int perf_cgroup_connect(int fd, struct perf_event *event,
				      struct perf_event_attr *attr,
				      struct perf_event *group_leader)
{
	struct perf_cgroup *cgrp;
	struct cgroup_subsys_state *css;
	struct fd f = fdget(fd);
	int ret = 0;

	if (!f.file)
		return -EBADF;

	css = css_tryget_online_from_dir(f.file->f_path.dentry,
					 &perf_event_cgrp_subsys);
	if (IS_ERR(css)) {
		ret = PTR_ERR(css);
		goto out;
	}

	ret = perf_cgroup_ensure_storage(event, css);
	if (ret)
		goto out;

	cgrp = container_of(css, struct perf_cgroup, css);
	event->cgrp = cgrp;

	/*
	 * all events in a group must monitor
	 * the same cgroup because a task belongs
	 * to only one perf cgroup at a time
	 */
	if (group_leader && group_leader->cgrp != cgrp) {
		perf_detach_cgroup(event);
		ret = -EINVAL;
	}
out:
	fdput(f);
	return ret;
}

static inline void
perf_cgroup_set_shadow_time(struct perf_event *event, u64 now)
{
	struct perf_cgroup_info *t;
	t = per_cpu_ptr(event->cgrp->info, event->cpu);
	event->shadow_ctx_time = now - t->timestamp;
}

static inline void
perf_cgroup_event_enable(struct perf_event *event, struct perf_event_context *ctx)
{
	struct perf_cpu_context *cpuctx;

	if (!is_cgroup_event(event))
		return;

	/*
	 * Because cgroup events are always per-cpu events,
	 * @ctx == &cpuctx->ctx.
	 */
	cpuctx = container_of(ctx, struct perf_cpu_context, ctx);

	/*
	 * Since setting cpuctx->cgrp is conditional on the current @cgrp
	 * matching the event's cgroup, we must do this for every new event,
	 * because if the first would mismatch, the second would not try again
	 * and we would leave cpuctx->cgrp unset.
	 */
	if (ctx->is_active && !cpuctx->cgrp) {
		struct perf_cgroup *cgrp = perf_cgroup_from_task(current, ctx);

		if (cgroup_is_descendant(cgrp->css.cgroup, event->cgrp->css.cgroup))
			cpuctx->cgrp = cgrp;
	}

	if (ctx->nr_cgroups++)
		return;

	list_add(&cpuctx->cgrp_cpuctx_entry,
			per_cpu_ptr(&cgrp_cpuctx_list, event->cpu));
}

static inline void
perf_cgroup_event_disable(struct perf_event *event, struct perf_event_context *ctx)
{
	struct perf_cpu_context *cpuctx;

	if (!is_cgroup_event(event))
		return;

	/*
	 * Because cgroup events are always per-cpu events,
	 * @ctx == &cpuctx->ctx.
	 */
	cpuctx = container_of(ctx, struct perf_cpu_context, ctx);

	if (--ctx->nr_cgroups)
		return;

	if (ctx->is_active && cpuctx->cgrp)
		cpuctx->cgrp = NULL;

	list_del(&cpuctx->cgrp_cpuctx_entry);
}

#else /* !CONFIG_CGROUP_PERF */

static inline bool
perf_cgroup_match(struct perf_event *event)
{
	return true;
}

static inline void perf_detach_cgroup(struct perf_event *event)
{}

static inline int is_cgroup_event(struct perf_event *event)
{
	return 0;
}

static inline void update_cgrp_time_from_event(struct perf_event *event)
{
}

static inline void update_cgrp_time_from_cpuctx(struct perf_cpu_context *cpuctx)
{
}

static inline void perf_cgroup_sched_out(struct task_struct *task,
					 struct task_struct *next)
{
}

static inline void perf_cgroup_sched_in(struct task_struct *prev,
					struct task_struct *task)
{
}

static inline int perf_cgroup_connect(pid_t pid, struct perf_event *event,
				      struct perf_event_attr *attr,
				      struct perf_event *group_leader)
{
	return -EINVAL;
}

static inline void
perf_cgroup_set_timestamp(struct task_struct *task,
			  struct perf_event_context *ctx)
{
}

static inline void
perf_cgroup_switch(struct task_struct *task, struct task_struct *next)
{
}

static inline void
perf_cgroup_set_shadow_time(struct perf_event *event, u64 now)
{
}

static inline u64 perf_cgroup_event_time(struct perf_event *event)
{
	return 0;
}

static inline void
perf_cgroup_event_enable(struct perf_event *event, struct perf_event_context *ctx)
{
}

static inline void
perf_cgroup_event_disable(struct perf_event *event, struct perf_event_context *ctx)
{
}
#endif

/*
 * set default to be dependent on timer tick just
 * like original code
 */
#define PERF_CPU_HRTIMER (1000 / HZ)
/*
 * function must be called with interrupts disabled
 */
static enum hrtimer_restart perf_mux_hrtimer_handler(struct hrtimer *hr)
{
	struct perf_cpu_context *cpuctx;
	bool rotations;

	lockdep_assert_irqs_disabled();

	cpuctx = container_of(hr, struct perf_cpu_context, hrtimer);
	rotations = perf_rotate_context(cpuctx);

	raw_spin_lock(&cpuctx->hrtimer_lock);
	if (rotations)
		hrtimer_forward_now(hr, cpuctx->hrtimer_interval);
	else
		cpuctx->hrtimer_active = 0;
	raw_spin_unlock(&cpuctx->hrtimer_lock);

	return rotations ? HRTIMER_RESTART : HRTIMER_NORESTART;
}

static void __perf_mux_hrtimer_init(struct perf_cpu_context *cpuctx, int cpu)
{
	struct hrtimer *timer = &cpuctx->hrtimer;
	struct pmu *pmu = cpuctx->ctx.pmu;
	u64 interval;

	/* no multiplexing needed for SW PMU */
	if (pmu->task_ctx_nr == perf_sw_context)
		return;

	/*
	 * check default is sane, if not set then force to
	 * default interval (1/tick)
	 */
	interval = pmu->hrtimer_interval_ms;
	if (interval < 1)
		interval = pmu->hrtimer_interval_ms = PERF_CPU_HRTIMER;

	cpuctx->hrtimer_interval = ns_to_ktime(NSEC_PER_MSEC * interval);

	raw_spin_lock_init(&cpuctx->hrtimer_lock);
	hrtimer_init(timer, CLOCK_MONOTONIC, HRTIMER_MODE_ABS_PINNED_HARD);
	timer->function = perf_mux_hrtimer_handler;
}

static int perf_mux_hrtimer_restart(struct perf_cpu_context *cpuctx)
{
	struct hrtimer *timer = &cpuctx->hrtimer;
	struct pmu *pmu = cpuctx->ctx.pmu;
	unsigned long flags;

	/* not for SW PMU */
	if (pmu->task_ctx_nr == perf_sw_context)
		return 0;

	raw_spin_lock_irqsave(&cpuctx->hrtimer_lock, flags);
	if (!cpuctx->hrtimer_active) {
		cpuctx->hrtimer_active = 1;
		hrtimer_forward_now(timer, cpuctx->hrtimer_interval);
		hrtimer_start_expires(timer, HRTIMER_MODE_ABS_PINNED_HARD);
	}
	raw_spin_unlock_irqrestore(&cpuctx->hrtimer_lock, flags);

	return 0;
}

void perf_pmu_disable(struct pmu *pmu)
{
	int *count = this_cpu_ptr(pmu->pmu_disable_count);
	if (!(*count)++)
		pmu->pmu_disable(pmu);
}

void perf_pmu_enable(struct pmu *pmu)
{
	int *count = this_cpu_ptr(pmu->pmu_disable_count);
	if (!--(*count))
		pmu->pmu_enable(pmu);
}

static DEFINE_PER_CPU(struct list_head, active_ctx_list);

/*
 * perf_event_ctx_activate(), perf_event_ctx_deactivate(), and
 * perf_event_task_tick() are fully serialized because they're strictly cpu
 * affine and perf_event_ctx{activate,deactivate} are called with IRQs
 * disabled, while perf_event_task_tick is called from IRQ context.
 */
static void perf_event_ctx_activate(struct perf_event_context *ctx)
{
	struct list_head *head = this_cpu_ptr(&active_ctx_list);

	lockdep_assert_irqs_disabled();

	WARN_ON(!list_empty(&ctx->active_ctx_list));

	list_add(&ctx->active_ctx_list, head);
}

static void perf_event_ctx_deactivate(struct perf_event_context *ctx)
{
	lockdep_assert_irqs_disabled();

	WARN_ON(list_empty(&ctx->active_ctx_list));

	list_del_init(&ctx->active_ctx_list);
}

static void get_ctx(struct perf_event_context *ctx)
{
	refcount_inc(&ctx->refcount);
}

static void *alloc_task_ctx_data(struct pmu *pmu)
{
	if (pmu->task_ctx_cache)
		return kmem_cache_zalloc(pmu->task_ctx_cache, GFP_KERNEL);

	return NULL;
}

static void free_task_ctx_data(struct pmu *pmu, void *task_ctx_data)
{
	if (pmu->task_ctx_cache && task_ctx_data)
		kmem_cache_free(pmu->task_ctx_cache, task_ctx_data);
}

static void free_ctx(struct rcu_head *head)
{
	struct perf_event_context *ctx;

	ctx = container_of(head, struct perf_event_context, rcu_head);
	free_task_ctx_data(ctx->pmu, ctx->task_ctx_data);
	kfree(ctx);
}

static void put_ctx(struct perf_event_context *ctx)
{
	if (refcount_dec_and_test(&ctx->refcount)) {
		if (ctx->parent_ctx)
			put_ctx(ctx->parent_ctx);
		if (ctx->task && ctx->task != TASK_TOMBSTONE)
			put_task_struct(ctx->task);
		call_rcu(&ctx->rcu_head, free_ctx);
	}
}

/*
 * Because of perf_event::ctx migration in sys_perf_event_open::move_group and
 * perf_pmu_migrate_context() we need some magic.
 *
 * Those places that change perf_event::ctx will hold both
 * perf_event_ctx::mutex of the 'old' and 'new' ctx value.
 *
 * Lock ordering is by mutex address. There are two other sites where
 * perf_event_context::mutex nests and those are:
 *
 *  - perf_event_exit_task_context()	[ child , 0 ]
 *      perf_event_exit_event()
 *        put_event()			[ parent, 1 ]
 *
 *  - perf_event_init_context()		[ parent, 0 ]
 *      inherit_task_group()
 *        inherit_group()
 *          inherit_event()
 *            perf_event_alloc()
 *              perf_init_event()
 *                perf_try_init_event()	[ child , 1 ]
 *
 * While it appears there is an obvious deadlock here -- the parent and child
 * nesting levels are inverted between the two. This is in fact safe because
 * life-time rules separate them. That is an exiting task cannot fork, and a
 * spawning task cannot (yet) exit.
 *
 * But remember that that these are parent<->child context relations, and
 * migration does not affect children, therefore these two orderings should not
 * interact.
 *
 * The change in perf_event::ctx does not affect children (as claimed above)
 * because the sys_perf_event_open() case will install a new event and break
 * the ctx parent<->child relation, and perf_pmu_migrate_context() is only
 * concerned with cpuctx and that doesn't have children.
 *
 * The places that change perf_event::ctx will issue:
 *
 *   perf_remove_from_context();
 *   synchronize_rcu();
 *   perf_install_in_context();
 *
 * to affect the change. The remove_from_context() + synchronize_rcu() should
 * quiesce the event, after which we can install it in the new location. This
 * means that only external vectors (perf_fops, prctl) can perturb the event
 * while in transit. Therefore all such accessors should also acquire
 * perf_event_context::mutex to serialize against this.
 *
 * However; because event->ctx can change while we're waiting to acquire
 * ctx->mutex we must be careful and use the below perf_event_ctx_lock()
 * function.
 *
 * Lock order:
 *    exec_update_lock
 *	task_struct::perf_event_mutex
 *	  perf_event_context::mutex
 *	    perf_event::child_mutex;
 *	      perf_event_context::lock
 *	    perf_event::mmap_mutex
 *	    mmap_lock
 *	      perf_addr_filters_head::lock
 *
 *    cpu_hotplug_lock
 *      pmus_lock
 *	  cpuctx->mutex / perf_event_context::mutex
 */
static struct perf_event_context *
perf_event_ctx_lock_nested(struct perf_event *event, int nesting)
{
	struct perf_event_context *ctx;

again:
	rcu_read_lock();
	ctx = READ_ONCE(event->ctx);
	if (!refcount_inc_not_zero(&ctx->refcount)) {
		rcu_read_unlock();
		goto again;
	}
	rcu_read_unlock();

	mutex_lock_nested(&ctx->mutex, nesting);
	if (event->ctx != ctx) {
		mutex_unlock(&ctx->mutex);
		put_ctx(ctx);
		goto again;
	}

	return ctx;
}

static inline struct perf_event_context *
perf_event_ctx_lock(struct perf_event *event)
{
	return perf_event_ctx_lock_nested(event, 0);
}

static void perf_event_ctx_unlock(struct perf_event *event,
				  struct perf_event_context *ctx)
{
	mutex_unlock(&ctx->mutex);
	put_ctx(ctx);
}

/*
 * This must be done under the ctx->lock, such as to serialize against
 * context_equiv(), therefore we cannot call put_ctx() since that might end up
 * calling scheduler related locks and ctx->lock nests inside those.
 */
static __must_check struct perf_event_context *
unclone_ctx(struct perf_event_context *ctx)
{
	struct perf_event_context *parent_ctx = ctx->parent_ctx;

	lockdep_assert_held(&ctx->lock);

	if (parent_ctx)
		ctx->parent_ctx = NULL;
	ctx->generation++;

	return parent_ctx;
}

static u32 perf_event_pid_type(struct perf_event *event, struct task_struct *p,
				enum pid_type type)
{
	u32 nr;
	/*
	 * only top level events have the pid namespace they were created in
	 */
	if (event->parent)
		event = event->parent;

	nr = __task_pid_nr_ns(p, type, event->ns);
	/* avoid -1 if it is idle thread or runs in another ns */
	if (!nr && !pid_alive(p))
		nr = -1;
	return nr;
}

static u32 perf_event_pid(struct perf_event *event, struct task_struct *p)
{
	return perf_event_pid_type(event, p, PIDTYPE_TGID);
}

static u32 perf_event_tid(struct perf_event *event, struct task_struct *p)
{
	return perf_event_pid_type(event, p, PIDTYPE_PID);
}

/*
 * If we inherit events we want to return the parent event id
 * to userspace.
 */
static u64 primary_event_id(struct perf_event *event)
{
	u64 id = event->id;

	if (event->parent)
		id = event->parent->id;

	return id;
}

/*
 * Get the perf_event_context for a task and lock it.
 *
 * This has to cope with with the fact that until it is locked,
 * the context could get moved to another task.
 */
static struct perf_event_context *
perf_lock_task_context(struct task_struct *task, int ctxn, unsigned long *flags)
{
	struct perf_event_context *ctx;

retry:
	/*
	 * One of the few rules of preemptible RCU is that one cannot do
	 * rcu_read_unlock() while holding a scheduler (or nested) lock when
	 * part of the read side critical section was irqs-enabled -- see
	 * rcu_read_unlock_special().
	 *
	 * Since ctx->lock nests under rq->lock we must ensure the entire read
	 * side critical section has interrupts disabled.
	 */
	local_irq_save(*flags);
	rcu_read_lock();
	ctx = rcu_dereference(task->perf_event_ctxp[ctxn]);
	if (ctx) {
		/*
		 * If this context is a clone of another, it might
		 * get swapped for another underneath us by
		 * perf_event_task_sched_out, though the
		 * rcu_read_lock() protects us from any context
		 * getting freed.  Lock the context and check if it
		 * got swapped before we could get the lock, and retry
		 * if so.  If we locked the right context, then it
		 * can't get swapped on us any more.
		 */
		raw_spin_lock(&ctx->lock);
		if (ctx != rcu_dereference(task->perf_event_ctxp[ctxn])) {
			raw_spin_unlock(&ctx->lock);
			rcu_read_unlock();
			local_irq_restore(*flags);
			goto retry;
		}

		if (ctx->task == TASK_TOMBSTONE ||
		    !refcount_inc_not_zero(&ctx->refcount)) {
			raw_spin_unlock(&ctx->lock);
			ctx = NULL;
		} else {
			WARN_ON_ONCE(ctx->task != task);
		}
	}
	rcu_read_unlock();
	if (!ctx)
		local_irq_restore(*flags);
	return ctx;
}

/*
 * Get the context for a task and increment its pin_count so it
 * can't get swapped to another task.  This also increments its
 * reference count so that the context can't get freed.
 */
static struct perf_event_context *
perf_pin_task_context(struct task_struct *task, int ctxn)
{
	struct perf_event_context *ctx;
	unsigned long flags;

	ctx = perf_lock_task_context(task, ctxn, &flags);
	if (ctx) {
		++ctx->pin_count;
		raw_spin_unlock_irqrestore(&ctx->lock, flags);
	}
	return ctx;
}

static void perf_unpin_context(struct perf_event_context *ctx)
{
	unsigned long flags;

	raw_spin_lock_irqsave(&ctx->lock, flags);
	--ctx->pin_count;
	raw_spin_unlock_irqrestore(&ctx->lock, flags);
}

/*
 * Update the record of the current time in a context.
 */
static void update_context_time(struct perf_event_context *ctx)
{
	u64 now = perf_clock();

	ctx->time += now - ctx->timestamp;
	ctx->timestamp = now;
}

static u64 perf_event_time(struct perf_event *event)
{
	struct perf_event_context *ctx = event->ctx;

	if (is_cgroup_event(event))
		return perf_cgroup_event_time(event);

	return ctx ? ctx->time : 0;
}

static enum event_type_t get_event_type(struct perf_event *event)
{
	struct perf_event_context *ctx = event->ctx;
	enum event_type_t event_type;

	lockdep_assert_held(&ctx->lock);

	/*
	 * It's 'group type', really, because if our group leader is
	 * pinned, so are we.
	 */
	if (event->group_leader != event)
		event = event->group_leader;

	event_type = event->attr.pinned ? EVENT_PINNED : EVENT_FLEXIBLE;
	if (!ctx->task)
		event_type |= EVENT_CPU;

	return event_type;
}

/*
 * Helper function to initialize event group nodes.
 */
static void init_event_group(struct perf_event *event)
{
	RB_CLEAR_NODE(&event->group_node);
	event->group_index = 0;
}

/*
 * Extract pinned or flexible groups from the context
 * based on event attrs bits.
 */
static struct perf_event_groups *
get_event_groups(struct perf_event *event, struct perf_event_context *ctx)
{
	if (event->attr.pinned)
		return &ctx->pinned_groups;
	else
		return &ctx->flexible_groups;
}

/*
 * Helper function to initializes perf_event_group trees.
 */
static void perf_event_groups_init(struct perf_event_groups *groups)
{
	groups->tree = RB_ROOT;
	groups->index = 0;
}

/*
 * Compare function for event groups;
 *
 * Implements complex key that first sorts by CPU and then by virtual index
 * which provides ordering when rotating groups for the same CPU.
 */
static bool
perf_event_groups_less(struct perf_event *left, struct perf_event *right)
{
	if (left->cpu < right->cpu)
		return true;
	if (left->cpu > right->cpu)
		return false;

#ifdef CONFIG_CGROUP_PERF
	if (left->cgrp != right->cgrp) {
		if (!left->cgrp || !left->cgrp->css.cgroup) {
			/*
			 * Left has no cgroup but right does, no cgroups come
			 * first.
			 */
			return true;
		}
		if (!right->cgrp || !right->cgrp->css.cgroup) {
			/*
			 * Right has no cgroup but left does, no cgroups come
			 * first.
			 */
			return false;
		}
		/* Two dissimilar cgroups, order by id. */
		if (left->cgrp->css.cgroup->kn->id < right->cgrp->css.cgroup->kn->id)
			return true;

		return false;
	}
#endif

	if (left->group_index < right->group_index)
		return true;
	if (left->group_index > right->group_index)
		return false;

	return false;
}

/*
 * Insert @event into @groups' tree; using {@event->cpu, ++@groups->index} for
 * key (see perf_event_groups_less). This places it last inside the CPU
 * subtree.
 */
static void
perf_event_groups_insert(struct perf_event_groups *groups,
			 struct perf_event *event)
{
	struct perf_event *node_event;
	struct rb_node *parent;
	struct rb_node **node;

	event->group_index = ++groups->index;

	node = &groups->tree.rb_node;
	parent = *node;

	while (*node) {
		parent = *node;
		node_event = container_of(*node, struct perf_event, group_node);

		if (perf_event_groups_less(event, node_event))
			node = &parent->rb_left;
		else
			node = &parent->rb_right;
	}

	rb_link_node(&event->group_node, parent, node);
	rb_insert_color(&event->group_node, &groups->tree);
}

/*
 * Helper function to insert event into the pinned or flexible groups.
 */
static void
add_event_to_groups(struct perf_event *event, struct perf_event_context *ctx)
{
	struct perf_event_groups *groups;

	groups = get_event_groups(event, ctx);
	perf_event_groups_insert(groups, event);
}

/*
 * Delete a group from a tree.
 */
static void
perf_event_groups_delete(struct perf_event_groups *groups,
			 struct perf_event *event)
{
	WARN_ON_ONCE(RB_EMPTY_NODE(&event->group_node) ||
		     RB_EMPTY_ROOT(&groups->tree));

	rb_erase(&event->group_node, &groups->tree);
	init_event_group(event);
}

/*
 * Helper function to delete event from its groups.
 */
static void
del_event_from_groups(struct perf_event *event, struct perf_event_context *ctx)
{
	struct perf_event_groups *groups;

	groups = get_event_groups(event, ctx);
	perf_event_groups_delete(groups, event);
}

/*
 * Get the leftmost event in the cpu/cgroup subtree.
 */
static struct perf_event *
perf_event_groups_first(struct perf_event_groups *groups, int cpu,
			struct cgroup *cgrp)
{
	struct perf_event *node_event = NULL, *match = NULL;
	struct rb_node *node = groups->tree.rb_node;
#ifdef CONFIG_CGROUP_PERF
	u64 node_cgrp_id, cgrp_id = 0;

	if (cgrp)
		cgrp_id = cgrp->kn->id;
#endif

	while (node) {
		node_event = container_of(node, struct perf_event, group_node);

		if (cpu < node_event->cpu) {
			node = node->rb_left;
			continue;
		}
		if (cpu > node_event->cpu) {
			node = node->rb_right;
			continue;
		}
#ifdef CONFIG_CGROUP_PERF
		node_cgrp_id = 0;
		if (node_event->cgrp && node_event->cgrp->css.cgroup)
			node_cgrp_id = node_event->cgrp->css.cgroup->kn->id;

		if (cgrp_id < node_cgrp_id) {
			node = node->rb_left;
			continue;
		}
		if (cgrp_id > node_cgrp_id) {
			node = node->rb_right;
			continue;
		}
#endif
		match = node_event;
		node = node->rb_left;
	}

	return match;
}

/*
 * Like rb_entry_next_safe() for the @cpu subtree.
 */
static struct perf_event *
perf_event_groups_next(struct perf_event *event)
{
	struct perf_event *next;
#ifdef CONFIG_CGROUP_PERF
	u64 curr_cgrp_id = 0;
	u64 next_cgrp_id = 0;
#endif

	next = rb_entry_safe(rb_next(&event->group_node), typeof(*event), group_node);
	if (next == NULL || next->cpu != event->cpu)
		return NULL;

#ifdef CONFIG_CGROUP_PERF
	if (event->cgrp && event->cgrp->css.cgroup)
		curr_cgrp_id = event->cgrp->css.cgroup->kn->id;

	if (next->cgrp && next->cgrp->css.cgroup)
		next_cgrp_id = next->cgrp->css.cgroup->kn->id;

	if (curr_cgrp_id != next_cgrp_id)
		return NULL;
#endif
	return next;
}

/*
 * Iterate through the whole groups tree.
 */
#define perf_event_groups_for_each(event, groups)			\
	for (event = rb_entry_safe(rb_first(&((groups)->tree)),		\
				typeof(*event), group_node); event;	\
		event = rb_entry_safe(rb_next(&event->group_node),	\
				typeof(*event), group_node))

/*
 * Add an event from the lists for its context.
 * Must be called with ctx->mutex and ctx->lock held.
 */
static void
list_add_event(struct perf_event *event, struct perf_event_context *ctx)
{
	lockdep_assert_held(&ctx->lock);

	WARN_ON_ONCE(event->attach_state & PERF_ATTACH_CONTEXT);
	event->attach_state |= PERF_ATTACH_CONTEXT;

	event->tstamp = perf_event_time(event);

	/*
	 * If we're a stand alone event or group leader, we go to the context
	 * list, group events are kept attached to the group so that
	 * perf_group_detach can, at all times, locate all siblings.
	 */
	if (event->group_leader == event) {
		event->group_caps = event->event_caps;
		add_event_to_groups(event, ctx);
	}

	list_add_rcu(&event->event_entry, &ctx->event_list);
	ctx->nr_events++;
	if (event->attr.inherit_stat)
		ctx->nr_stat++;

	if (event->state > PERF_EVENT_STATE_OFF)
		perf_cgroup_event_enable(event, ctx);

	ctx->generation++;
}

/*
 * Initialize event state based on the perf_event_attr::disabled.
 */
static inline void perf_event__state_init(struct perf_event *event)
{
	event->state = event->attr.disabled ? PERF_EVENT_STATE_OFF :
					      PERF_EVENT_STATE_INACTIVE;
}

static void __perf_event_read_size(struct perf_event *event, int nr_siblings)
{
	int entry = sizeof(u64); /* value */
	int size = 0;
	int nr = 1;

	if (event->attr.read_format & PERF_FORMAT_TOTAL_TIME_ENABLED)
		size += sizeof(u64);

	if (event->attr.read_format & PERF_FORMAT_TOTAL_TIME_RUNNING)
		size += sizeof(u64);

	if (event->attr.read_format & PERF_FORMAT_ID)
		entry += sizeof(u64);

	if (event->attr.read_format & PERF_FORMAT_GROUP) {
		nr += nr_siblings;
		size += sizeof(u64);
	}

	size += entry * nr;
	event->read_size = size;
}

static void __perf_event_header_size(struct perf_event *event, u64 sample_type)
{
	struct perf_sample_data *data;
	u16 size = 0;

	if (sample_type & PERF_SAMPLE_IP)
		size += sizeof(data->ip);

	if (sample_type & PERF_SAMPLE_ADDR)
		size += sizeof(data->addr);

	if (sample_type & PERF_SAMPLE_PERIOD)
		size += sizeof(data->period);

	if (sample_type & PERF_SAMPLE_WEIGHT)
		size += sizeof(data->weight);

	if (sample_type & PERF_SAMPLE_READ)
		size += event->read_size;

	if (sample_type & PERF_SAMPLE_DATA_SRC)
		size += sizeof(data->data_src.val);

	if (sample_type & PERF_SAMPLE_TRANSACTION)
		size += sizeof(data->txn);

	if (sample_type & PERF_SAMPLE_PHYS_ADDR)
		size += sizeof(data->phys_addr);

	if (sample_type & PERF_SAMPLE_CGROUP)
		size += sizeof(data->cgroup);

	if (sample_type & PERF_SAMPLE_DATA_PAGE_SIZE)
		size += sizeof(data->data_page_size);

	if (sample_type & PERF_SAMPLE_CODE_PAGE_SIZE)
		size += sizeof(data->code_page_size);

	event->header_size = size;
}

/*
 * Called at perf_event creation and when events are attached/detached from a
 * group.
 */
static void perf_event__header_size(struct perf_event *event)
{
	__perf_event_read_size(event,
			       event->group_leader->nr_siblings);
	__perf_event_header_size(event, event->attr.sample_type);
}

static void perf_event__id_header_size(struct perf_event *event)
{
	struct perf_sample_data *data;
	u64 sample_type = event->attr.sample_type;
	u16 size = 0;

	if (sample_type & PERF_SAMPLE_TID)
		size += sizeof(data->tid_entry);

	if (sample_type & PERF_SAMPLE_TIME)
		size += sizeof(data->time);

	if (sample_type & PERF_SAMPLE_IDENTIFIER)
		size += sizeof(data->id);

	if (sample_type & PERF_SAMPLE_ID)
		size += sizeof(data->id);

	if (sample_type & PERF_SAMPLE_STREAM_ID)
		size += sizeof(data->stream_id);

	if (sample_type & PERF_SAMPLE_CPU)
		size += sizeof(data->cpu_entry);

	event->id_header_size = size;
}

static bool perf_event_validate_size(struct perf_event *event)
{
	/*
	 * The values computed here will be over-written when we actually
	 * attach the event.
	 */
	__perf_event_read_size(event, event->group_leader->nr_siblings + 1);
	__perf_event_header_size(event, event->attr.sample_type & ~PERF_SAMPLE_READ);
	perf_event__id_header_size(event);

	/*
	 * Sum the lot; should not exceed the 64k limit we have on records.
	 * Conservative limit to allow for callchains and other variable fields.
	 */
	if (event->read_size + event->header_size +
	    event->id_header_size + sizeof(struct perf_event_header) >= 16*1024)
		return false;

	return true;
}

static void perf_group_attach(struct perf_event *event)
{
	struct perf_event *group_leader = event->group_leader, *pos;

	lockdep_assert_held(&event->ctx->lock);

	/*
	 * We can have double attach due to group movement in perf_event_open.
	 */
	if (event->attach_state & PERF_ATTACH_GROUP)
		return;

	event->attach_state |= PERF_ATTACH_GROUP;

	if (group_leader == event)
		return;

	WARN_ON_ONCE(group_leader->ctx != event->ctx);

	group_leader->group_caps &= event->event_caps;

	list_add_tail(&event->sibling_list, &group_leader->sibling_list);
	group_leader->nr_siblings++;

	perf_event__header_size(group_leader);

	for_each_sibling_event(pos, group_leader)
		perf_event__header_size(pos);
}

/*
 * Remove an event from the lists for its context.
 * Must be called with ctx->mutex and ctx->lock held.
 */
static void
list_del_event(struct perf_event *event, struct perf_event_context *ctx)
{
	WARN_ON_ONCE(event->ctx != ctx);
	lockdep_assert_held(&ctx->lock);

	/*
	 * We can have double detach due to exit/hot-unplug + close.
	 */
	if (!(event->attach_state & PERF_ATTACH_CONTEXT))
		return;

	event->attach_state &= ~PERF_ATTACH_CONTEXT;

	ctx->nr_events--;
	if (event->attr.inherit_stat)
		ctx->nr_stat--;

	list_del_rcu(&event->event_entry);

	if (event->group_leader == event)
		del_event_from_groups(event, ctx);

	/*
	 * If event was in error state, then keep it
	 * that way, otherwise bogus counts will be
	 * returned on read(). The only way to get out
	 * of error state is by explicit re-enabling
	 * of the event
	 */
	if (event->state > PERF_EVENT_STATE_OFF) {
		perf_cgroup_event_disable(event, ctx);
		perf_event_set_state(event, PERF_EVENT_STATE_OFF);
	}

	ctx->generation++;
}

static int
perf_aux_output_match(struct perf_event *event, struct perf_event *aux_event)
{
	if (!has_aux(aux_event))
		return 0;

	if (!event->pmu->aux_output_match)
		return 0;

	return event->pmu->aux_output_match(aux_event);
}

static void put_event(struct perf_event *event);
static void event_sched_out(struct perf_event *event,
			    struct perf_cpu_context *cpuctx,
			    struct perf_event_context *ctx);

static void perf_put_aux_event(struct perf_event *event)
{
	struct perf_event_context *ctx = event->ctx;
	struct perf_cpu_context *cpuctx = __get_cpu_context(ctx);
	struct perf_event *iter;

	/*
	 * If event uses aux_event tear down the link
	 */
	if (event->aux_event) {
		iter = event->aux_event;
		event->aux_event = NULL;
		put_event(iter);
		return;
	}

	/*
	 * If the event is an aux_event, tear down all links to
	 * it from other events.
	 */
	for_each_sibling_event(iter, event->group_leader) {
		if (iter->aux_event != event)
			continue;

		iter->aux_event = NULL;
		put_event(event);

		/*
		 * If it's ACTIVE, schedule it out and put it into ERROR
		 * state so that we don't try to schedule it again. Note
		 * that perf_event_enable() will clear the ERROR status.
		 */
		event_sched_out(iter, cpuctx, ctx);
		perf_event_set_state(event, PERF_EVENT_STATE_ERROR);
	}
}

static bool perf_need_aux_event(struct perf_event *event)
{
	return !!event->attr.aux_output || !!event->attr.aux_sample_size;
}

static int perf_get_aux_event(struct perf_event *event,
			      struct perf_event *group_leader)
{
	/*
	 * Our group leader must be an aux event if we want to be
	 * an aux_output. This way, the aux event will precede its
	 * aux_output events in the group, and therefore will always
	 * schedule first.
	 */
	if (!group_leader)
		return 0;

	/*
	 * aux_output and aux_sample_size are mutually exclusive.
	 */
	if (event->attr.aux_output && event->attr.aux_sample_size)
		return 0;

	if (event->attr.aux_output &&
	    !perf_aux_output_match(event, group_leader))
		return 0;

	if (event->attr.aux_sample_size && !group_leader->pmu->snapshot_aux)
		return 0;

	if (!atomic_long_inc_not_zero(&group_leader->refcount))
		return 0;

	/*
	 * Link aux_outputs to their aux event; this is undone in
	 * perf_group_detach() by perf_put_aux_event(). When the
	 * group in torn down, the aux_output events loose their
	 * link to the aux_event and can't schedule any more.
	 */
	event->aux_event = group_leader;

	return 1;
}

static inline struct list_head *get_event_list(struct perf_event *event)
{
	struct perf_event_context *ctx = event->ctx;
	return event->attr.pinned ? &ctx->pinned_active : &ctx->flexible_active;
}

/*
 * Events that have PERF_EV_CAP_SIBLING require being part of a group and
 * cannot exist on their own, schedule them out and move them into the ERROR
 * state. Also see _perf_event_enable(), it will not be able to recover
 * this ERROR state.
 */
static inline void perf_remove_sibling_event(struct perf_event *event)
{
	struct perf_event_context *ctx = event->ctx;
	struct perf_cpu_context *cpuctx = __get_cpu_context(ctx);

	event_sched_out(event, cpuctx, ctx);
	perf_event_set_state(event, PERF_EVENT_STATE_ERROR);
}

static void perf_group_detach(struct perf_event *event)
{
	struct perf_event *leader = event->group_leader;
	struct perf_event *sibling, *tmp;
	struct perf_event_context *ctx = event->ctx;

	lockdep_assert_held(&ctx->lock);

	/*
	 * We can have double detach due to exit/hot-unplug + close.
	 */
	if (!(event->attach_state & PERF_ATTACH_GROUP))
		return;

	event->attach_state &= ~PERF_ATTACH_GROUP;

	perf_put_aux_event(event);

	/*
	 * If this is a sibling, remove it from its group.
	 */
	if (leader != event) {
		list_del_init(&event->sibling_list);
		event->group_leader->nr_siblings--;
		goto out;
	}

	/*
	 * If this was a group event with sibling events then
	 * upgrade the siblings to singleton events by adding them
	 * to whatever list we are on.
	 */
	list_for_each_entry_safe(sibling, tmp, &event->sibling_list, sibling_list) {

		if (sibling->event_caps & PERF_EV_CAP_SIBLING)
			perf_remove_sibling_event(sibling);

		sibling->group_leader = sibling;
		list_del_init(&sibling->sibling_list);

		/* Inherit group flags from the previous leader */
		sibling->group_caps = event->group_caps;

		if (!RB_EMPTY_NODE(&event->group_node)) {
			add_event_to_groups(sibling, event->ctx);

			if (sibling->state == PERF_EVENT_STATE_ACTIVE)
				list_add_tail(&sibling->active_list, get_event_list(sibling));
		}

		WARN_ON_ONCE(sibling->ctx != event->ctx);
	}

out:
	for_each_sibling_event(tmp, leader)
		perf_event__header_size(tmp);

	perf_event__header_size(leader);
}

static bool is_orphaned_event(struct perf_event *event)
{
	return event->state == PERF_EVENT_STATE_DEAD;
}

static inline int __pmu_filter_match(struct perf_event *event)
{
	struct pmu *pmu = event->pmu;
	return pmu->filter_match ? pmu->filter_match(event) : 1;
}

/*
 * Check whether we should attempt to schedule an event group based on
 * PMU-specific filtering. An event group can consist of HW and SW events,
 * potentially with a SW leader, so we must check all the filters, to
 * determine whether a group is schedulable:
 */
static inline int pmu_filter_match(struct perf_event *event)
{
	struct perf_event *sibling;

	if (!__pmu_filter_match(event))
		return 0;

	for_each_sibling_event(sibling, event) {
		if (!__pmu_filter_match(sibling))
			return 0;
	}

	return 1;
}

static inline int
event_filter_match(struct perf_event *event)
{
	return (event->cpu == -1 || event->cpu == smp_processor_id()) &&
	       perf_cgroup_match(event) && pmu_filter_match(event);
}

static void
event_sched_out(struct perf_event *event,
		  struct perf_cpu_context *cpuctx,
		  struct perf_event_context *ctx)
{
	enum perf_event_state state = PERF_EVENT_STATE_INACTIVE;

	WARN_ON_ONCE(event->ctx != ctx);
	lockdep_assert_held(&ctx->lock);

	if (event->state != PERF_EVENT_STATE_ACTIVE)
		return;

	/*
	 * Asymmetry; we only schedule events _IN_ through ctx_sched_in(), but
	 * we can schedule events _OUT_ individually through things like
	 * __perf_remove_from_context().
	 */
	list_del_init(&event->active_list);

	perf_pmu_disable(event->pmu);

	event->pmu->del(event, 0);
	event->oncpu = -1;

	if (READ_ONCE(event->pending_disable) >= 0) {
		WRITE_ONCE(event->pending_disable, -1);
		perf_cgroup_event_disable(event, ctx);
		state = PERF_EVENT_STATE_OFF;
	}
	perf_event_set_state(event, state);

	if (!is_software_event(event))
		cpuctx->active_oncpu--;
	if (!--ctx->nr_active)
		perf_event_ctx_deactivate(ctx);
	if (event->attr.freq && event->attr.sample_freq)
		ctx->nr_freq--;
	if (event->attr.exclusive || !cpuctx->active_oncpu)
		cpuctx->exclusive = 0;

	perf_pmu_enable(event->pmu);
}

static void
group_sched_out(struct perf_event *group_event,
		struct perf_cpu_context *cpuctx,
		struct perf_event_context *ctx)
{
	struct perf_event *event;

	if (group_event->state != PERF_EVENT_STATE_ACTIVE)
		return;

	perf_pmu_disable(ctx->pmu);

	event_sched_out(group_event, cpuctx, ctx);

	/*
	 * Schedule out siblings (if any):
	 */
	for_each_sibling_event(event, group_event)
		event_sched_out(event, cpuctx, ctx);

	perf_pmu_enable(ctx->pmu);
}

#define DETACH_GROUP	0x01UL

/*
 * Cross CPU call to remove a performance event
 *
 * We disable the event on the hardware level first. After that we
 * remove it from the context list.
 */
static void
__perf_remove_from_context(struct perf_event *event,
			   struct perf_cpu_context *cpuctx,
			   struct perf_event_context *ctx,
			   void *info)
{
	unsigned long flags = (unsigned long)info;

	if (ctx->is_active & EVENT_TIME) {
		update_context_time(ctx);
		update_cgrp_time_from_cpuctx(cpuctx);
	}

	event_sched_out(event, cpuctx, ctx);
	if (flags & DETACH_GROUP)
		perf_group_detach(event);
	list_del_event(event, ctx);

	if (!ctx->nr_events && ctx->is_active) {
		ctx->is_active = 0;
		ctx->rotate_necessary = 0;
		if (ctx->task) {
			WARN_ON_ONCE(cpuctx->task_ctx != ctx);
			cpuctx->task_ctx = NULL;
		}
	}
}

/*
 * Remove the event from a task's (or a CPU's) list of events.
 *
 * If event->ctx is a cloned context, callers must make sure that
 * every task struct that event->ctx->task could possibly point to
 * remains valid.  This is OK when called from perf_release since
 * that only calls us on the top-level context, which can't be a clone.
 * When called from perf_event_exit_task, it's OK because the
 * context has been detached from its task.
 */
static void perf_remove_from_context(struct perf_event *event, unsigned long flags)
{
	struct perf_event_context *ctx = event->ctx;

	lockdep_assert_held(&ctx->mutex);

	event_function_call(event, __perf_remove_from_context, (void *)flags);

	/*
	 * The above event_function_call() can NO-OP when it hits
	 * TASK_TOMBSTONE. In that case we must already have been detached
	 * from the context (by perf_event_exit_event()) but the grouping
	 * might still be in-tact.
	 */
	WARN_ON_ONCE(event->attach_state & PERF_ATTACH_CONTEXT);
	if ((flags & DETACH_GROUP) &&
	    (event->attach_state & PERF_ATTACH_GROUP)) {
		/*
		 * Since in that case we cannot possibly be scheduled, simply
		 * detach now.
		 */
		raw_spin_lock_irq(&ctx->lock);
		perf_group_detach(event);
		raw_spin_unlock_irq(&ctx->lock);
	}
}

/*
 * Cross CPU call to disable a performance event
 */
static void __perf_event_disable(struct perf_event *event,
				 struct perf_cpu_context *cpuctx,
				 struct perf_event_context *ctx,
				 void *info)
{
	if (event->state < PERF_EVENT_STATE_INACTIVE)
		return;

	if (ctx->is_active & EVENT_TIME) {
		update_context_time(ctx);
		update_cgrp_time_from_event(event);
	}

	if (event == event->group_leader)
		group_sched_out(event, cpuctx, ctx);
	else
		event_sched_out(event, cpuctx, ctx);

	perf_event_set_state(event, PERF_EVENT_STATE_OFF);
	perf_cgroup_event_disable(event, ctx);
}

/*
 * Disable an event.
 *
 * If event->ctx is a cloned context, callers must make sure that
 * every task struct that event->ctx->task could possibly point to
 * remains valid.  This condition is satisfied when called through
 * perf_event_for_each_child or perf_event_for_each because they
 * hold the top-level event's child_mutex, so any descendant that
 * goes to exit will block in perf_event_exit_event().
 *
 * When called from perf_pending_event it's OK because event->ctx
 * is the current context on this CPU and preemption is disabled,
 * hence we can't get into perf_event_task_sched_out for this context.
 */
static void _perf_event_disable(struct perf_event *event)
{
	struct perf_event_context *ctx = event->ctx;

	raw_spin_lock_irq(&ctx->lock);
	if (event->state <= PERF_EVENT_STATE_OFF) {
		raw_spin_unlock_irq(&ctx->lock);
		return;
	}
	raw_spin_unlock_irq(&ctx->lock);

	event_function_call(event, __perf_event_disable, NULL);
}

void perf_event_disable_local(struct perf_event *event)
{
	event_function_local(event, __perf_event_disable, NULL);
}

/*
 * Strictly speaking kernel users cannot create groups and therefore this
 * interface does not need the perf_event_ctx_lock() magic.
 */
void perf_event_disable(struct perf_event *event)
{
	struct perf_event_context *ctx;

	ctx = perf_event_ctx_lock(event);
	_perf_event_disable(event);
	perf_event_ctx_unlock(event, ctx);
}
EXPORT_SYMBOL_GPL(perf_event_disable);

void perf_event_disable_inatomic(struct perf_event *event)
{
	WRITE_ONCE(event->pending_disable, smp_processor_id());
	/* can fail, see perf_pending_event_disable() */
	irq_work_queue(&event->pending);
}

static void perf_set_shadow_time(struct perf_event *event,
				 struct perf_event_context *ctx)
{
	/*
	 * use the correct time source for the time snapshot
	 *
	 * We could get by without this by leveraging the
	 * fact that to get to this function, the caller
	 * has most likely already called update_context_time()
	 * and update_cgrp_time_xx() and thus both timestamp
	 * are identical (or very close). Given that tstamp is,
	 * already adjusted for cgroup, we could say that:
	 *    tstamp - ctx->timestamp
	 * is equivalent to
	 *    tstamp - cgrp->timestamp.
	 *
	 * Then, in perf_output_read(), the calculation would
	 * work with no changes because:
	 * - event is guaranteed scheduled in
	 * - no scheduled out in between
	 * - thus the timestamp would be the same
	 *
	 * But this is a bit hairy.
	 *
	 * So instead, we have an explicit cgroup call to remain
	 * within the time time source all along. We believe it
	 * is cleaner and simpler to understand.
	 */
	if (is_cgroup_event(event))
		perf_cgroup_set_shadow_time(event, event->tstamp);
	else
		event->shadow_ctx_time = event->tstamp - ctx->timestamp;
}

#define MAX_INTERRUPTS (~0ULL)

static void perf_log_throttle(struct perf_event *event, int enable);
static void perf_log_itrace_start(struct perf_event *event);

static int
event_sched_in(struct perf_event *event,
		 struct perf_cpu_context *cpuctx,
		 struct perf_event_context *ctx)
{
	int ret = 0;

	WARN_ON_ONCE(event->ctx != ctx);

	lockdep_assert_held(&ctx->lock);

	if (event->state <= PERF_EVENT_STATE_OFF)
		return 0;

	WRITE_ONCE(event->oncpu, smp_processor_id());
	/*
	 * Order event::oncpu write to happen before the ACTIVE state is
	 * visible. This allows perf_event_{stop,read}() to observe the correct
	 * ->oncpu if it sees ACTIVE.
	 */
	smp_wmb();
	perf_event_set_state(event, PERF_EVENT_STATE_ACTIVE);

	/*
	 * Unthrottle events, since we scheduled we might have missed several
	 * ticks already, also for a heavily scheduling task there is little
	 * guarantee it'll get a tick in a timely manner.
	 */
	if (unlikely(event->hw.interrupts == MAX_INTERRUPTS)) {
		perf_log_throttle(event, 1);
		event->hw.interrupts = 0;
	}

	perf_pmu_disable(event->pmu);

	perf_set_shadow_time(event, ctx);

	perf_log_itrace_start(event);

	if (event->pmu->add(event, PERF_EF_START)) {
		perf_event_set_state(event, PERF_EVENT_STATE_INACTIVE);
		event->oncpu = -1;
		ret = -EAGAIN;
		goto out;
	}

	if (!is_software_event(event))
		cpuctx->active_oncpu++;
	if (!ctx->nr_active++)
		perf_event_ctx_activate(ctx);
	if (event->attr.freq && event->attr.sample_freq)
		ctx->nr_freq++;

	if (event->attr.exclusive)
		cpuctx->exclusive = 1;

out:
	perf_pmu_enable(event->pmu);

	return ret;
}

static int
group_sched_in(struct perf_event *group_event,
	       struct perf_cpu_context *cpuctx,
	       struct perf_event_context *ctx)
{
	struct perf_event *event, *partial_group = NULL;
	struct pmu *pmu = ctx->pmu;

	if (group_event->state == PERF_EVENT_STATE_OFF)
		return 0;

	pmu->start_txn(pmu, PERF_PMU_TXN_ADD);

	if (event_sched_in(group_event, cpuctx, ctx))
		goto error;

	/*
	 * Schedule in siblings as one group (if any):
	 */
	for_each_sibling_event(event, group_event) {
		if (event_sched_in(event, cpuctx, ctx)) {
			partial_group = event;
			goto group_error;
		}
	}

	if (!pmu->commit_txn(pmu))
		return 0;

group_error:
	/*
	 * Groups can be scheduled in as one unit only, so undo any
	 * partial group before returning:
	 * The events up to the failed event are scheduled out normally.
	 */
	for_each_sibling_event(event, group_event) {
		if (event == partial_group)
			break;

		event_sched_out(event, cpuctx, ctx);
	}
	event_sched_out(group_event, cpuctx, ctx);

error:
	pmu->cancel_txn(pmu);
	return -EAGAIN;
}

/*
 * Work out whether we can put this event group on the CPU now.
 */
static int group_can_go_on(struct perf_event *event,
			   struct perf_cpu_context *cpuctx,
			   int can_add_hw)
{
	/*
	 * Groups consisting entirely of software events can always go on.
	 */
	if (event->group_caps & PERF_EV_CAP_SOFTWARE)
		return 1;
	/*
	 * If an exclusive group is already on, no other hardware
	 * events can go on.
	 */
	if (cpuctx->exclusive)
		return 0;
	/*
	 * If this group is exclusive and there are already
	 * events on the CPU, it can't go on.
	 */
	if (event->attr.exclusive && !list_empty(get_event_list(event)))
		return 0;
	/*
	 * Otherwise, try to add it if all previous groups were able
	 * to go on.
	 */
	return can_add_hw;
}

static void add_event_to_ctx(struct perf_event *event,
			       struct perf_event_context *ctx)
{
	list_add_event(event, ctx);
	perf_group_attach(event);
}

static void ctx_sched_out(struct perf_event_context *ctx,
			  struct perf_cpu_context *cpuctx,
			  enum event_type_t event_type);
static void
ctx_sched_in(struct perf_event_context *ctx,
	     struct perf_cpu_context *cpuctx,
	     enum event_type_t event_type,
	     struct task_struct *task);

static void task_ctx_sched_out(struct perf_cpu_context *cpuctx,
			       struct perf_event_context *ctx,
			       enum event_type_t event_type)
{
	if (!cpuctx->task_ctx)
		return;

	if (WARN_ON_ONCE(ctx != cpuctx->task_ctx))
		return;

	ctx_sched_out(ctx, cpuctx, event_type);
}

static void perf_event_sched_in(struct perf_cpu_context *cpuctx,
				struct perf_event_context *ctx,
				struct task_struct *task)
{
	cpu_ctx_sched_in(cpuctx, EVENT_PINNED, task);
	if (ctx)
		ctx_sched_in(ctx, cpuctx, EVENT_PINNED, task);
	cpu_ctx_sched_in(cpuctx, EVENT_FLEXIBLE, task);
	if (ctx)
		ctx_sched_in(ctx, cpuctx, EVENT_FLEXIBLE, task);
}

/*
 * We want to maintain the following priority of scheduling:
 *  - CPU pinned (EVENT_CPU | EVENT_PINNED)
 *  - task pinned (EVENT_PINNED)
 *  - CPU flexible (EVENT_CPU | EVENT_FLEXIBLE)
 *  - task flexible (EVENT_FLEXIBLE).
 *
 * In order to avoid unscheduling and scheduling back in everything every
 * time an event is added, only do it for the groups of equal priority and
 * below.
 *
 * This can be called after a batch operation on task events, in which case
 * event_type is a bit mask of the types of events involved. For CPU events,
 * event_type is only either EVENT_PINNED or EVENT_FLEXIBLE.
 */
static void ctx_resched(struct perf_cpu_context *cpuctx,
			struct perf_event_context *task_ctx,
			enum event_type_t event_type)
{
	enum event_type_t ctx_event_type;
	bool cpu_event = !!(event_type & EVENT_CPU);

	/*
	 * If pinned groups are involved, flexible groups also need to be
	 * scheduled out.
	 */
	if (event_type & EVENT_PINNED)
		event_type |= EVENT_FLEXIBLE;

	ctx_event_type = event_type & EVENT_ALL;

	perf_pmu_disable(cpuctx->ctx.pmu);
	if (task_ctx)
		task_ctx_sched_out(cpuctx, task_ctx, event_type);

	/*
	 * Decide which cpu ctx groups to schedule out based on the types
	 * of events that caused rescheduling:
	 *  - EVENT_CPU: schedule out corresponding groups;
	 *  - EVENT_PINNED task events: schedule out EVENT_FLEXIBLE groups;
	 *  - otherwise, do nothing more.
	 */
	if (cpu_event)
		cpu_ctx_sched_out(cpuctx, ctx_event_type);
	else if (ctx_event_type & EVENT_PINNED)
		cpu_ctx_sched_out(cpuctx, EVENT_FLEXIBLE);

	perf_event_sched_in(cpuctx, task_ctx, current);
	perf_pmu_enable(cpuctx->ctx.pmu);
}

void perf_pmu_resched(struct pmu *pmu)
{
	struct perf_cpu_context *cpuctx = this_cpu_ptr(pmu->pmu_cpu_context);
	struct perf_event_context *task_ctx = cpuctx->task_ctx;

	perf_ctx_lock(cpuctx, task_ctx);
	ctx_resched(cpuctx, task_ctx, EVENT_ALL|EVENT_CPU);
	perf_ctx_unlock(cpuctx, task_ctx);
}

/*
 * Cross CPU call to install and enable a performance event
 *
 * Very similar to remote_function() + event_function() but cannot assume that
 * things like ctx->is_active and cpuctx->task_ctx are set.
 */
static int  __perf_install_in_context(void *info)
{
	struct perf_event *event = info;
	struct perf_event_context *ctx = event->ctx;
	struct perf_cpu_context *cpuctx = __get_cpu_context(ctx);
	struct perf_event_context *task_ctx = cpuctx->task_ctx;
	bool reprogram = true;
	int ret = 0;

	raw_spin_lock(&cpuctx->ctx.lock);
	if (ctx->task) {
		raw_spin_lock(&ctx->lock);
		task_ctx = ctx;

		reprogram = (ctx->task == current);

		/*
		 * If the task is running, it must be running on this CPU,
		 * otherwise we cannot reprogram things.
		 *
		 * If its not running, we don't care, ctx->lock will
		 * serialize against it becoming runnable.
		 */
		if (task_curr(ctx->task) && !reprogram) {
			ret = -ESRCH;
			goto unlock;
		}

		WARN_ON_ONCE(reprogram && cpuctx->task_ctx && cpuctx->task_ctx != ctx);
	} else if (task_ctx) {
		raw_spin_lock(&task_ctx->lock);
	}

#ifdef CONFIG_CGROUP_PERF
	if (event->state > PERF_EVENT_STATE_OFF && is_cgroup_event(event)) {
		/*
		 * If the current cgroup doesn't match the event's
		 * cgroup, we should not try to schedule it.
		 */
		struct perf_cgroup *cgrp = perf_cgroup_from_task(current, ctx);
		reprogram = cgroup_is_descendant(cgrp->css.cgroup,
					event->cgrp->css.cgroup);
	}
#endif

	if (reprogram) {
		ctx_sched_out(ctx, cpuctx, EVENT_TIME);
		add_event_to_ctx(event, ctx);
		ctx_resched(cpuctx, task_ctx, get_event_type(event));
	} else {
		add_event_to_ctx(event, ctx);
	}

unlock:
	perf_ctx_unlock(cpuctx, task_ctx);

	return ret;
}

static bool exclusive_event_installable(struct perf_event *event,
					struct perf_event_context *ctx);

/*
 * Attach a performance event to a context.
 *
 * Very similar to event_function_call, see comment there.
 */
static void
perf_install_in_context(struct perf_event_context *ctx,
			struct perf_event *event,
			int cpu)
{
	struct task_struct *task = READ_ONCE(ctx->task);

	lockdep_assert_held(&ctx->mutex);

	WARN_ON_ONCE(!exclusive_event_installable(event, ctx));

	if (event->cpu != -1)
		event->cpu = cpu;

	/*
	 * Ensures that if we can observe event->ctx, both the event and ctx
	 * will be 'complete'. See perf_iterate_sb_cpu().
	 */
	smp_store_release(&event->ctx, ctx);

	/*
	 * perf_event_attr::disabled events will not run and can be initialized
	 * without IPI. Except when this is the first event for the context, in
	 * that case we need the magic of the IPI to set ctx->is_active.
	 *
	 * The IOC_ENABLE that is sure to follow the creation of a disabled
	 * event will issue the IPI and reprogram the hardware.
	 */
	if (__perf_effective_state(event) == PERF_EVENT_STATE_OFF && ctx->nr_events) {
		raw_spin_lock_irq(&ctx->lock);
		if (ctx->task == TASK_TOMBSTONE) {
			raw_spin_unlock_irq(&ctx->lock);
			return;
		}
		add_event_to_ctx(event, ctx);
		raw_spin_unlock_irq(&ctx->lock);
		return;
	}

	if (!task) {
		cpu_function_call(cpu, __perf_install_in_context, event);
		return;
	}

	/*
	 * Should not happen, we validate the ctx is still alive before calling.
	 */
	if (WARN_ON_ONCE(task == TASK_TOMBSTONE))
		return;

	/*
	 * Installing events is tricky because we cannot rely on ctx->is_active
	 * to be set in case this is the nr_events 0 -> 1 transition.
	 *
	 * Instead we use task_curr(), which tells us if the task is running.
	 * However, since we use task_curr() outside of rq::lock, we can race
	 * against the actual state. This means the result can be wrong.
	 *
	 * If we get a false positive, we retry, this is harmless.
	 *
	 * If we get a false negative, things are complicated. If we are after
	 * perf_event_context_sched_in() ctx::lock will serialize us, and the
	 * value must be correct. If we're before, it doesn't matter since
	 * perf_event_context_sched_in() will program the counter.
	 *
	 * However, this hinges on the remote context switch having observed
	 * our task->perf_event_ctxp[] store, such that it will in fact take
	 * ctx::lock in perf_event_context_sched_in().
	 *
	 * We do this by task_function_call(), if the IPI fails to hit the task
	 * we know any future context switch of task must see the
	 * perf_event_ctpx[] store.
	 */

	/*
	 * This smp_mb() orders the task->perf_event_ctxp[] store with the
	 * task_cpu() load, such that if the IPI then does not find the task
	 * running, a future context switch of that task must observe the
	 * store.
	 */
	smp_mb();
again:
	if (!task_function_call(task, __perf_install_in_context, event))
		return;

	raw_spin_lock_irq(&ctx->lock);
	task = ctx->task;
	if (WARN_ON_ONCE(task == TASK_TOMBSTONE)) {
		/*
		 * Cannot happen because we already checked above (which also
		 * cannot happen), and we hold ctx->mutex, which serializes us
		 * against perf_event_exit_task_context().
		 */
		raw_spin_unlock_irq(&ctx->lock);
		return;
	}
	/*
	 * If the task is not running, ctx->lock will avoid it becoming so,
	 * thus we can safely install the event.
	 */
	if (task_curr(task)) {
		raw_spin_unlock_irq(&ctx->lock);
		goto again;
	}
	add_event_to_ctx(event, ctx);
	raw_spin_unlock_irq(&ctx->lock);
}

/*
 * Cross CPU call to enable a performance event
 */
static void __perf_event_enable(struct perf_event *event,
				struct perf_cpu_context *cpuctx,
				struct perf_event_context *ctx,
				void *info)
{
	struct perf_event *leader = event->group_leader;
	struct perf_event_context *task_ctx;

	if (event->state >= PERF_EVENT_STATE_INACTIVE ||
	    event->state <= PERF_EVENT_STATE_ERROR)
		return;

	if (ctx->is_active)
		ctx_sched_out(ctx, cpuctx, EVENT_TIME);

	perf_event_set_state(event, PERF_EVENT_STATE_INACTIVE);
	perf_cgroup_event_enable(event, ctx);

	if (!ctx->is_active)
		return;

	if (!event_filter_match(event)) {
		ctx_sched_in(ctx, cpuctx, EVENT_TIME, current);
		return;
	}

	/*
	 * If the event is in a group and isn't the group leader,
	 * then don't put it on unless the group is on.
	 */
	if (leader != event && leader->state != PERF_EVENT_STATE_ACTIVE) {
		ctx_sched_in(ctx, cpuctx, EVENT_TIME, current);
		return;
	}

	task_ctx = cpuctx->task_ctx;
	if (ctx->task)
		WARN_ON_ONCE(task_ctx != ctx);

	ctx_resched(cpuctx, task_ctx, get_event_type(event));
}

/*
 * Enable an event.
 *
 * If event->ctx is a cloned context, callers must make sure that
 * every task struct that event->ctx->task could possibly point to
 * remains valid.  This condition is satisfied when called through
 * perf_event_for_each_child or perf_event_for_each as described
 * for perf_event_disable.
 */
static void _perf_event_enable(struct perf_event *event)
{
	struct perf_event_context *ctx = event->ctx;

	raw_spin_lock_irq(&ctx->lock);
	if (event->state >= PERF_EVENT_STATE_INACTIVE ||
	    event->state <  PERF_EVENT_STATE_ERROR) {
out:
		raw_spin_unlock_irq(&ctx->lock);
		return;
	}

	/*
	 * If the event is in error state, clear that first.
	 *
	 * That way, if we see the event in error state below, we know that it
	 * has gone back into error state, as distinct from the task having
	 * been scheduled away before the cross-call arrived.
	 */
	if (event->state == PERF_EVENT_STATE_ERROR) {
		/*
		 * Detached SIBLING events cannot leave ERROR state.
		 */
		if (event->event_caps & PERF_EV_CAP_SIBLING &&
		    event->group_leader == event)
			goto out;

		event->state = PERF_EVENT_STATE_OFF;
	}
	raw_spin_unlock_irq(&ctx->lock);

	event_function_call(event, __perf_event_enable, NULL);
}

/*
 * See perf_event_disable();
 */
void perf_event_enable(struct perf_event *event)
{
	struct perf_event_context *ctx;

	ctx = perf_event_ctx_lock(event);
	_perf_event_enable(event);
	perf_event_ctx_unlock(event, ctx);
}
EXPORT_SYMBOL_GPL(perf_event_enable);

struct stop_event_data {
	struct perf_event	*event;
	unsigned int		restart;
};

static int __perf_event_stop(void *info)
{
	struct stop_event_data *sd = info;
	struct perf_event *event = sd->event;

	/* if it's already INACTIVE, do nothing */
	if (READ_ONCE(event->state) != PERF_EVENT_STATE_ACTIVE)
		return 0;

	/* matches smp_wmb() in event_sched_in() */
	smp_rmb();

	/*
	 * There is a window with interrupts enabled before we get here,
	 * so we need to check again lest we try to stop another CPU's event.
	 */
	if (READ_ONCE(event->oncpu) != smp_processor_id())
		return -EAGAIN;

	event->pmu->stop(event, PERF_EF_UPDATE);

	/*
	 * May race with the actual stop (through perf_pmu_output_stop()),
	 * but it is only used for events with AUX ring buffer, and such
	 * events will refuse to restart because of rb::aux_mmap_count==0,
	 * see comments in perf_aux_output_begin().
	 *
	 * Since this is happening on an event-local CPU, no trace is lost
	 * while restarting.
	 */
	if (sd->restart)
		event->pmu->start(event, 0);

	return 0;
}

static int perf_event_stop(struct perf_event *event, int restart)
{
	struct stop_event_data sd = {
		.event		= event,
		.restart	= restart,
	};
	int ret = 0;

	do {
		if (READ_ONCE(event->state) != PERF_EVENT_STATE_ACTIVE)
			return 0;

		/* matches smp_wmb() in event_sched_in() */
		smp_rmb();

		/*
		 * We only want to restart ACTIVE events, so if the event goes
		 * inactive here (event->oncpu==-1), there's nothing more to do;
		 * fall through with ret==-ENXIO.
		 */
		ret = cpu_function_call(READ_ONCE(event->oncpu),
					__perf_event_stop, &sd);
	} while (ret == -EAGAIN);

	return ret;
}

/*
 * In order to contain the amount of racy and tricky in the address filter
 * configuration management, it is a two part process:
 *
 * (p1) when userspace mappings change as a result of (1) or (2) or (3) below,
 *      we update the addresses of corresponding vmas in
 *	event::addr_filter_ranges array and bump the event::addr_filters_gen;
 * (p2) when an event is scheduled in (pmu::add), it calls
 *      perf_event_addr_filters_sync() which calls pmu::addr_filters_sync()
 *      if the generation has changed since the previous call.
 *
 * If (p1) happens while the event is active, we restart it to force (p2).
 *
 * (1) perf_addr_filters_apply(): adjusting filters' offsets based on
 *     pre-existing mappings, called once when new filters arrive via SET_FILTER
 *     ioctl;
 * (2) perf_addr_filters_adjust(): adjusting filters' offsets based on newly
 *     registered mapping, called for every new mmap(), with mm::mmap_lock down
 *     for reading;
 * (3) perf_event_addr_filters_exec(): clearing filters' offsets in the process
 *     of exec.
 */
void perf_event_addr_filters_sync(struct perf_event *event)
{
	struct perf_addr_filters_head *ifh = perf_event_addr_filters(event);

	if (!has_addr_filter(event))
		return;

	raw_spin_lock(&ifh->lock);
	if (event->addr_filters_gen != event->hw.addr_filters_gen) {
		event->pmu->addr_filters_sync(event);
		event->hw.addr_filters_gen = event->addr_filters_gen;
	}
	raw_spin_unlock(&ifh->lock);
}
EXPORT_SYMBOL_GPL(perf_event_addr_filters_sync);

static int _perf_event_refresh(struct perf_event *event, int refresh)
{
	/*
	 * not supported on inherited events
	 */
	if (event->attr.inherit || !is_sampling_event(event))
		return -EINVAL;

	atomic_add(refresh, &event->event_limit);
	_perf_event_enable(event);

	return 0;
}

/*
 * See perf_event_disable()
 */
int perf_event_refresh(struct perf_event *event, int refresh)
{
	struct perf_event_context *ctx;
	int ret;

	ctx = perf_event_ctx_lock(event);
	ret = _perf_event_refresh(event, refresh);
	perf_event_ctx_unlock(event, ctx);

	return ret;
}
EXPORT_SYMBOL_GPL(perf_event_refresh);

static int perf_event_modify_breakpoint(struct perf_event *bp,
					 struct perf_event_attr *attr)
{
	int err;

	_perf_event_disable(bp);

	err = modify_user_hw_breakpoint_check(bp, attr, true);

	if (!bp->attr.disabled)
		_perf_event_enable(bp);

	return err;
}

static int perf_event_modify_attr(struct perf_event *event,
				  struct perf_event_attr *attr)
{
	if (event->attr.type != attr->type)
		return -EINVAL;

	switch (event->attr.type) {
	case PERF_TYPE_BREAKPOINT:
		return perf_event_modify_breakpoint(event, attr);
	default:
		/* Place holder for future additions. */
		return -EOPNOTSUPP;
	}
}

static void ctx_sched_out(struct perf_event_context *ctx,
			  struct perf_cpu_context *cpuctx,
			  enum event_type_t event_type)
{
	struct perf_event *event, *tmp;
	int is_active = ctx->is_active;

	lockdep_assert_held(&ctx->lock);

	if (likely(!ctx->nr_events)) {
		/*
		 * See __perf_remove_from_context().
		 */
		WARN_ON_ONCE(ctx->is_active);
		if (ctx->task)
			WARN_ON_ONCE(cpuctx->task_ctx);
		return;
	}

	ctx->is_active &= ~event_type;
	if (!(ctx->is_active & EVENT_ALL))
		ctx->is_active = 0;

	if (ctx->task) {
		WARN_ON_ONCE(cpuctx->task_ctx != ctx);
		if (!ctx->is_active)
			cpuctx->task_ctx = NULL;
	}

	/*
	 * Always update time if it was set; not only when it changes.
	 * Otherwise we can 'forget' to update time for any but the last
	 * context we sched out. For example:
	 *
	 *   ctx_sched_out(.event_type = EVENT_FLEXIBLE)
	 *   ctx_sched_out(.event_type = EVENT_PINNED)
	 *
	 * would only update time for the pinned events.
	 */
	if (is_active & EVENT_TIME) {
		/* update (and stop) ctx time */
		update_context_time(ctx);
		update_cgrp_time_from_cpuctx(cpuctx);
	}

	is_active ^= ctx->is_active; /* changed bits */

	if (!ctx->nr_active || !(is_active & EVENT_ALL))
		return;

	perf_pmu_disable(ctx->pmu);
	if (is_active & EVENT_PINNED) {
		list_for_each_entry_safe(event, tmp, &ctx->pinned_active, active_list)
			group_sched_out(event, cpuctx, ctx);
	}

	if (is_active & EVENT_FLEXIBLE) {
		list_for_each_entry_safe(event, tmp, &ctx->flexible_active, active_list)
			group_sched_out(event, cpuctx, ctx);

		/*
		 * Since we cleared EVENT_FLEXIBLE, also clear
		 * rotate_necessary, is will be reset by
		 * ctx_flexible_sched_in() when needed.
		 */
		ctx->rotate_necessary = 0;
	}
	perf_pmu_enable(ctx->pmu);
}

/*
 * Test whether two contexts are equivalent, i.e. whether they have both been
 * cloned from the same version of the same context.
 *
 * Equivalence is measured using a generation number in the context that is
 * incremented on each modification to it; see unclone_ctx(), list_add_event()
 * and list_del_event().
 */
static int context_equiv(struct perf_event_context *ctx1,
			 struct perf_event_context *ctx2)
{
	lockdep_assert_held(&ctx1->lock);
	lockdep_assert_held(&ctx2->lock);

	/* Pinning disables the swap optimization */
	if (ctx1->pin_count || ctx2->pin_count)
		return 0;

	/* If ctx1 is the parent of ctx2 */
	if (ctx1 == ctx2->parent_ctx && ctx1->generation == ctx2->parent_gen)
		return 1;

	/* If ctx2 is the parent of ctx1 */
	if (ctx1->parent_ctx == ctx2 && ctx1->parent_gen == ctx2->generation)
		return 1;

	/*
	 * If ctx1 and ctx2 have the same parent; we flatten the parent
	 * hierarchy, see perf_event_init_context().
	 */
	if (ctx1->parent_ctx && ctx1->parent_ctx == ctx2->parent_ctx &&
			ctx1->parent_gen == ctx2->parent_gen)
		return 1;

	/* Unmatched */
	return 0;
}

static void __perf_event_sync_stat(struct perf_event *event,
				     struct perf_event *next_event)
{
	u64 value;

	if (!event->attr.inherit_stat)
		return;

	/*
	 * Update the event value, we cannot use perf_event_read()
	 * because we're in the middle of a context switch and have IRQs
	 * disabled, which upsets smp_call_function_single(), however
	 * we know the event must be on the current CPU, therefore we
	 * don't need to use it.
	 */
	if (event->state == PERF_EVENT_STATE_ACTIVE)
		event->pmu->read(event);

	perf_event_update_time(event);

	/*
	 * In order to keep per-task stats reliable we need to flip the event
	 * values when we flip the contexts.
	 */
	value = local64_read(&next_event->count);
	value = local64_xchg(&event->count, value);
	local64_set(&next_event->count, value);

	swap(event->total_time_enabled, next_event->total_time_enabled);
	swap(event->total_time_running, next_event->total_time_running);

	/*
	 * Since we swizzled the values, update the user visible data too.
	 */
	perf_event_update_userpage(event);
	perf_event_update_userpage(next_event);
}

static void perf_event_sync_stat(struct perf_event_context *ctx,
				   struct perf_event_context *next_ctx)
{
	struct perf_event *event, *next_event;

	if (!ctx->nr_stat)
		return;

	update_context_time(ctx);

	event = list_first_entry(&ctx->event_list,
				   struct perf_event, event_entry);

	next_event = list_first_entry(&next_ctx->event_list,
					struct perf_event, event_entry);

	while (&event->event_entry != &ctx->event_list &&
	       &next_event->event_entry != &next_ctx->event_list) {

		__perf_event_sync_stat(event, next_event);

		event = list_next_entry(event, event_entry);
		next_event = list_next_entry(next_event, event_entry);
	}
}

static void perf_event_context_sched_out(struct task_struct *task, int ctxn,
					 struct task_struct *next)
{
	struct perf_event_context *ctx = task->perf_event_ctxp[ctxn];
	struct perf_event_context *next_ctx;
	struct perf_event_context *parent, *next_parent;
	struct perf_cpu_context *cpuctx;
	int do_switch = 1;
	struct pmu *pmu;

	if (likely(!ctx))
		return;

	pmu = ctx->pmu;
	cpuctx = __get_cpu_context(ctx);
	if (!cpuctx->task_ctx)
		return;

	rcu_read_lock();
	next_ctx = next->perf_event_ctxp[ctxn];
	if (!next_ctx)
		goto unlock;

	parent = rcu_dereference(ctx->parent_ctx);
	next_parent = rcu_dereference(next_ctx->parent_ctx);

	/* If neither context have a parent context; they cannot be clones. */
	if (!parent && !next_parent)
		goto unlock;

	if (next_parent == ctx || next_ctx == parent || next_parent == parent) {
		/*
		 * Looks like the two contexts are clones, so we might be
		 * able to optimize the context switch.  We lock both
		 * contexts and check that they are clones under the
		 * lock (including re-checking that neither has been
		 * uncloned in the meantime).  It doesn't matter which
		 * order we take the locks because no other cpu could
		 * be trying to lock both of these tasks.
		 */
		raw_spin_lock(&ctx->lock);
		raw_spin_lock_nested(&next_ctx->lock, SINGLE_DEPTH_NESTING);
		if (context_equiv(ctx, next_ctx)) {

			WRITE_ONCE(ctx->task, next);
			WRITE_ONCE(next_ctx->task, task);

			perf_pmu_disable(pmu);

			if (cpuctx->sched_cb_usage && pmu->sched_task)
				pmu->sched_task(ctx, false);

			/*
			 * PMU specific parts of task perf context can require
			 * additional synchronization. As an example of such
			 * synchronization see implementation details of Intel
			 * LBR call stack data profiling;
			 */
			if (pmu->swap_task_ctx)
				pmu->swap_task_ctx(ctx, next_ctx);
			else
				swap(ctx->task_ctx_data, next_ctx->task_ctx_data);

			perf_pmu_enable(pmu);

			/*
			 * RCU_INIT_POINTER here is safe because we've not
			 * modified the ctx and the above modification of
			 * ctx->task and ctx->task_ctx_data are immaterial
			 * since those values are always verified under
			 * ctx->lock which we're now holding.
			 */
			RCU_INIT_POINTER(task->perf_event_ctxp[ctxn], next_ctx);
			RCU_INIT_POINTER(next->perf_event_ctxp[ctxn], ctx);

			do_switch = 0;

			perf_event_sync_stat(ctx, next_ctx);
		}
		raw_spin_unlock(&next_ctx->lock);
		raw_spin_unlock(&ctx->lock);
	}
unlock:
	rcu_read_unlock();

	if (do_switch) {
		raw_spin_lock(&ctx->lock);
		perf_pmu_disable(pmu);

		if (cpuctx->sched_cb_usage && pmu->sched_task)
			pmu->sched_task(ctx, false);
		task_ctx_sched_out(cpuctx, ctx, EVENT_ALL);

		perf_pmu_enable(pmu);
		raw_spin_unlock(&ctx->lock);
	}
}

void perf_sched_cb_dec(struct pmu *pmu)
{
	struct perf_cpu_context *cpuctx = this_cpu_ptr(pmu->pmu_cpu_context);

	--cpuctx->sched_cb_usage;
}


void perf_sched_cb_inc(struct pmu *pmu)
{
	struct perf_cpu_context *cpuctx = this_cpu_ptr(pmu->pmu_cpu_context);

	cpuctx->sched_cb_usage++;
}

/*
 * This function provides the context switch callback to the lower code
 * layer. It is invoked ONLY when the context switch callback is enabled.
 *
 * This callback is relevant even to per-cpu events; for example multi event
 * PEBS requires this to provide PID/TID information. This requires we flush
 * all queued PEBS records before we context switch to a new task.
 */
static void __perf_pmu_sched_task(struct perf_cpu_context *cpuctx, bool sched_in)
{
	struct pmu *pmu;

	pmu = cpuctx->ctx.pmu; /* software PMUs will not have sched_task */

	if (WARN_ON_ONCE(!pmu->sched_task))
		return;

	perf_ctx_lock(cpuctx, cpuctx->task_ctx);
	perf_pmu_disable(pmu);

	pmu->sched_task(cpuctx->task_ctx, sched_in);

	perf_pmu_enable(pmu);
	perf_ctx_unlock(cpuctx, cpuctx->task_ctx);
}

static void perf_event_switch(struct task_struct *task,
			      struct task_struct *next_prev, bool sched_in);

#define for_each_task_context_nr(ctxn)					\
	for ((ctxn) = 0; (ctxn) < perf_nr_task_contexts; (ctxn)++)

/*
 * Called from scheduler to remove the events of the current task,
 * with interrupts disabled.
 *
 * We stop each event and update the event value in event->count.
 *
 * This does not protect us against NMI, but disable()
 * sets the disabled bit in the control field of event _before_
 * accessing the event control register. If a NMI hits, then it will
 * not restart the event.
 */
void __perf_event_task_sched_out(struct task_struct *task,
				 struct task_struct *next)
{
	int ctxn;

	if (atomic_read(&nr_switch_events))
		perf_event_switch(task, next, false);

	for_each_task_context_nr(ctxn)
		perf_event_context_sched_out(task, ctxn, next);

	/*
	 * if cgroup events exist on this CPU, then we need
	 * to check if we have to switch out PMU state.
	 * cgroup event are system-wide mode only
	 */
	if (atomic_read(this_cpu_ptr(&perf_cgroup_events)))
		perf_cgroup_sched_out(task, next);
}

/*
 * Called with IRQs disabled
 */
static void cpu_ctx_sched_out(struct perf_cpu_context *cpuctx,
			      enum event_type_t event_type)
{
	ctx_sched_out(&cpuctx->ctx, cpuctx, event_type);
}

static bool perf_less_group_idx(const void *l, const void *r)
{
	const struct perf_event *le = *(const struct perf_event **)l;
	const struct perf_event *re = *(const struct perf_event **)r;

	return le->group_index < re->group_index;
}

static void swap_ptr(void *l, void *r)
{
	void **lp = l, **rp = r;

	swap(*lp, *rp);
}

static const struct min_heap_callbacks perf_min_heap = {
	.elem_size = sizeof(struct perf_event *),
	.less = perf_less_group_idx,
	.swp = swap_ptr,
};

static void __heap_add(struct min_heap *heap, struct perf_event *event)
{
	struct perf_event **itrs = heap->data;

	if (event) {
		itrs[heap->nr] = event;
		heap->nr++;
	}
}

static noinline int visit_groups_merge(struct perf_cpu_context *cpuctx,
				struct perf_event_groups *groups, int cpu,
				int (*func)(struct perf_event *, void *),
				void *data)
{
#ifdef CONFIG_CGROUP_PERF
	struct cgroup_subsys_state *css = NULL;
#endif
	/* Space for per CPU and/or any CPU event iterators. */
	struct perf_event *itrs[2];
	struct min_heap event_heap;
	struct perf_event **evt;
	int ret;

	if (cpuctx) {
		event_heap = (struct min_heap){
			.data = cpuctx->heap,
			.nr = 0,
			.size = cpuctx->heap_size,
		};

		lockdep_assert_held(&cpuctx->ctx.lock);

#ifdef CONFIG_CGROUP_PERF
		if (cpuctx->cgrp)
			css = &cpuctx->cgrp->css;
#endif
	} else {
		event_heap = (struct min_heap){
			.data = itrs,
			.nr = 0,
			.size = ARRAY_SIZE(itrs),
		};
		/* Events not within a CPU context may be on any CPU. */
		__heap_add(&event_heap, perf_event_groups_first(groups, -1, NULL));
	}
	evt = event_heap.data;

	__heap_add(&event_heap, perf_event_groups_first(groups, cpu, NULL));

#ifdef CONFIG_CGROUP_PERF
	for (; css; css = css->parent)
		__heap_add(&event_heap, perf_event_groups_first(groups, cpu, css->cgroup));
#endif

	min_heapify_all(&event_heap, &perf_min_heap);

	while (event_heap.nr) {
		ret = func(*evt, data);
		if (ret)
			return ret;

		*evt = perf_event_groups_next(*evt);
		if (*evt)
			min_heapify(&event_heap, 0, &perf_min_heap);
		else
			min_heap_pop(&event_heap, &perf_min_heap);
	}

	return 0;
}

static int merge_sched_in(struct perf_event *event, void *data)
{
	struct perf_event_context *ctx = event->ctx;
	struct perf_cpu_context *cpuctx = __get_cpu_context(ctx);
	int *can_add_hw = data;

	if (event->state <= PERF_EVENT_STATE_OFF)
		return 0;

	if (!event_filter_match(event))
		return 0;

	if (group_can_go_on(event, cpuctx, *can_add_hw)) {
		if (!group_sched_in(event, cpuctx, ctx))
			list_add_tail(&event->active_list, get_event_list(event));
	}

	if (event->state == PERF_EVENT_STATE_INACTIVE) {
		if (event->attr.pinned) {
			perf_cgroup_event_disable(event, ctx);
			perf_event_set_state(event, PERF_EVENT_STATE_ERROR);
		}

		*can_add_hw = 0;
		ctx->rotate_necessary = 1;
		perf_mux_hrtimer_restart(cpuctx);
	}

	return 0;
}

static void
ctx_pinned_sched_in(struct perf_event_context *ctx,
		    struct perf_cpu_context *cpuctx)
{
	int can_add_hw = 1;

	if (ctx != &cpuctx->ctx)
		cpuctx = NULL;

	visit_groups_merge(cpuctx, &ctx->pinned_groups,
			   smp_processor_id(),
			   merge_sched_in, &can_add_hw);
}

static void
ctx_flexible_sched_in(struct perf_event_context *ctx,
		      struct perf_cpu_context *cpuctx)
{
	int can_add_hw = 1;

	if (ctx != &cpuctx->ctx)
		cpuctx = NULL;

	visit_groups_merge(cpuctx, &ctx->flexible_groups,
			   smp_processor_id(),
			   merge_sched_in, &can_add_hw);
}

static void
ctx_sched_in(struct perf_event_context *ctx,
	     struct perf_cpu_context *cpuctx,
	     enum event_type_t event_type,
	     struct task_struct *task)
{
	int is_active = ctx->is_active;
	u64 now;

	lockdep_assert_held(&ctx->lock);

	if (likely(!ctx->nr_events))
		return;

	ctx->is_active |= (event_type | EVENT_TIME);
	if (ctx->task) {
		if (!is_active)
			cpuctx->task_ctx = ctx;
		else
			WARN_ON_ONCE(cpuctx->task_ctx != ctx);
	}

	is_active ^= ctx->is_active; /* changed bits */

	if (is_active & EVENT_TIME) {
		/* start ctx time */
		now = perf_clock();
		ctx->timestamp = now;
		perf_cgroup_set_timestamp(task, ctx);
	}

	/*
	 * First go through the list and put on any pinned groups
	 * in order to give them the best chance of going on.
	 */
	if (is_active & EVENT_PINNED)
		ctx_pinned_sched_in(ctx, cpuctx);

	/* Then walk through the lower prio flexible groups */
	if (is_active & EVENT_FLEXIBLE)
		ctx_flexible_sched_in(ctx, cpuctx);
}

static void cpu_ctx_sched_in(struct perf_cpu_context *cpuctx,
			     enum event_type_t event_type,
			     struct task_struct *task)
{
	struct perf_event_context *ctx = &cpuctx->ctx;

	ctx_sched_in(ctx, cpuctx, event_type, task);
}

static void perf_event_context_sched_in(struct perf_event_context *ctx,
					struct task_struct *task)
{
	struct perf_cpu_context *cpuctx;
	struct pmu *pmu = ctx->pmu;

	cpuctx = __get_cpu_context(ctx);
	if (cpuctx->task_ctx == ctx) {
		if (cpuctx->sched_cb_usage)
			__perf_pmu_sched_task(cpuctx, true);
		return;
	}

	perf_ctx_lock(cpuctx, ctx);
	/*
	 * We must check ctx->nr_events while holding ctx->lock, such
	 * that we serialize against perf_install_in_context().
	 */
	if (!ctx->nr_events)
		goto unlock;

	perf_pmu_disable(pmu);
	/*
	 * We want to keep the following priority order:
	 * cpu pinned (that don't need to move), task pinned,
	 * cpu flexible, task flexible.
	 *
	 * However, if task's ctx is not carrying any pinned
	 * events, no need to flip the cpuctx's events around.
	 */
	if (!RB_EMPTY_ROOT(&ctx->pinned_groups.tree))
		cpu_ctx_sched_out(cpuctx, EVENT_FLEXIBLE);
	perf_event_sched_in(cpuctx, ctx, task);

	if (cpuctx->sched_cb_usage && pmu->sched_task)
		pmu->sched_task(cpuctx->task_ctx, true);

	perf_pmu_enable(pmu);

unlock:
	perf_ctx_unlock(cpuctx, ctx);
}

/*
 * Called from scheduler to add the events of the current task
 * with interrupts disabled.
 *
 * We restore the event value and then enable it.
 *
 * This does not protect us against NMI, but enable()
 * sets the enabled bit in the control field of event _before_
 * accessing the event control register. If a NMI hits, then it will
 * keep the event running.
 */
void __perf_event_task_sched_in(struct task_struct *prev,
				struct task_struct *task)
{
	struct perf_event_context *ctx;
	int ctxn;

	/*
	 * If cgroup events exist on this CPU, then we need to check if we have
	 * to switch in PMU state; cgroup event are system-wide mode only.
	 *
	 * Since cgroup events are CPU events, we must schedule these in before
	 * we schedule in the task events.
	 */
	if (atomic_read(this_cpu_ptr(&perf_cgroup_events)))
		perf_cgroup_sched_in(prev, task);

	for_each_task_context_nr(ctxn) {
		ctx = task->perf_event_ctxp[ctxn];
		if (likely(!ctx))
			continue;

		perf_event_context_sched_in(ctx, task);
	}

	if (atomic_read(&nr_switch_events))
		perf_event_switch(task, prev, true);
}

static u64 perf_calculate_period(struct perf_event *event, u64 nsec, u64 count)
{
	u64 frequency = event->attr.sample_freq;
	u64 sec = NSEC_PER_SEC;
	u64 divisor, dividend;

	int count_fls, nsec_fls, frequency_fls, sec_fls;

	count_fls = fls64(count);
	nsec_fls = fls64(nsec);
	frequency_fls = fls64(frequency);
	sec_fls = 30;

	/*
	 * We got @count in @nsec, with a target of sample_freq HZ
	 * the target period becomes:
	 *
	 *             @count * 10^9
	 * period = -------------------
	 *          @nsec * sample_freq
	 *
	 */

	/*
	 * Reduce accuracy by one bit such that @a and @b converge
	 * to a similar magnitude.
	 */
#define REDUCE_FLS(a, b)		\
do {					\
	if (a##_fls > b##_fls) {	\
		a >>= 1;		\
		a##_fls--;		\
	} else {			\
		b >>= 1;		\
		b##_fls--;		\
	}				\
} while (0)

	/*
	 * Reduce accuracy until either term fits in a u64, then proceed with
	 * the other, so that finally we can do a u64/u64 division.
	 */
	while (count_fls + sec_fls > 64 && nsec_fls + frequency_fls > 64) {
		REDUCE_FLS(nsec, frequency);
		REDUCE_FLS(sec, count);
	}

	if (count_fls + sec_fls > 64) {
		divisor = nsec * frequency;

		while (count_fls + sec_fls > 64) {
			REDUCE_FLS(count, sec);
			divisor >>= 1;
		}

		dividend = count * sec;
	} else {
		dividend = count * sec;

		while (nsec_fls + frequency_fls > 64) {
			REDUCE_FLS(nsec, frequency);
			dividend >>= 1;
		}

		divisor = nsec * frequency;
	}

	if (!divisor)
		return dividend;

	return div64_u64(dividend, divisor);
}

static DEFINE_PER_CPU(int, perf_throttled_count);
static DEFINE_PER_CPU(u64, perf_throttled_seq);

static void perf_adjust_period(struct perf_event *event, u64 nsec, u64 count, bool disable)
{
	struct hw_perf_event *hwc = &event->hw;
	s64 period, sample_period;
	s64 delta;

	period = perf_calculate_period(event, nsec, count);

	delta = (s64)(period - hwc->sample_period);
	delta = (delta + 7) / 8; /* low pass filter */

	sample_period = hwc->sample_period + delta;

	if (!sample_period)
		sample_period = 1;

	hwc->sample_period = sample_period;

	if (local64_read(&hwc->period_left) > 8*sample_period) {
		if (disable)
			event->pmu->stop(event, PERF_EF_UPDATE);

		local64_set(&hwc->period_left, 0);

		if (disable)
			event->pmu->start(event, PERF_EF_RELOAD);
	}
}

/*
 * combine freq adjustment with unthrottling to avoid two passes over the
 * events. At the same time, make sure, having freq events does not change
 * the rate of unthrottling as that would introduce bias.
 */
static void perf_adjust_freq_unthr_context(struct perf_event_context *ctx,
					   int needs_unthr)
{
	struct perf_event *event;
	struct hw_perf_event *hwc;
	u64 now, period = TICK_NSEC;
	s64 delta;

	/*
	 * only need to iterate over all events iff:
	 * - context have events in frequency mode (needs freq adjust)
	 * - there are events to unthrottle on this cpu
	 */
	if (!(ctx->nr_freq || needs_unthr))
		return;

	raw_spin_lock(&ctx->lock);
	perf_pmu_disable(ctx->pmu);

	list_for_each_entry_rcu(event, &ctx->event_list, event_entry) {
		if (event->state != PERF_EVENT_STATE_ACTIVE)
			continue;

		if (!event_filter_match(event))
			continue;

		perf_pmu_disable(event->pmu);

		hwc = &event->hw;

		if (hwc->interrupts == MAX_INTERRUPTS) {
			hwc->interrupts = 0;
			perf_log_throttle(event, 1);
			event->pmu->start(event, 0);
		}

		if (!event->attr.freq || !event->attr.sample_freq)
			goto next;

		/*
		 * stop the event and update event->count
		 */
		event->pmu->stop(event, PERF_EF_UPDATE);

		now = local64_read(&event->count);
		delta = now - hwc->freq_count_stamp;
		hwc->freq_count_stamp = now;

		/*
		 * restart the event
		 * reload only if value has changed
		 * we have stopped the event so tell that
		 * to perf_adjust_period() to avoid stopping it
		 * twice.
		 */
		if (delta > 0)
			perf_adjust_period(event, period, delta, false);

		event->pmu->start(event, delta > 0 ? PERF_EF_RELOAD : 0);
	next:
		perf_pmu_enable(event->pmu);
	}

	perf_pmu_enable(ctx->pmu);
	raw_spin_unlock(&ctx->lock);
}

/*
 * Move @event to the tail of the @ctx's elegible events.
 */
static void rotate_ctx(struct perf_event_context *ctx, struct perf_event *event)
{
	/*
	 * Rotate the first entry last of non-pinned groups. Rotation might be
	 * disabled by the inheritance code.
	 */
	if (ctx->rotate_disable)
		return;

	perf_event_groups_delete(&ctx->flexible_groups, event);
	perf_event_groups_insert(&ctx->flexible_groups, event);
}

/* pick an event from the flexible_groups to rotate */
static inline struct perf_event *
ctx_event_to_rotate(struct perf_event_context *ctx)
{
	struct perf_event *event;

	/* pick the first active flexible event */
	event = list_first_entry_or_null(&ctx->flexible_active,
					 struct perf_event, active_list);

	/* if no active flexible event, pick the first event */
	if (!event) {
		event = rb_entry_safe(rb_first(&ctx->flexible_groups.tree),
				      typeof(*event), group_node);
	}

	/*
	 * Unconditionally clear rotate_necessary; if ctx_flexible_sched_in()
	 * finds there are unschedulable events, it will set it again.
	 */
	ctx->rotate_necessary = 0;

	return event;
}

static bool perf_rotate_context(struct perf_cpu_context *cpuctx)
{
	struct perf_event *cpu_event = NULL, *task_event = NULL;
	struct perf_event_context *task_ctx = NULL;
	int cpu_rotate, task_rotate;

	/*
	 * Since we run this from IRQ context, nobody can install new
	 * events, thus the event count values are stable.
	 */

	cpu_rotate = cpuctx->ctx.rotate_necessary;
	task_ctx = cpuctx->task_ctx;
	task_rotate = task_ctx ? task_ctx->rotate_necessary : 0;

	if (!(cpu_rotate || task_rotate))
		return false;

	perf_ctx_lock(cpuctx, cpuctx->task_ctx);
	perf_pmu_disable(cpuctx->ctx.pmu);

	if (task_rotate)
		task_event = ctx_event_to_rotate(task_ctx);
	if (cpu_rotate)
		cpu_event = ctx_event_to_rotate(&cpuctx->ctx);

	/*
	 * As per the order given at ctx_resched() first 'pop' task flexible
	 * and then, if needed CPU flexible.
	 */
	if (task_event || (task_ctx && cpu_event))
		ctx_sched_out(task_ctx, cpuctx, EVENT_FLEXIBLE);
	if (cpu_event)
		cpu_ctx_sched_out(cpuctx, EVENT_FLEXIBLE);

	if (task_event)
		rotate_ctx(task_ctx, task_event);
	if (cpu_event)
		rotate_ctx(&cpuctx->ctx, cpu_event);

	perf_event_sched_in(cpuctx, task_ctx, current);

	perf_pmu_enable(cpuctx->ctx.pmu);
	perf_ctx_unlock(cpuctx, cpuctx->task_ctx);

	return true;
}

void perf_event_task_tick(void)
{
	struct list_head *head = this_cpu_ptr(&active_ctx_list);
	struct perf_event_context *ctx, *tmp;
	int throttled;

	lockdep_assert_irqs_disabled();

	__this_cpu_inc(perf_throttled_seq);
	throttled = __this_cpu_xchg(perf_throttled_count, 0);
	tick_dep_clear_cpu(smp_processor_id(), TICK_DEP_BIT_PERF_EVENTS);

	list_for_each_entry_safe(ctx, tmp, head, active_ctx_list)
		perf_adjust_freq_unthr_context(ctx, throttled);
}

static int event_enable_on_exec(struct perf_event *event,
				struct perf_event_context *ctx)
{
	if (!event->attr.enable_on_exec)
		return 0;

	event->attr.enable_on_exec = 0;
	if (event->state >= PERF_EVENT_STATE_INACTIVE)
		return 0;

	perf_event_set_state(event, PERF_EVENT_STATE_INACTIVE);

	return 1;
}

/*
 * Enable all of a task's events that have been marked enable-on-exec.
 * This expects task == current.
 */
static void perf_event_enable_on_exec(int ctxn)
{
	struct perf_event_context *ctx, *clone_ctx = NULL;
	enum event_type_t event_type = 0;
	struct perf_cpu_context *cpuctx;
	struct perf_event *event;
	unsigned long flags;
	int enabled = 0;

	local_irq_save(flags);
	ctx = current->perf_event_ctxp[ctxn];
	if (!ctx || !ctx->nr_events)
		goto out;

	cpuctx = __get_cpu_context(ctx);
	perf_ctx_lock(cpuctx, ctx);
	ctx_sched_out(ctx, cpuctx, EVENT_TIME);
	list_for_each_entry(event, &ctx->event_list, event_entry) {
		enabled |= event_enable_on_exec(event, ctx);
		event_type |= get_event_type(event);
	}

	/*
	 * Unclone and reschedule this context if we enabled any event.
	 */
	if (enabled) {
		clone_ctx = unclone_ctx(ctx);
		ctx_resched(cpuctx, ctx, event_type);
	} else {
		ctx_sched_in(ctx, cpuctx, EVENT_TIME, current);
	}
	perf_ctx_unlock(cpuctx, ctx);

out:
	local_irq_restore(flags);

	if (clone_ctx)
		put_ctx(clone_ctx);
}

struct perf_read_data {
	struct perf_event *event;
	bool group;
	int ret;
};

static int __perf_event_read_cpu(struct perf_event *event, int event_cpu)
{
	u16 local_pkg, event_pkg;

	if (event->group_caps & PERF_EV_CAP_READ_ACTIVE_PKG) {
		int local_cpu = smp_processor_id();

		event_pkg = topology_physical_package_id(event_cpu);
		local_pkg = topology_physical_package_id(local_cpu);

		if (event_pkg == local_pkg)
			return local_cpu;
	}

	return event_cpu;
}

/*
 * Cross CPU call to read the hardware event
 */
static void __perf_event_read(void *info)
{
	struct perf_read_data *data = info;
	struct perf_event *sub, *event = data->event;
	struct perf_event_context *ctx = event->ctx;
	struct perf_cpu_context *cpuctx = __get_cpu_context(ctx);
	struct pmu *pmu = event->pmu;

	/*
	 * If this is a task context, we need to check whether it is
	 * the current task context of this cpu.  If not it has been
	 * scheduled out before the smp call arrived.  In that case
	 * event->count would have been updated to a recent sample
	 * when the event was scheduled out.
	 */
	if (ctx->task && cpuctx->task_ctx != ctx)
		return;

	raw_spin_lock(&ctx->lock);
	if (ctx->is_active & EVENT_TIME) {
		update_context_time(ctx);
		update_cgrp_time_from_event(event);
	}

	perf_event_update_time(event);
	if (data->group)
		perf_event_update_sibling_time(event);

	if (event->state != PERF_EVENT_STATE_ACTIVE)
		goto unlock;

	if (!data->group) {
		pmu->read(event);
		data->ret = 0;
		goto unlock;
	}

	pmu->start_txn(pmu, PERF_PMU_TXN_READ);

	pmu->read(event);

	for_each_sibling_event(sub, event) {
		if (sub->state == PERF_EVENT_STATE_ACTIVE) {
			/*
			 * Use sibling's PMU rather than @event's since
			 * sibling could be on different (eg: software) PMU.
			 */
			sub->pmu->read(sub);
		}
	}

	data->ret = pmu->commit_txn(pmu);

unlock:
	raw_spin_unlock(&ctx->lock);
}

static inline u64 perf_event_count(struct perf_event *event)
{
	return local64_read(&event->count) + atomic64_read(&event->child_count);
}

/*
 * NMI-safe method to read a local event, that is an event that
 * is:
 *   - either for the current task, or for this CPU
 *   - does not have inherit set, for inherited task events
 *     will not be local and we cannot read them atomically
 *   - must not have a pmu::count method
 */
int perf_event_read_local(struct perf_event *event, u64 *value,
			  u64 *enabled, u64 *running)
{
	unsigned long flags;
	int ret = 0;

	/*
	 * Disabling interrupts avoids all counter scheduling (context
	 * switches, timer based rotation and IPIs).
	 */
	local_irq_save(flags);

	/*
	 * It must not be an event with inherit set, we cannot read
	 * all child counters from atomic context.
	 */
	if (event->attr.inherit) {
		ret = -EOPNOTSUPP;
		goto out;
	}

	/* If this is a per-task event, it must be for current */
	if ((event->attach_state & PERF_ATTACH_TASK) &&
	    event->hw.target != current) {
		ret = -EINVAL;
		goto out;
	}

	/* If this is a per-CPU event, it must be for this CPU */
	if (!(event->attach_state & PERF_ATTACH_TASK) &&
	    event->cpu != smp_processor_id()) {
		ret = -EINVAL;
		goto out;
	}

	/* If this is a pinned event it must be running on this CPU */
	if (event->attr.pinned && event->oncpu != smp_processor_id()) {
		ret = -EBUSY;
		goto out;
	}

	/*
	 * If the event is currently on this CPU, its either a per-task event,
	 * or local to this CPU. Furthermore it means its ACTIVE (otherwise
	 * oncpu == -1).
	 */
	if (event->oncpu == smp_processor_id())
		event->pmu->read(event);

	*value = local64_read(&event->count);
	if (enabled || running) {
		u64 now = event->shadow_ctx_time + perf_clock();
		u64 __enabled, __running;

		__perf_update_times(event, now, &__enabled, &__running);
		if (enabled)
			*enabled = __enabled;
		if (running)
			*running = __running;
	}
out:
	local_irq_restore(flags);

	return ret;
}

static int perf_event_read(struct perf_event *event, bool group)
{
	enum perf_event_state state = READ_ONCE(event->state);
	int event_cpu, ret = 0;

	/*
	 * If event is enabled and currently active on a CPU, update the
	 * value in the event structure:
	 */
again:
	if (state == PERF_EVENT_STATE_ACTIVE) {
		struct perf_read_data data;

		/*
		 * Orders the ->state and ->oncpu loads such that if we see
		 * ACTIVE we must also see the right ->oncpu.
		 *
		 * Matches the smp_wmb() from event_sched_in().
		 */
		smp_rmb();

		event_cpu = READ_ONCE(event->oncpu);
		if ((unsigned)event_cpu >= nr_cpu_ids)
			return 0;

		data = (struct perf_read_data){
			.event = event,
			.group = group,
			.ret = 0,
		};

		preempt_disable();
		event_cpu = __perf_event_read_cpu(event, event_cpu);

		/*
		 * Purposely ignore the smp_call_function_single() return
		 * value.
		 *
		 * If event_cpu isn't a valid CPU it means the event got
		 * scheduled out and that will have updated the event count.
		 *
		 * Therefore, either way, we'll have an up-to-date event count
		 * after this.
		 */
		(void)smp_call_function_single(event_cpu, __perf_event_read, &data, 1);
		preempt_enable();
		ret = data.ret;

	} else if (state == PERF_EVENT_STATE_INACTIVE) {
		struct perf_event_context *ctx = event->ctx;
		unsigned long flags;

		raw_spin_lock_irqsave(&ctx->lock, flags);
		state = event->state;
		if (state != PERF_EVENT_STATE_INACTIVE) {
			raw_spin_unlock_irqrestore(&ctx->lock, flags);
			goto again;
		}

		/*
		 * May read while context is not active (e.g., thread is
		 * blocked), in that case we cannot update context time
		 */
		if (ctx->is_active & EVENT_TIME) {
			update_context_time(ctx);
			update_cgrp_time_from_event(event);
		}

		perf_event_update_time(event);
		if (group)
			perf_event_update_sibling_time(event);
		raw_spin_unlock_irqrestore(&ctx->lock, flags);
	}

	return ret;
}

/*
 * Initialize the perf_event context in a task_struct:
 */
static void __perf_event_init_context(struct perf_event_context *ctx)
{
	raw_spin_lock_init(&ctx->lock);
	mutex_init(&ctx->mutex);
	INIT_LIST_HEAD(&ctx->active_ctx_list);
	perf_event_groups_init(&ctx->pinned_groups);
	perf_event_groups_init(&ctx->flexible_groups);
	INIT_LIST_HEAD(&ctx->event_list);
	INIT_LIST_HEAD(&ctx->pinned_active);
	INIT_LIST_HEAD(&ctx->flexible_active);
	refcount_set(&ctx->refcount, 1);
}

static struct perf_event_context *
alloc_perf_context(struct pmu *pmu, struct task_struct *task)
{
	struct perf_event_context *ctx;

	ctx = kzalloc(sizeof(struct perf_event_context), GFP_KERNEL);
	if (!ctx)
		return NULL;

	__perf_event_init_context(ctx);
	if (task)
		ctx->task = get_task_struct(task);
	ctx->pmu = pmu;

	return ctx;
}

static struct task_struct *
find_lively_task_by_vpid(pid_t vpid)
{
	struct task_struct *task;

	rcu_read_lock();
	if (!vpid)
		task = current;
	else
		task = find_task_by_vpid(vpid);
	if (task)
		get_task_struct(task);
	rcu_read_unlock();

	if (!task)
		return ERR_PTR(-ESRCH);

	return task;
}

/*
 * Returns a matching context with refcount and pincount.
 */
static struct perf_event_context *
find_get_context(struct pmu *pmu, struct task_struct *task,
		struct perf_event *event)
{
	struct perf_event_context *ctx, *clone_ctx = NULL;
	struct perf_cpu_context *cpuctx;
	void *task_ctx_data = NULL;
	unsigned long flags;
	int ctxn, err;
	int cpu = event->cpu;

	if (!task) {
		/* Must be root to operate on a CPU event: */
		err = perf_allow_cpu(&event->attr);
		if (err)
			return ERR_PTR(err);

		cpuctx = per_cpu_ptr(pmu->pmu_cpu_context, cpu);
		ctx = &cpuctx->ctx;
		get_ctx(ctx);
		++ctx->pin_count;

		return ctx;
	}

	err = -EINVAL;
	ctxn = pmu->task_ctx_nr;
	if (ctxn < 0)
		goto errout;

	if (event->attach_state & PERF_ATTACH_TASK_DATA) {
		task_ctx_data = alloc_task_ctx_data(pmu);
		if (!task_ctx_data) {
			err = -ENOMEM;
			goto errout;
		}
	}

retry:
	ctx = perf_lock_task_context(task, ctxn, &flags);
	if (ctx) {
		clone_ctx = unclone_ctx(ctx);
		++ctx->pin_count;

		if (task_ctx_data && !ctx->task_ctx_data) {
			ctx->task_ctx_data = task_ctx_data;
			task_ctx_data = NULL;
		}
		raw_spin_unlock_irqrestore(&ctx->lock, flags);

		if (clone_ctx)
			put_ctx(clone_ctx);
	} else {
		ctx = alloc_perf_context(pmu, task);
		err = -ENOMEM;
		if (!ctx)
			goto errout;

		if (task_ctx_data) {
			ctx->task_ctx_data = task_ctx_data;
			task_ctx_data = NULL;
		}

		err = 0;
		mutex_lock(&task->perf_event_mutex);
		/*
		 * If it has already passed perf_event_exit_task().
		 * we must see PF_EXITING, it takes this mutex too.
		 */
		if (task->flags & PF_EXITING)
			err = -ESRCH;
		else if (task->perf_event_ctxp[ctxn])
			err = -EAGAIN;
		else {
			get_ctx(ctx);
			++ctx->pin_count;
			rcu_assign_pointer(task->perf_event_ctxp[ctxn], ctx);
		}
		mutex_unlock(&task->perf_event_mutex);

		if (unlikely(err)) {
			put_ctx(ctx);

			if (err == -EAGAIN)
				goto retry;
			goto errout;
		}
	}

	free_task_ctx_data(pmu, task_ctx_data);
	return ctx;

errout:
	free_task_ctx_data(pmu, task_ctx_data);
	return ERR_PTR(err);
}

static void perf_event_free_filter(struct perf_event *event);
static void perf_event_free_bpf_prog(struct perf_event *event);

static void free_event_rcu(struct rcu_head *head)
{
	struct perf_event *event;

	event = container_of(head, struct perf_event, rcu_head);
	if (event->ns)
		put_pid_ns(event->ns);
	perf_event_free_filter(event);
	kfree(event);
}

static void ring_buffer_attach(struct perf_event *event,
			       struct perf_buffer *rb);

static void detach_sb_event(struct perf_event *event)
{
	struct pmu_event_list *pel = per_cpu_ptr(&pmu_sb_events, event->cpu);

	raw_spin_lock(&pel->lock);
	list_del_rcu(&event->sb_list);
	raw_spin_unlock(&pel->lock);
}

static bool is_sb_event(struct perf_event *event)
{
	struct perf_event_attr *attr = &event->attr;

	if (event->parent)
		return false;

	if (event->attach_state & PERF_ATTACH_TASK)
		return false;

	if (attr->mmap || attr->mmap_data || attr->mmap2 ||
	    attr->comm || attr->comm_exec ||
	    attr->task || attr->ksymbol ||
	    attr->context_switch || attr->text_poke ||
	    attr->bpf_event)
		return true;
	return false;
}

static void unaccount_pmu_sb_event(struct perf_event *event)
{
	if (is_sb_event(event))
		detach_sb_event(event);
}

static void unaccount_event_cpu(struct perf_event *event, int cpu)
{
	if (event->parent)
		return;

	if (is_cgroup_event(event))
		atomic_dec(&per_cpu(perf_cgroup_events, cpu));
}

#ifdef CONFIG_NO_HZ_FULL
static DEFINE_SPINLOCK(nr_freq_lock);
#endif

static void unaccount_freq_event_nohz(void)
{
#ifdef CONFIG_NO_HZ_FULL
	spin_lock(&nr_freq_lock);
	if (atomic_dec_and_test(&nr_freq_events))
		tick_nohz_dep_clear(TICK_DEP_BIT_PERF_EVENTS);
	spin_unlock(&nr_freq_lock);
#endif
}

static void unaccount_freq_event(void)
{
	if (tick_nohz_full_enabled())
		unaccount_freq_event_nohz();
	else
		atomic_dec(&nr_freq_events);
}

static void unaccount_event(struct perf_event *event)
{
	bool dec = false;

	if (event->parent)
		return;

	if (event->attach_state & PERF_ATTACH_TASK)
		dec = true;
	if (event->attr.mmap || event->attr.mmap_data)
		atomic_dec(&nr_mmap_events);
	if (event->attr.comm)
		atomic_dec(&nr_comm_events);
	if (event->attr.namespaces)
		atomic_dec(&nr_namespaces_events);
	if (event->attr.cgroup)
		atomic_dec(&nr_cgroup_events);
	if (event->attr.task)
		atomic_dec(&nr_task_events);
	if (event->attr.freq)
		unaccount_freq_event();
	if (event->attr.context_switch) {
		dec = true;
		atomic_dec(&nr_switch_events);
	}
	if (is_cgroup_event(event))
		dec = true;
	if (has_branch_stack(event))
		dec = true;
	if (event->attr.ksymbol)
		atomic_dec(&nr_ksymbol_events);
	if (event->attr.bpf_event)
		atomic_dec(&nr_bpf_events);
	if (event->attr.text_poke)
		atomic_dec(&nr_text_poke_events);

	if (dec) {
		if (!atomic_add_unless(&perf_sched_count, -1, 1))
			schedule_delayed_work(&perf_sched_work, HZ);
	}

	unaccount_event_cpu(event, event->cpu);

	unaccount_pmu_sb_event(event);
}

static void perf_sched_delayed(struct work_struct *work)
{
	mutex_lock(&perf_sched_mutex);
	if (atomic_dec_and_test(&perf_sched_count))
		static_branch_disable(&perf_sched_events);
	mutex_unlock(&perf_sched_mutex);
}

/*
 * The following implement mutual exclusion of events on "exclusive" pmus
 * (PERF_PMU_CAP_EXCLUSIVE). Such pmus can only have one event scheduled
 * at a time, so we disallow creating events that might conflict, namely:
 *
 *  1) cpu-wide events in the presence of per-task events,
 *  2) per-task events in the presence of cpu-wide events,
 *  3) two matching events on the same context.
 *
 * The former two cases are handled in the allocation path (perf_event_alloc(),
 * _free_event()), the latter -- before the first perf_install_in_context().
 */
static int exclusive_event_init(struct perf_event *event)
{
	struct pmu *pmu = event->pmu;

	if (!is_exclusive_pmu(pmu))
		return 0;

	/*
	 * Prevent co-existence of per-task and cpu-wide events on the
	 * same exclusive pmu.
	 *
	 * Negative pmu::exclusive_cnt means there are cpu-wide
	 * events on this "exclusive" pmu, positive means there are
	 * per-task events.
	 *
	 * Since this is called in perf_event_alloc() path, event::ctx
	 * doesn't exist yet; it is, however, safe to use PERF_ATTACH_TASK
	 * to mean "per-task event", because unlike other attach states it
	 * never gets cleared.
	 */
	if (event->attach_state & PERF_ATTACH_TASK) {
		if (!atomic_inc_unless_negative(&pmu->exclusive_cnt))
			return -EBUSY;
	} else {
		if (!atomic_dec_unless_positive(&pmu->exclusive_cnt))
			return -EBUSY;
	}

	return 0;
}

static void exclusive_event_destroy(struct perf_event *event)
{
	struct pmu *pmu = event->pmu;

	if (!is_exclusive_pmu(pmu))
		return;

	/* see comment in exclusive_event_init() */
	if (event->attach_state & PERF_ATTACH_TASK)
		atomic_dec(&pmu->exclusive_cnt);
	else
		atomic_inc(&pmu->exclusive_cnt);
}

static bool exclusive_event_match(struct perf_event *e1, struct perf_event *e2)
{
	if ((e1->pmu == e2->pmu) &&
	    (e1->cpu == e2->cpu ||
	     e1->cpu == -1 ||
	     e2->cpu == -1))
		return true;
	return false;
}

static bool exclusive_event_installable(struct perf_event *event,
					struct perf_event_context *ctx)
{
	struct perf_event *iter_event;
	struct pmu *pmu = event->pmu;

	lockdep_assert_held(&ctx->mutex);

	if (!is_exclusive_pmu(pmu))
		return true;

	list_for_each_entry(iter_event, &ctx->event_list, event_entry) {
		if (exclusive_event_match(iter_event, event))
			return false;
	}

	return true;
}

static void perf_addr_filters_splice(struct perf_event *event,
				       struct list_head *head);

static void _free_event(struct perf_event *event)
{
	irq_work_sync(&event->pending);

	unaccount_event(event);

	security_perf_event_free(event);

	if (event->rb) {
		/*
		 * Can happen when we close an event with re-directed output.
		 *
		 * Since we have a 0 refcount, perf_mmap_close() will skip
		 * over us; possibly making our ring_buffer_put() the last.
		 */
		mutex_lock(&event->mmap_mutex);
		ring_buffer_attach(event, NULL);
		mutex_unlock(&event->mmap_mutex);
	}

	if (is_cgroup_event(event))
		perf_detach_cgroup(event);

	if (!event->parent) {
		if (event->attr.sample_type & PERF_SAMPLE_CALLCHAIN)
			put_callchain_buffers();
	}

	perf_event_free_bpf_prog(event);
	perf_addr_filters_splice(event, NULL);
	kfree(event->addr_filter_ranges);

	if (event->destroy)
		event->destroy(event);

	/*
	 * Must be after ->destroy(), due to uprobe_perf_close() using
	 * hw.target.
	 */
	if (event->hw.target)
		put_task_struct(event->hw.target);

	/*
	 * perf_event_free_task() relies on put_ctx() being 'last', in particular
	 * all task references must be cleaned up.
	 */
	if (event->ctx)
		put_ctx(event->ctx);

	exclusive_event_destroy(event);
	module_put(event->pmu->module);

	call_rcu(&event->rcu_head, free_event_rcu);
}

/*
 * Used to free events which have a known refcount of 1, such as in error paths
 * where the event isn't exposed yet and inherited events.
 */
static void free_event(struct perf_event *event)
{
	if (WARN(atomic_long_cmpxchg(&event->refcount, 1, 0) != 1,
				"unexpected event refcount: %ld; ptr=%p\n",
				atomic_long_read(&event->refcount), event)) {
		/* leak to avoid use-after-free */
		return;
	}

	_free_event(event);
}

/*
 * Remove user event from the owner task.
 */
static void perf_remove_from_owner(struct perf_event *event)
{
	struct task_struct *owner;

	rcu_read_lock();
	/*
	 * Matches the smp_store_release() in perf_event_exit_task(). If we
	 * observe !owner it means the list deletion is complete and we can
	 * indeed free this event, otherwise we need to serialize on
	 * owner->perf_event_mutex.
	 */
	owner = READ_ONCE(event->owner);
	if (owner) {
		/*
		 * Since delayed_put_task_struct() also drops the last
		 * task reference we can safely take a new reference
		 * while holding the rcu_read_lock().
		 */
		get_task_struct(owner);
	}
	rcu_read_unlock();

	if (owner) {
		/*
		 * If we're here through perf_event_exit_task() we're already
		 * holding ctx->mutex which would be an inversion wrt. the
		 * normal lock order.
		 *
		 * However we can safely take this lock because its the child
		 * ctx->mutex.
		 */
		mutex_lock_nested(&owner->perf_event_mutex, SINGLE_DEPTH_NESTING);

		/*
		 * We have to re-check the event->owner field, if it is cleared
		 * we raced with perf_event_exit_task(), acquiring the mutex
		 * ensured they're done, and we can proceed with freeing the
		 * event.
		 */
		if (event->owner) {
			list_del_init(&event->owner_entry);
			smp_store_release(&event->owner, NULL);
		}
		mutex_unlock(&owner->perf_event_mutex);
		put_task_struct(owner);
	}
}

static void put_event(struct perf_event *event)
{
	if (!atomic_long_dec_and_test(&event->refcount))
		return;

	_free_event(event);
}

/*
 * Kill an event dead; while event:refcount will preserve the event
 * object, it will not preserve its functionality. Once the last 'user'
 * gives up the object, we'll destroy the thing.
 */
int perf_event_release_kernel(struct perf_event *event)
{
	struct perf_event_context *ctx = event->ctx;
	struct perf_event *child, *tmp;
	LIST_HEAD(free_list);

	/*
	 * If we got here through err_file: fput(event_file); we will not have
	 * attached to a context yet.
	 */
	if (!ctx) {
		WARN_ON_ONCE(event->attach_state &
				(PERF_ATTACH_CONTEXT|PERF_ATTACH_GROUP));
		goto no_ctx;
	}

	if (!is_kernel_event(event))
		perf_remove_from_owner(event);

	ctx = perf_event_ctx_lock(event);
	WARN_ON_ONCE(ctx->parent_ctx);
	perf_remove_from_context(event, DETACH_GROUP);

	raw_spin_lock_irq(&ctx->lock);
	/*
	 * Mark this event as STATE_DEAD, there is no external reference to it
	 * anymore.
	 *
	 * Anybody acquiring event->child_mutex after the below loop _must_
	 * also see this, most importantly inherit_event() which will avoid
	 * placing more children on the list.
	 *
	 * Thus this guarantees that we will in fact observe and kill _ALL_
	 * child events.
	 */
	event->state = PERF_EVENT_STATE_DEAD;
	raw_spin_unlock_irq(&ctx->lock);

	perf_event_ctx_unlock(event, ctx);

again:
	mutex_lock(&event->child_mutex);
	list_for_each_entry(child, &event->child_list, child_list) {

		/*
		 * Cannot change, child events are not migrated, see the
		 * comment with perf_event_ctx_lock_nested().
		 */
		ctx = READ_ONCE(child->ctx);
		/*
		 * Since child_mutex nests inside ctx::mutex, we must jump
		 * through hoops. We start by grabbing a reference on the ctx.
		 *
		 * Since the event cannot get freed while we hold the
		 * child_mutex, the context must also exist and have a !0
		 * reference count.
		 */
		get_ctx(ctx);

		/*
		 * Now that we have a ctx ref, we can drop child_mutex, and
		 * acquire ctx::mutex without fear of it going away. Then we
		 * can re-acquire child_mutex.
		 */
		mutex_unlock(&event->child_mutex);
		mutex_lock(&ctx->mutex);
		mutex_lock(&event->child_mutex);

		/*
		 * Now that we hold ctx::mutex and child_mutex, revalidate our
		 * state, if child is still the first entry, it didn't get freed
		 * and we can continue doing so.
		 */
		tmp = list_first_entry_or_null(&event->child_list,
					       struct perf_event, child_list);
		if (tmp == child) {
			perf_remove_from_context(child, DETACH_GROUP);
			list_move(&child->child_list, &free_list);
			/*
			 * This matches the refcount bump in inherit_event();
			 * this can't be the last reference.
			 */
			put_event(event);
		}

		mutex_unlock(&event->child_mutex);
		mutex_unlock(&ctx->mutex);
		put_ctx(ctx);
		goto again;
	}
	mutex_unlock(&event->child_mutex);

	list_for_each_entry_safe(child, tmp, &free_list, child_list) {
		void *var = &child->ctx->refcount;

		list_del(&child->child_list);
		free_event(child);

		/*
		 * Wake any perf_event_free_task() waiting for this event to be
		 * freed.
		 */
		smp_mb(); /* pairs with wait_var_event() */
		wake_up_var(var);
	}

no_ctx:
	put_event(event); /* Must be the 'last' reference */
	return 0;
}
EXPORT_SYMBOL_GPL(perf_event_release_kernel);

/*
 * Called when the last reference to the file is gone.
 */
static int perf_release(struct inode *inode, struct file *file)
{
	perf_event_release_kernel(file->private_data);
	return 0;
}

static u64 __perf_event_read_value(struct perf_event *event, u64 *enabled, u64 *running)
{
	struct perf_event *child;
	u64 total = 0;

	*enabled = 0;
	*running = 0;

	mutex_lock(&event->child_mutex);

	(void)perf_event_read(event, false);
	total += perf_event_count(event);

	*enabled += event->total_time_enabled +
			atomic64_read(&event->child_total_time_enabled);
	*running += event->total_time_running +
			atomic64_read(&event->child_total_time_running);

	list_for_each_entry(child, &event->child_list, child_list) {
		(void)perf_event_read(child, false);
		total += perf_event_count(child);
		*enabled += child->total_time_enabled;
		*running += child->total_time_running;
	}
	mutex_unlock(&event->child_mutex);

	return total;
}

u64 perf_event_read_value(struct perf_event *event, u64 *enabled, u64 *running)
{
	struct perf_event_context *ctx;
	u64 count;

	ctx = perf_event_ctx_lock(event);
	count = __perf_event_read_value(event, enabled, running);
	perf_event_ctx_unlock(event, ctx);

	return count;
}
EXPORT_SYMBOL_GPL(perf_event_read_value);

static int __perf_read_group_add(struct perf_event *leader,
					u64 read_format, u64 *values)
{
	struct perf_event_context *ctx = leader->ctx;
	struct perf_event *sub;
	unsigned long flags;
	int n = 1; /* skip @nr */
	int ret;

	ret = perf_event_read(leader, true);
	if (ret)
		return ret;

	raw_spin_lock_irqsave(&ctx->lock, flags);

	/*
	 * Since we co-schedule groups, {enabled,running} times of siblings
	 * will be identical to those of the leader, so we only publish one
	 * set.
	 */
	if (read_format & PERF_FORMAT_TOTAL_TIME_ENABLED) {
		values[n++] += leader->total_time_enabled +
			atomic64_read(&leader->child_total_time_enabled);
	}

	if (read_format & PERF_FORMAT_TOTAL_TIME_RUNNING) {
		values[n++] += leader->total_time_running +
			atomic64_read(&leader->child_total_time_running);
	}

	/*
	 * Write {count,id} tuples for every sibling.
	 */
	values[n++] += perf_event_count(leader);
	if (read_format & PERF_FORMAT_ID)
		values[n++] = primary_event_id(leader);

	for_each_sibling_event(sub, leader) {
		values[n++] += perf_event_count(sub);
		if (read_format & PERF_FORMAT_ID)
			values[n++] = primary_event_id(sub);
	}

	raw_spin_unlock_irqrestore(&ctx->lock, flags);
	return 0;
}

static int perf_read_group(struct perf_event *event,
				   u64 read_format, char __user *buf)
{
	struct perf_event *leader = event->group_leader, *child;
	struct perf_event_context *ctx = leader->ctx;
	int ret;
	u64 *values;

	lockdep_assert_held(&ctx->mutex);

	values = kzalloc(event->read_size, GFP_KERNEL);
	if (!values)
		return -ENOMEM;

	values[0] = 1 + leader->nr_siblings;

	/*
	 * By locking the child_mutex of the leader we effectively
	 * lock the child list of all siblings.. XXX explain how.
	 */
	mutex_lock(&leader->child_mutex);

	ret = __perf_read_group_add(leader, read_format, values);
	if (ret)
		goto unlock;

	list_for_each_entry(child, &leader->child_list, child_list) {
		ret = __perf_read_group_add(child, read_format, values);
		if (ret)
			goto unlock;
	}

	mutex_unlock(&leader->child_mutex);

	ret = event->read_size;
	if (copy_to_user(buf, values, event->read_size))
		ret = -EFAULT;
	goto out;

unlock:
	mutex_unlock(&leader->child_mutex);
out:
	kfree(values);
	return ret;
}

static int perf_read_one(struct perf_event *event,
				 u64 read_format, char __user *buf)
{
	u64 enabled, running;
	u64 values[4];
	int n = 0;

	values[n++] = __perf_event_read_value(event, &enabled, &running);
	if (read_format & PERF_FORMAT_TOTAL_TIME_ENABLED)
		values[n++] = enabled;
	if (read_format & PERF_FORMAT_TOTAL_TIME_RUNNING)
		values[n++] = running;
	if (read_format & PERF_FORMAT_ID)
		values[n++] = primary_event_id(event);

	if (copy_to_user(buf, values, n * sizeof(u64)))
		return -EFAULT;

	return n * sizeof(u64);
}

static bool is_event_hup(struct perf_event *event)
{
	bool no_children;

	if (event->state > PERF_EVENT_STATE_EXIT)
		return false;

	mutex_lock(&event->child_mutex);
	no_children = list_empty(&event->child_list);
	mutex_unlock(&event->child_mutex);
	return no_children;
}

/*
 * Read the performance event - simple non blocking version for now
 */
static ssize_t
__perf_read(struct perf_event *event, char __user *buf, size_t count)
{
	u64 read_format = event->attr.read_format;
	int ret;

	/*
	 * Return end-of-file for a read on an event that is in
	 * error state (i.e. because it was pinned but it couldn't be
	 * scheduled on to the CPU at some point).
	 */
	if (event->state == PERF_EVENT_STATE_ERROR)
		return 0;

	if (count < event->read_size)
		return -ENOSPC;

	WARN_ON_ONCE(event->ctx->parent_ctx);
	if (read_format & PERF_FORMAT_GROUP)
		ret = perf_read_group(event, read_format, buf);
	else
		ret = perf_read_one(event, read_format, buf);

	return ret;
}

static ssize_t
perf_read(struct file *file, char __user *buf, size_t count, loff_t *ppos)
{
	struct perf_event *event = file->private_data;
	struct perf_event_context *ctx;
	int ret;

	ret = security_perf_event_read(event);
	if (ret)
		return ret;

	ctx = perf_event_ctx_lock(event);
	ret = __perf_read(event, buf, count);
	perf_event_ctx_unlock(event, ctx);

	return ret;
}

static __poll_t perf_poll(struct file *file, poll_table *wait)
{
	struct perf_event *event = file->private_data;
	struct perf_buffer *rb;
	__poll_t events = EPOLLHUP;

	poll_wait(file, &event->waitq, wait);

	if (is_event_hup(event))
		return events;

	/*
	 * Pin the event->rb by taking event->mmap_mutex; otherwise
	 * perf_event_set_output() can swizzle our rb and make us miss wakeups.
	 */
	mutex_lock(&event->mmap_mutex);
	rb = event->rb;
	if (rb)
		events = atomic_xchg(&rb->poll, 0);
	mutex_unlock(&event->mmap_mutex);
	return events;
}

static void _perf_event_reset(struct perf_event *event)
{
	(void)perf_event_read(event, false);
	local64_set(&event->count, 0);
	perf_event_update_userpage(event);
}

/* Assume it's not an event with inherit set. */
u64 perf_event_pause(struct perf_event *event, bool reset)
{
	struct perf_event_context *ctx;
	u64 count;

	ctx = perf_event_ctx_lock(event);
	WARN_ON_ONCE(event->attr.inherit);
	_perf_event_disable(event);
	count = local64_read(&event->count);
	if (reset)
		local64_set(&event->count, 0);
	perf_event_ctx_unlock(event, ctx);

	return count;
}
EXPORT_SYMBOL_GPL(perf_event_pause);

/*
 * Holding the top-level event's child_mutex means that any
 * descendant process that has inherited this event will block
 * in perf_event_exit_event() if it goes to exit, thus satisfying the
 * task existence requirements of perf_event_enable/disable.
 */
static void perf_event_for_each_child(struct perf_event *event,
					void (*func)(struct perf_event *))
{
	struct perf_event *child;

	WARN_ON_ONCE(event->ctx->parent_ctx);

	mutex_lock(&event->child_mutex);
	func(event);
	list_for_each_entry(child, &event->child_list, child_list)
		func(child);
	mutex_unlock(&event->child_mutex);
}

static void perf_event_for_each(struct perf_event *event,
				  void (*func)(struct perf_event *))
{
	struct perf_event_context *ctx = event->ctx;
	struct perf_event *sibling;

	lockdep_assert_held(&ctx->mutex);

	event = event->group_leader;

	perf_event_for_each_child(event, func);
	for_each_sibling_event(sibling, event)
		perf_event_for_each_child(sibling, func);
}

static void __perf_event_period(struct perf_event *event,
				struct perf_cpu_context *cpuctx,
				struct perf_event_context *ctx,
				void *info)
{
	u64 value = *((u64 *)info);
	bool active;

	if (event->attr.freq) {
		event->attr.sample_freq = value;
	} else {
		event->attr.sample_period = value;
		event->hw.sample_period = value;
	}

	active = (event->state == PERF_EVENT_STATE_ACTIVE);
	if (active) {
		perf_pmu_disable(ctx->pmu);
		/*
		 * We could be throttled; unthrottle now to avoid the tick
		 * trying to unthrottle while we already re-started the event.
		 */
		if (event->hw.interrupts == MAX_INTERRUPTS) {
			event->hw.interrupts = 0;
			perf_log_throttle(event, 1);
		}
		event->pmu->stop(event, PERF_EF_UPDATE);
	}

	local64_set(&event->hw.period_left, 0);

	if (active) {
		event->pmu->start(event, PERF_EF_RELOAD);
		perf_pmu_enable(ctx->pmu);
	}
}

static int perf_event_check_period(struct perf_event *event, u64 value)
{
	return event->pmu->check_period(event, value);
}

static int _perf_event_period(struct perf_event *event, u64 value)
{
	if (!is_sampling_event(event))
		return -EINVAL;

	if (!value)
		return -EINVAL;

	if (event->attr.freq && value > sysctl_perf_event_sample_rate)
		return -EINVAL;

	if (perf_event_check_period(event, value))
		return -EINVAL;

	if (!event->attr.freq && (value & (1ULL << 63)))
		return -EINVAL;

	event_function_call(event, __perf_event_period, &value);

	return 0;
}

int perf_event_period(struct perf_event *event, u64 value)
{
	struct perf_event_context *ctx;
	int ret;

	ctx = perf_event_ctx_lock(event);
	ret = _perf_event_period(event, value);
	perf_event_ctx_unlock(event, ctx);

	return ret;
}
EXPORT_SYMBOL_GPL(perf_event_period);

static const struct file_operations perf_fops;

static inline int perf_fget_light(int fd, struct fd *p)
{
	struct fd f = fdget(fd);
	if (!f.file)
		return -EBADF;

	if (f.file->f_op != &perf_fops) {
		fdput(f);
		return -EBADF;
	}
	*p = f;
	return 0;
}

static int perf_event_set_output(struct perf_event *event,
				 struct perf_event *output_event);
static int perf_event_set_filter(struct perf_event *event, void __user *arg);
static int perf_event_set_bpf_prog(struct perf_event *event, u32 prog_fd);
static int perf_copy_attr(struct perf_event_attr __user *uattr,
			  struct perf_event_attr *attr);

static long _perf_ioctl(struct perf_event *event, unsigned int cmd, unsigned long arg)
{
	void (*func)(struct perf_event *);
	u32 flags = arg;

	switch (cmd) {
	case PERF_EVENT_IOC_ENABLE:
		func = _perf_event_enable;
		break;
	case PERF_EVENT_IOC_DISABLE:
		func = _perf_event_disable;
		break;
	case PERF_EVENT_IOC_RESET:
		func = _perf_event_reset;
		break;

	case PERF_EVENT_IOC_REFRESH:
		return _perf_event_refresh(event, arg);

	case PERF_EVENT_IOC_PERIOD:
	{
		u64 value;

		if (copy_from_user(&value, (u64 __user *)arg, sizeof(value)))
			return -EFAULT;

		return _perf_event_period(event, value);
	}
	case PERF_EVENT_IOC_ID:
	{
		u64 id = primary_event_id(event);

		if (copy_to_user((void __user *)arg, &id, sizeof(id)))
			return -EFAULT;
		return 0;
	}

	case PERF_EVENT_IOC_SET_OUTPUT:
	{
		int ret;
		if (arg != -1) {
			struct perf_event *output_event;
			struct fd output;
			ret = perf_fget_light(arg, &output);
			if (ret)
				return ret;
			output_event = output.file->private_data;
			ret = perf_event_set_output(event, output_event);
			fdput(output);
		} else {
			ret = perf_event_set_output(event, NULL);
		}
		return ret;
	}

	case PERF_EVENT_IOC_SET_FILTER:
		return perf_event_set_filter(event, (void __user *)arg);

	case PERF_EVENT_IOC_SET_BPF:
		return perf_event_set_bpf_prog(event, arg);

	case PERF_EVENT_IOC_PAUSE_OUTPUT: {
		struct perf_buffer *rb;

		rcu_read_lock();
		rb = rcu_dereference(event->rb);
		if (!rb || !rb->nr_pages) {
			rcu_read_unlock();
			return -EINVAL;
		}
		rb_toggle_paused(rb, !!arg);
		rcu_read_unlock();
		return 0;
	}

	case PERF_EVENT_IOC_QUERY_BPF:
		return perf_event_query_prog_array(event, (void __user *)arg);

	case PERF_EVENT_IOC_MODIFY_ATTRIBUTES: {
		struct perf_event_attr new_attr;
		int err = perf_copy_attr((struct perf_event_attr __user *)arg,
					 &new_attr);

		if (err)
			return err;

		return perf_event_modify_attr(event,  &new_attr);
	}
	default:
		return -ENOTTY;
	}

	if (flags & PERF_IOC_FLAG_GROUP)
		perf_event_for_each(event, func);
	else
		perf_event_for_each_child(event, func);

	return 0;
}

static long perf_ioctl(struct file *file, unsigned int cmd, unsigned long arg)
{
	struct perf_event *event = file->private_data;
	struct perf_event_context *ctx;
	long ret;

	/* Treat ioctl like writes as it is likely a mutating operation. */
	ret = security_perf_event_write(event);
	if (ret)
		return ret;

	ctx = perf_event_ctx_lock(event);
	ret = _perf_ioctl(event, cmd, arg);
	perf_event_ctx_unlock(event, ctx);

	return ret;
}

#ifdef CONFIG_COMPAT
static long perf_compat_ioctl(struct file *file, unsigned int cmd,
				unsigned long arg)
{
	switch (_IOC_NR(cmd)) {
	case _IOC_NR(PERF_EVENT_IOC_SET_FILTER):
	case _IOC_NR(PERF_EVENT_IOC_ID):
	case _IOC_NR(PERF_EVENT_IOC_QUERY_BPF):
	case _IOC_NR(PERF_EVENT_IOC_MODIFY_ATTRIBUTES):
		/* Fix up pointer size (usually 4 -> 8 in 32-on-64-bit case */
		if (_IOC_SIZE(cmd) == sizeof(compat_uptr_t)) {
			cmd &= ~IOCSIZE_MASK;
			cmd |= sizeof(void *) << IOCSIZE_SHIFT;
		}
		break;
	}
	return perf_ioctl(file, cmd, arg);
}
#else
# define perf_compat_ioctl NULL
#endif

int perf_event_task_enable(void)
{
	struct perf_event_context *ctx;
	struct perf_event *event;

	mutex_lock(&current->perf_event_mutex);
	list_for_each_entry(event, &current->perf_event_list, owner_entry) {
		ctx = perf_event_ctx_lock(event);
		perf_event_for_each_child(event, _perf_event_enable);
		perf_event_ctx_unlock(event, ctx);
	}
	mutex_unlock(&current->perf_event_mutex);

	return 0;
}

int perf_event_task_disable(void)
{
	struct perf_event_context *ctx;
	struct perf_event *event;

	mutex_lock(&current->perf_event_mutex);
	list_for_each_entry(event, &current->perf_event_list, owner_entry) {
		ctx = perf_event_ctx_lock(event);
		perf_event_for_each_child(event, _perf_event_disable);
		perf_event_ctx_unlock(event, ctx);
	}
	mutex_unlock(&current->perf_event_mutex);

	return 0;
}

static int perf_event_index(struct perf_event *event)
{
	if (event->hw.state & PERF_HES_STOPPED)
		return 0;

	if (event->state != PERF_EVENT_STATE_ACTIVE)
		return 0;

	return event->pmu->event_idx(event);
}

static void calc_timer_values(struct perf_event *event,
				u64 *now,
				u64 *enabled,
				u64 *running)
{
	u64 ctx_time;

	*now = perf_clock();
	ctx_time = event->shadow_ctx_time + *now;
	__perf_update_times(event, ctx_time, enabled, running);
}

static void perf_event_init_userpage(struct perf_event *event)
{
	struct perf_event_mmap_page *userpg;
	struct perf_buffer *rb;

	rcu_read_lock();
	rb = rcu_dereference(event->rb);
	if (!rb)
		goto unlock;

	userpg = rb->user_page;

	/* Allow new userspace to detect that bit 0 is deprecated */
	userpg->cap_bit0_is_deprecated = 1;
	userpg->size = offsetof(struct perf_event_mmap_page, __reserved);
	userpg->data_offset = PAGE_SIZE;
	userpg->data_size = perf_data_size(rb);

unlock:
	rcu_read_unlock();
}

void __weak arch_perf_update_userpage(
	struct perf_event *event, struct perf_event_mmap_page *userpg, u64 now)
{
}

/*
 * Callers need to ensure there can be no nesting of this function, otherwise
 * the seqlock logic goes bad. We can not serialize this because the arch
 * code calls this from NMI context.
 */
void perf_event_update_userpage(struct perf_event *event)
{
	struct perf_event_mmap_page *userpg;
	struct perf_buffer *rb;
	u64 enabled, running, now;

	rcu_read_lock();
	rb = rcu_dereference(event->rb);
	if (!rb)
		goto unlock;

	/*
	 * compute total_time_enabled, total_time_running
	 * based on snapshot values taken when the event
	 * was last scheduled in.
	 *
	 * we cannot simply called update_context_time()
	 * because of locking issue as we can be called in
	 * NMI context
	 */
	calc_timer_values(event, &now, &enabled, &running);

	userpg = rb->user_page;
	/*
	 * Disable preemption to guarantee consistent time stamps are stored to
	 * the user page.
	 */
	preempt_disable();
	++userpg->lock;
	barrier();
	userpg->index = perf_event_index(event);
	userpg->offset = perf_event_count(event);
	if (userpg->index)
		userpg->offset -= local64_read(&event->hw.prev_count);

	userpg->time_enabled = enabled +
			atomic64_read(&event->child_total_time_enabled);

	userpg->time_running = running +
			atomic64_read(&event->child_total_time_running);

	arch_perf_update_userpage(event, userpg, now);

	barrier();
	++userpg->lock;
	preempt_enable();
unlock:
	rcu_read_unlock();
}
EXPORT_SYMBOL_GPL(perf_event_update_userpage);

static vm_fault_t perf_mmap_fault(struct vm_fault *vmf)
{
	struct perf_event *event = vmf->vma->vm_file->private_data;
	struct perf_buffer *rb;
	vm_fault_t ret = VM_FAULT_SIGBUS;

	if (vmf->flags & FAULT_FLAG_MKWRITE) {
		if (vmf->pgoff == 0)
			ret = 0;
		return ret;
	}

	rcu_read_lock();
	rb = rcu_dereference(event->rb);
	if (!rb)
		goto unlock;

	if (vmf->pgoff && (vmf->flags & FAULT_FLAG_WRITE))
		goto unlock;

	vmf->page = perf_mmap_to_page(rb, vmf->pgoff);
	if (!vmf->page)
		goto unlock;

	get_page(vmf->page);
	vmf->page->mapping = vmf->vma->vm_file->f_mapping;
	vmf->page->index   = vmf->pgoff;

	ret = 0;
unlock:
	rcu_read_unlock();

	return ret;
}

static void ring_buffer_attach(struct perf_event *event,
			       struct perf_buffer *rb)
{
	struct perf_buffer *old_rb = NULL;
	unsigned long flags;

	if (event->rb) {
		/*
		 * Should be impossible, we set this when removing
		 * event->rb_entry and wait/clear when adding event->rb_entry.
		 */
		WARN_ON_ONCE(event->rcu_pending);

		old_rb = event->rb;
		spin_lock_irqsave(&old_rb->event_lock, flags);
		list_del_rcu(&event->rb_entry);
		spin_unlock_irqrestore(&old_rb->event_lock, flags);

		event->rcu_batches = get_state_synchronize_rcu();
		event->rcu_pending = 1;
	}

	if (rb) {
		if (event->rcu_pending) {
			cond_synchronize_rcu(event->rcu_batches);
			event->rcu_pending = 0;
		}

		spin_lock_irqsave(&rb->event_lock, flags);
		list_add_rcu(&event->rb_entry, &rb->event_list);
		spin_unlock_irqrestore(&rb->event_lock, flags);
	}

	/*
	 * Avoid racing with perf_mmap_close(AUX): stop the event
	 * before swizzling the event::rb pointer; if it's getting
	 * unmapped, its aux_mmap_count will be 0 and it won't
	 * restart. See the comment in __perf_pmu_output_stop().
	 *
	 * Data will inevitably be lost when set_output is done in
	 * mid-air, but then again, whoever does it like this is
	 * not in for the data anyway.
	 */
	if (has_aux(event))
		perf_event_stop(event, 0);

	rcu_assign_pointer(event->rb, rb);

	if (old_rb) {
		ring_buffer_put(old_rb);
		/*
		 * Since we detached before setting the new rb, so that we
		 * could attach the new rb, we could have missed a wakeup.
		 * Provide it now.
		 */
		wake_up_all(&event->waitq);
	}
}

static void ring_buffer_wakeup(struct perf_event *event)
{
	struct perf_buffer *rb;

	rcu_read_lock();
	rb = rcu_dereference(event->rb);
	if (rb) {
		list_for_each_entry_rcu(event, &rb->event_list, rb_entry)
			wake_up_all(&event->waitq);
	}
	rcu_read_unlock();
}

struct perf_buffer *ring_buffer_get(struct perf_event *event)
{
	struct perf_buffer *rb;

	rcu_read_lock();
	rb = rcu_dereference(event->rb);
	if (rb) {
		if (!refcount_inc_not_zero(&rb->refcount))
			rb = NULL;
	}
	rcu_read_unlock();

	return rb;
}

void ring_buffer_put(struct perf_buffer *rb)
{
	if (!refcount_dec_and_test(&rb->refcount))
		return;

	WARN_ON_ONCE(!list_empty(&rb->event_list));

	call_rcu(&rb->rcu_head, rb_free_rcu);
}

static void perf_mmap_open(struct vm_area_struct *vma)
{
	struct perf_event *event = vma->vm_file->private_data;

	atomic_inc(&event->mmap_count);
	atomic_inc(&event->rb->mmap_count);

	if (vma->vm_pgoff)
		atomic_inc(&event->rb->aux_mmap_count);

	if (event->pmu->event_mapped)
		event->pmu->event_mapped(event, vma->vm_mm);
}

static void perf_pmu_output_stop(struct perf_event *event);

/*
 * A buffer can be mmap()ed multiple times; either directly through the same
 * event, or through other events by use of perf_event_set_output().
 *
 * In order to undo the VM accounting done by perf_mmap() we need to destroy
 * the buffer here, where we still have a VM context. This means we need
 * to detach all events redirecting to us.
 */
static void perf_mmap_close(struct vm_area_struct *vma)
{
	struct perf_event *event = vma->vm_file->private_data;
	struct perf_buffer *rb = ring_buffer_get(event);
	struct user_struct *mmap_user = rb->mmap_user;
	int mmap_locked = rb->mmap_locked;
	unsigned long size = perf_data_size(rb);
	bool detach_rest = false;

	if (event->pmu->event_unmapped)
		event->pmu->event_unmapped(event, vma->vm_mm);

	/*
	 * rb->aux_mmap_count will always drop before rb->mmap_count and
	 * event->mmap_count, so it is ok to use event->mmap_mutex to
	 * serialize with perf_mmap here.
	 */
	if (rb_has_aux(rb) && vma->vm_pgoff == rb->aux_pgoff &&
	    atomic_dec_and_mutex_lock(&rb->aux_mmap_count, &event->mmap_mutex)) {
		/*
		 * Stop all AUX events that are writing to this buffer,
		 * so that we can free its AUX pages and corresponding PMU
		 * data. Note that after rb::aux_mmap_count dropped to zero,
		 * they won't start any more (see perf_aux_output_begin()).
		 */
		perf_pmu_output_stop(event);

		/* now it's safe to free the pages */
		atomic_long_sub(rb->aux_nr_pages - rb->aux_mmap_locked, &mmap_user->locked_vm);
		atomic64_sub(rb->aux_mmap_locked, &vma->vm_mm->pinned_vm);

		/* this has to be the last one */
		rb_free_aux(rb);
		WARN_ON_ONCE(refcount_read(&rb->aux_refcount));

		mutex_unlock(&event->mmap_mutex);
	}

	if (atomic_dec_and_test(&rb->mmap_count))
		detach_rest = true;

	if (!atomic_dec_and_mutex_lock(&event->mmap_count, &event->mmap_mutex))
		goto out_put;

	ring_buffer_attach(event, NULL);
	mutex_unlock(&event->mmap_mutex);

	/* If there's still other mmap()s of this buffer, we're done. */
	if (!detach_rest)
		goto out_put;

	/*
	 * No other mmap()s, detach from all other events that might redirect
	 * into the now unreachable buffer. Somewhat complicated by the
	 * fact that rb::event_lock otherwise nests inside mmap_mutex.
	 */
again:
	rcu_read_lock();
	list_for_each_entry_rcu(event, &rb->event_list, rb_entry) {
		if (!atomic_long_inc_not_zero(&event->refcount)) {
			/*
			 * This event is en-route to free_event() which will
			 * detach it and remove it from the list.
			 */
			continue;
		}
		rcu_read_unlock();

		mutex_lock(&event->mmap_mutex);
		/*
		 * Check we didn't race with perf_event_set_output() which can
		 * swizzle the rb from under us while we were waiting to
		 * acquire mmap_mutex.
		 *
		 * If we find a different rb; ignore this event, a next
		 * iteration will no longer find it on the list. We have to
		 * still restart the iteration to make sure we're not now
		 * iterating the wrong list.
		 */
		if (event->rb == rb)
			ring_buffer_attach(event, NULL);

		mutex_unlock(&event->mmap_mutex);
		put_event(event);

		/*
		 * Restart the iteration; either we're on the wrong list or
		 * destroyed its integrity by doing a deletion.
		 */
		goto again;
	}
	rcu_read_unlock();

	/*
	 * It could be there's still a few 0-ref events on the list; they'll
	 * get cleaned up by free_event() -- they'll also still have their
	 * ref on the rb and will free it whenever they are done with it.
	 *
	 * Aside from that, this buffer is 'fully' detached and unmapped,
	 * undo the VM accounting.
	 */

	atomic_long_sub((size >> PAGE_SHIFT) + 1 - mmap_locked,
			&mmap_user->locked_vm);
	atomic64_sub(mmap_locked, &vma->vm_mm->pinned_vm);
	free_uid(mmap_user);

out_put:
	ring_buffer_put(rb); /* could be last */
}

static const struct vm_operations_struct perf_mmap_vmops = {
	.open		= perf_mmap_open,
	.close		= perf_mmap_close, /* non mergeable */
	.fault		= perf_mmap_fault,
	.page_mkwrite	= perf_mmap_fault,
};

static int perf_mmap(struct file *file, struct vm_area_struct *vma)
{
	struct perf_event *event = file->private_data;
	unsigned long user_locked, user_lock_limit;
	struct user_struct *user = current_user();
	struct perf_buffer *rb = NULL;
	unsigned long locked, lock_limit;
	unsigned long vma_size;
	unsigned long nr_pages;
	long user_extra = 0, extra = 0;
	int ret = 0, flags = 0;

	/*
	 * Don't allow mmap() of inherited per-task counters. This would
	 * create a performance issue due to all children writing to the
	 * same rb.
	 */
	if (event->cpu == -1 && event->attr.inherit)
		return -EINVAL;

	if (!(vma->vm_flags & VM_SHARED))
		return -EINVAL;

	ret = security_perf_event_read(event);
	if (ret)
		return ret;

	vma_size = vma->vm_end - vma->vm_start;

	if (vma->vm_pgoff == 0) {
		nr_pages = (vma_size / PAGE_SIZE) - 1;
	} else {
		/*
		 * AUX area mapping: if rb->aux_nr_pages != 0, it's already
		 * mapped, all subsequent mappings should have the same size
		 * and offset. Must be above the normal perf buffer.
		 */
		u64 aux_offset, aux_size;

		if (!event->rb)
			return -EINVAL;

		nr_pages = vma_size / PAGE_SIZE;

		mutex_lock(&event->mmap_mutex);
		ret = -EINVAL;

		rb = event->rb;
		if (!rb)
			goto aux_unlock;

		aux_offset = READ_ONCE(rb->user_page->aux_offset);
		aux_size = READ_ONCE(rb->user_page->aux_size);

		if (aux_offset < perf_data_size(rb) + PAGE_SIZE)
			goto aux_unlock;

		if (aux_offset != vma->vm_pgoff << PAGE_SHIFT)
			goto aux_unlock;

		/* already mapped with a different offset */
		if (rb_has_aux(rb) && rb->aux_pgoff != vma->vm_pgoff)
			goto aux_unlock;

		if (aux_size != vma_size || aux_size != nr_pages * PAGE_SIZE)
			goto aux_unlock;

		/* already mapped with a different size */
		if (rb_has_aux(rb) && rb->aux_nr_pages != nr_pages)
			goto aux_unlock;

		if (!is_power_of_2(nr_pages))
			goto aux_unlock;

		if (!atomic_inc_not_zero(&rb->mmap_count))
			goto aux_unlock;

		if (rb_has_aux(rb)) {
			atomic_inc(&rb->aux_mmap_count);
			ret = 0;
			goto unlock;
		}

		atomic_set(&rb->aux_mmap_count, 1);
		user_extra = nr_pages;

		goto accounting;
	}

	/*
	 * If we have rb pages ensure they're a power-of-two number, so we
	 * can do bitmasks instead of modulo.
	 */
	if (nr_pages != 0 && !is_power_of_2(nr_pages))
		return -EINVAL;

	if (vma_size != PAGE_SIZE * (1 + nr_pages))
		return -EINVAL;

	WARN_ON_ONCE(event->ctx->parent_ctx);
again:
	mutex_lock(&event->mmap_mutex);
	if (event->rb) {
		if (event->rb->nr_pages != nr_pages) {
			ret = -EINVAL;
			goto unlock;
		}

		if (!atomic_inc_not_zero(&event->rb->mmap_count)) {
			/*
			 * Raced against perf_mmap_close() through
			 * perf_event_set_output(). Try again, hope for better
			 * luck.
			 */
			mutex_unlock(&event->mmap_mutex);
			goto again;
		}

		goto unlock;
	}

	user_extra = nr_pages + 1;

accounting:
	user_lock_limit = sysctl_perf_event_mlock >> (PAGE_SHIFT - 10);

	/*
	 * Increase the limit linearly with more CPUs:
	 */
	user_lock_limit *= num_online_cpus();

	user_locked = atomic_long_read(&user->locked_vm);

	/*
	 * sysctl_perf_event_mlock may have changed, so that
	 *     user->locked_vm > user_lock_limit
	 */
	if (user_locked > user_lock_limit)
		user_locked = user_lock_limit;
	user_locked += user_extra;

	if (user_locked > user_lock_limit) {
		/*
		 * charge locked_vm until it hits user_lock_limit;
		 * charge the rest from pinned_vm
		 */
		extra = user_locked - user_lock_limit;
		user_extra -= extra;
	}

	lock_limit = rlimit(RLIMIT_MEMLOCK);
	lock_limit >>= PAGE_SHIFT;
	locked = atomic64_read(&vma->vm_mm->pinned_vm) + extra;

	if ((locked > lock_limit) && perf_is_paranoid() &&
		!capable(CAP_IPC_LOCK)) {
		ret = -EPERM;
		goto unlock;
	}

	WARN_ON(!rb && event->rb);

	if (vma->vm_flags & VM_WRITE)
		flags |= RING_BUFFER_WRITABLE;

	if (!rb) {
		rb = rb_alloc(nr_pages,
			      event->attr.watermark ? event->attr.wakeup_watermark : 0,
			      event->cpu, flags);

		if (!rb) {
			ret = -ENOMEM;
			goto unlock;
		}

		atomic_set(&rb->mmap_count, 1);
		rb->mmap_user = get_current_user();
		rb->mmap_locked = extra;

		ring_buffer_attach(event, rb);

		perf_event_init_userpage(event);
		perf_event_update_userpage(event);
	} else {
		ret = rb_alloc_aux(rb, event, vma->vm_pgoff, nr_pages,
				   event->attr.aux_watermark, flags);
		if (!ret)
			rb->aux_mmap_locked = extra;
	}

unlock:
	if (!ret) {
		atomic_long_add(user_extra, &user->locked_vm);
		atomic64_add(extra, &vma->vm_mm->pinned_vm);

		atomic_inc(&event->mmap_count);
	} else if (rb) {
		atomic_dec(&rb->mmap_count);
	}
aux_unlock:
	mutex_unlock(&event->mmap_mutex);

	/*
	 * Since pinned accounting is per vm we cannot allow fork() to copy our
	 * vma.
	 */
	vma->vm_flags |= VM_DONTCOPY | VM_DONTEXPAND | VM_DONTDUMP;
	vma->vm_ops = &perf_mmap_vmops;

	if (event->pmu->event_mapped)
		event->pmu->event_mapped(event, vma->vm_mm);

	return ret;
}

static int perf_fasync(int fd, struct file *filp, int on)
{
	struct inode *inode = file_inode(filp);
	struct perf_event *event = filp->private_data;
	int retval;

	inode_lock(inode);
	retval = fasync_helper(fd, filp, on, &event->fasync);
	inode_unlock(inode);

	if (retval < 0)
		return retval;

	return 0;
}

static const struct file_operations perf_fops = {
	.llseek			= no_llseek,
	.release		= perf_release,
	.read			= perf_read,
	.poll			= perf_poll,
	.unlocked_ioctl		= perf_ioctl,
	.compat_ioctl		= perf_compat_ioctl,
	.mmap			= perf_mmap,
	.fasync			= perf_fasync,
};

/*
 * Perf event wakeup
 *
 * If there's data, ensure we set the poll() state and publish everything
 * to user-space before waking everybody up.
 */

static inline struct fasync_struct **perf_event_fasync(struct perf_event *event)
{
	/* only the parent has fasync state */
	if (event->parent)
		event = event->parent;
	return &event->fasync;
}

void perf_event_wakeup(struct perf_event *event)
{
	ring_buffer_wakeup(event);

	if (event->pending_kill) {
		kill_fasync(perf_event_fasync(event), SIGIO, event->pending_kill);
		event->pending_kill = 0;
	}
}

static void perf_pending_event_disable(struct perf_event *event)
{
	int cpu = READ_ONCE(event->pending_disable);

	if (cpu < 0)
		return;

	if (cpu == smp_processor_id()) {
		WRITE_ONCE(event->pending_disable, -1);
		perf_event_disable_local(event);
		return;
	}

	/*
	 *  CPU-A			CPU-B
	 *
	 *  perf_event_disable_inatomic()
	 *    @pending_disable = CPU-A;
	 *    irq_work_queue();
	 *
	 *  sched-out
	 *    @pending_disable = -1;
	 *
	 *				sched-in
	 *				perf_event_disable_inatomic()
	 *				  @pending_disable = CPU-B;
	 *				  irq_work_queue(); // FAILS
	 *
	 *  irq_work_run()
	 *    perf_pending_event()
	 *
	 * But the event runs on CPU-B and wants disabling there.
	 */
	irq_work_queue_on(&event->pending, cpu);
}

static void perf_pending_event(struct irq_work *entry)
{
	struct perf_event *event = container_of(entry, struct perf_event, pending);
	int rctx;

	rctx = perf_swevent_get_recursion_context();
	/*
	 * If we 'fail' here, that's OK, it means recursion is already disabled
	 * and we won't recurse 'further'.
	 */

	perf_pending_event_disable(event);

	if (event->pending_wakeup) {
		event->pending_wakeup = 0;
		perf_event_wakeup(event);
	}

	if (rctx >= 0)
		perf_swevent_put_recursion_context(rctx);
}

/*
 * We assume there is only KVM supporting the callbacks.
 * Later on, we might change it to a list if there is
 * another virtualization implementation supporting the callbacks.
 */
struct perf_guest_info_callbacks *perf_guest_cbs;

int perf_register_guest_info_callbacks(struct perf_guest_info_callbacks *cbs)
{
	perf_guest_cbs = cbs;
	return 0;
}
EXPORT_SYMBOL_GPL(perf_register_guest_info_callbacks);

int perf_unregister_guest_info_callbacks(struct perf_guest_info_callbacks *cbs)
{
	perf_guest_cbs = NULL;
	return 0;
}
EXPORT_SYMBOL_GPL(perf_unregister_guest_info_callbacks);

static void
perf_output_sample_regs(struct perf_output_handle *handle,
			struct pt_regs *regs, u64 mask)
{
	int bit;
	DECLARE_BITMAP(_mask, 64);

	bitmap_from_u64(_mask, mask);
	for_each_set_bit(bit, _mask, sizeof(mask) * BITS_PER_BYTE) {
		u64 val;

		val = perf_reg_value(regs, bit);
		perf_output_put(handle, val);
	}
}

static void perf_sample_regs_user(struct perf_regs *regs_user,
				  struct pt_regs *regs)
{
	if (user_mode(regs)) {
		regs_user->abi = perf_reg_abi(current);
		regs_user->regs = regs;
	} else if (!(current->flags & PF_KTHREAD)) {
		perf_get_regs_user(regs_user, regs);
	} else {
		regs_user->abi = PERF_SAMPLE_REGS_ABI_NONE;
		regs_user->regs = NULL;
	}
}

static void perf_sample_regs_intr(struct perf_regs *regs_intr,
				  struct pt_regs *regs)
{
	regs_intr->regs = regs;
	regs_intr->abi  = perf_reg_abi(current);
}


/*
 * Get remaining task size from user stack pointer.
 *
 * It'd be better to take stack vma map and limit this more
 * precisely, but there's no way to get it safely under interrupt,
 * so using TASK_SIZE as limit.
 */
static u64 perf_ustack_task_size(struct pt_regs *regs)
{
	unsigned long addr = perf_user_stack_pointer(regs);

	if (!addr || addr >= TASK_SIZE)
		return 0;

	return TASK_SIZE - addr;
}

static u16
perf_sample_ustack_size(u16 stack_size, u16 header_size,
			struct pt_regs *regs)
{
	u64 task_size;

	/* No regs, no stack pointer, no dump. */
	if (!regs)
		return 0;

	/*
	 * Check if we fit in with the requested stack size into the:
	 * - TASK_SIZE
	 *   If we don't, we limit the size to the TASK_SIZE.
	 *
	 * - remaining sample size
	 *   If we don't, we customize the stack size to
	 *   fit in to the remaining sample size.
	 */

	task_size  = min((u64) USHRT_MAX, perf_ustack_task_size(regs));
	stack_size = min(stack_size, (u16) task_size);

	/* Current header size plus static size and dynamic size. */
	header_size += 2 * sizeof(u64);

	/* Do we fit in with the current stack dump size? */
	if ((u16) (header_size + stack_size) < header_size) {
		/*
		 * If we overflow the maximum size for the sample,
		 * we customize the stack dump size to fit in.
		 */
		stack_size = USHRT_MAX - header_size - sizeof(u64);
		stack_size = round_up(stack_size, sizeof(u64));
	}

	return stack_size;
}

static void
perf_output_sample_ustack(struct perf_output_handle *handle, u64 dump_size,
			  struct pt_regs *regs)
{
	/* Case of a kernel thread, nothing to dump */
	if (!regs) {
		u64 size = 0;
		perf_output_put(handle, size);
	} else {
		unsigned long sp;
		unsigned int rem;
		u64 dyn_size;
		mm_segment_t fs;

		/*
		 * We dump:
		 * static size
		 *   - the size requested by user or the best one we can fit
		 *     in to the sample max size
		 * data
		 *   - user stack dump data
		 * dynamic size
		 *   - the actual dumped size
		 */

		/* Static size. */
		perf_output_put(handle, dump_size);

		/* Data. */
		sp = perf_user_stack_pointer(regs);
		fs = force_uaccess_begin();
		rem = __output_copy_user(handle, (void *) sp, dump_size);
		force_uaccess_end(fs);
		dyn_size = dump_size - rem;

		perf_output_skip(handle, rem);

		/* Dynamic size. */
		perf_output_put(handle, dyn_size);
	}
}

static unsigned long perf_prepare_sample_aux(struct perf_event *event,
					  struct perf_sample_data *data,
					  size_t size)
{
	struct perf_event *sampler = event->aux_event;
	struct perf_buffer *rb;

	data->aux_size = 0;

	if (!sampler)
		goto out;

	if (WARN_ON_ONCE(READ_ONCE(sampler->state) != PERF_EVENT_STATE_ACTIVE))
		goto out;

	if (WARN_ON_ONCE(READ_ONCE(sampler->oncpu) != smp_processor_id()))
		goto out;

	rb = ring_buffer_get(sampler->parent ? sampler->parent : sampler);
	if (!rb)
		goto out;

	/*
	 * If this is an NMI hit inside sampling code, don't take
	 * the sample. See also perf_aux_sample_output().
	 */
	if (READ_ONCE(rb->aux_in_sampling)) {
		data->aux_size = 0;
	} else {
		size = min_t(size_t, size, perf_aux_size(rb));
		data->aux_size = ALIGN(size, sizeof(u64));
	}
	ring_buffer_put(rb);

out:
	return data->aux_size;
}

long perf_pmu_snapshot_aux(struct perf_buffer *rb,
			   struct perf_event *event,
			   struct perf_output_handle *handle,
			   unsigned long size)
{
	unsigned long flags;
	long ret;

	/*
	 * Normal ->start()/->stop() callbacks run in IRQ mode in scheduler
	 * paths. If we start calling them in NMI context, they may race with
	 * the IRQ ones, that is, for example, re-starting an event that's just
	 * been stopped, which is why we're using a separate callback that
	 * doesn't change the event state.
	 *
	 * IRQs need to be disabled to prevent IPIs from racing with us.
	 */
	local_irq_save(flags);
	/*
	 * Guard against NMI hits inside the critical section;
	 * see also perf_prepare_sample_aux().
	 */
	WRITE_ONCE(rb->aux_in_sampling, 1);
	barrier();

	ret = event->pmu->snapshot_aux(event, handle, size);

	barrier();
	WRITE_ONCE(rb->aux_in_sampling, 0);
	local_irq_restore(flags);

	return ret;
}

static void perf_aux_sample_output(struct perf_event *event,
				   struct perf_output_handle *handle,
				   struct perf_sample_data *data)
{
	struct perf_event *sampler = event->aux_event;
	struct perf_buffer *rb;
	unsigned long pad;
	long size;

	if (WARN_ON_ONCE(!sampler || !data->aux_size))
		return;

	rb = ring_buffer_get(sampler->parent ? sampler->parent : sampler);
	if (!rb)
		return;

	size = perf_pmu_snapshot_aux(rb, sampler, handle, data->aux_size);

	/*
	 * An error here means that perf_output_copy() failed (returned a
	 * non-zero surplus that it didn't copy), which in its current
	 * enlightened implementation is not possible. If that changes, we'd
	 * like to know.
	 */
	if (WARN_ON_ONCE(size < 0))
		goto out_put;

	/*
	 * The pad comes from ALIGN()ing data->aux_size up to u64 in
	 * perf_prepare_sample_aux(), so should not be more than that.
	 */
	pad = data->aux_size - size;
	if (WARN_ON_ONCE(pad >= sizeof(u64)))
		pad = 8;

	if (pad) {
		u64 zero = 0;
		perf_output_copy(handle, &zero, pad);
	}

out_put:
	ring_buffer_put(rb);
}

static void __perf_event_header__init_id(struct perf_event_header *header,
					 struct perf_sample_data *data,
					 struct perf_event *event)
{
	u64 sample_type = event->attr.sample_type;

	data->type = sample_type;
	header->size += event->id_header_size;

	if (sample_type & PERF_SAMPLE_TID) {
		/* namespace issues */
		data->tid_entry.pid = perf_event_pid(event, current);
		data->tid_entry.tid = perf_event_tid(event, current);
	}

	if (sample_type & PERF_SAMPLE_TIME)
		data->time = perf_event_clock(event);

	if (sample_type & (PERF_SAMPLE_ID | PERF_SAMPLE_IDENTIFIER))
		data->id = primary_event_id(event);

	if (sample_type & PERF_SAMPLE_STREAM_ID)
		data->stream_id = event->id;

	if (sample_type & PERF_SAMPLE_CPU) {
		data->cpu_entry.cpu	 = raw_smp_processor_id();
		data->cpu_entry.reserved = 0;
	}
}

void perf_event_header__init_id(struct perf_event_header *header,
				struct perf_sample_data *data,
				struct perf_event *event)
{
	if (event->attr.sample_id_all)
		__perf_event_header__init_id(header, data, event);
}

static void __perf_event__output_id_sample(struct perf_output_handle *handle,
					   struct perf_sample_data *data)
{
	u64 sample_type = data->type;

	if (sample_type & PERF_SAMPLE_TID)
		perf_output_put(handle, data->tid_entry);

	if (sample_type & PERF_SAMPLE_TIME)
		perf_output_put(handle, data->time);

	if (sample_type & PERF_SAMPLE_ID)
		perf_output_put(handle, data->id);

	if (sample_type & PERF_SAMPLE_STREAM_ID)
		perf_output_put(handle, data->stream_id);

	if (sample_type & PERF_SAMPLE_CPU)
		perf_output_put(handle, data->cpu_entry);

	if (sample_type & PERF_SAMPLE_IDENTIFIER)
		perf_output_put(handle, data->id);
}

void perf_event__output_id_sample(struct perf_event *event,
				  struct perf_output_handle *handle,
				  struct perf_sample_data *sample)
{
	if (event->attr.sample_id_all)
		__perf_event__output_id_sample(handle, sample);
}

static void perf_output_read_one(struct perf_output_handle *handle,
				 struct perf_event *event,
				 u64 enabled, u64 running)
{
	u64 read_format = event->attr.read_format;
	u64 values[4];
	int n = 0;

	values[n++] = perf_event_count(event);
	if (read_format & PERF_FORMAT_TOTAL_TIME_ENABLED) {
		values[n++] = enabled +
			atomic64_read(&event->child_total_time_enabled);
	}
	if (read_format & PERF_FORMAT_TOTAL_TIME_RUNNING) {
		values[n++] = running +
			atomic64_read(&event->child_total_time_running);
	}
	if (read_format & PERF_FORMAT_ID)
		values[n++] = primary_event_id(event);

	__output_copy(handle, values, n * sizeof(u64));
}

static void perf_output_read_group(struct perf_output_handle *handle,
			    struct perf_event *event,
			    u64 enabled, u64 running)
{
	struct perf_event *leader = event->group_leader, *sub;
	u64 read_format = event->attr.read_format;
	u64 values[5];
	int n = 0;

	values[n++] = 1 + leader->nr_siblings;

	if (read_format & PERF_FORMAT_TOTAL_TIME_ENABLED)
		values[n++] = enabled;

	if (read_format & PERF_FORMAT_TOTAL_TIME_RUNNING)
		values[n++] = running;

	if ((leader != event) &&
	    (leader->state == PERF_EVENT_STATE_ACTIVE))
		leader->pmu->read(leader);

	values[n++] = perf_event_count(leader);
	if (read_format & PERF_FORMAT_ID)
		values[n++] = primary_event_id(leader);

	__output_copy(handle, values, n * sizeof(u64));

	for_each_sibling_event(sub, leader) {
		n = 0;

		if ((sub != event) &&
		    (sub->state == PERF_EVENT_STATE_ACTIVE))
			sub->pmu->read(sub);

		values[n++] = perf_event_count(sub);
		if (read_format & PERF_FORMAT_ID)
			values[n++] = primary_event_id(sub);

		__output_copy(handle, values, n * sizeof(u64));
	}
}

#define PERF_FORMAT_TOTAL_TIMES (PERF_FORMAT_TOTAL_TIME_ENABLED|\
				 PERF_FORMAT_TOTAL_TIME_RUNNING)

/*
 * XXX PERF_SAMPLE_READ vs inherited events seems difficult.
 *
 * The problem is that its both hard and excessively expensive to iterate the
 * child list, not to mention that its impossible to IPI the children running
 * on another CPU, from interrupt/NMI context.
 */
static void perf_output_read(struct perf_output_handle *handle,
			     struct perf_event *event)
{
	u64 enabled = 0, running = 0, now;
	u64 read_format = event->attr.read_format;

	/*
	 * compute total_time_enabled, total_time_running
	 * based on snapshot values taken when the event
	 * was last scheduled in.
	 *
	 * we cannot simply called update_context_time()
	 * because of locking issue as we are called in
	 * NMI context
	 */
	if (read_format & PERF_FORMAT_TOTAL_TIMES)
		calc_timer_values(event, &now, &enabled, &running);

	if (event->attr.read_format & PERF_FORMAT_GROUP)
		perf_output_read_group(handle, event, enabled, running);
	else
		perf_output_read_one(handle, event, enabled, running);
}

static inline bool perf_sample_save_hw_index(struct perf_event *event)
{
	return event->attr.branch_sample_type & PERF_SAMPLE_BRANCH_HW_INDEX;
}

void perf_output_sample(struct perf_output_handle *handle,
			struct perf_event_header *header,
			struct perf_sample_data *data,
			struct perf_event *event)
{
	u64 sample_type = data->type;

	perf_output_put(handle, *header);

	if (sample_type & PERF_SAMPLE_IDENTIFIER)
		perf_output_put(handle, data->id);

	if (sample_type & PERF_SAMPLE_IP)
		perf_output_put(handle, data->ip);

	if (sample_type & PERF_SAMPLE_TID)
		perf_output_put(handle, data->tid_entry);

	if (sample_type & PERF_SAMPLE_TIME)
		perf_output_put(handle, data->time);

	if (sample_type & PERF_SAMPLE_ADDR)
		perf_output_put(handle, data->addr);

	if (sample_type & PERF_SAMPLE_ID)
		perf_output_put(handle, data->id);

	if (sample_type & PERF_SAMPLE_STREAM_ID)
		perf_output_put(handle, data->stream_id);

	if (sample_type & PERF_SAMPLE_CPU)
		perf_output_put(handle, data->cpu_entry);

	if (sample_type & PERF_SAMPLE_PERIOD)
		perf_output_put(handle, data->period);

	if (sample_type & PERF_SAMPLE_READ)
		perf_output_read(handle, event);

	if (sample_type & PERF_SAMPLE_CALLCHAIN) {
		int size = 1;

		size += data->callchain->nr;
		size *= sizeof(u64);
		__output_copy(handle, data->callchain, size);
	}

	if (sample_type & PERF_SAMPLE_RAW) {
		struct perf_raw_record *raw = data->raw;

		if (raw) {
			struct perf_raw_frag *frag = &raw->frag;

			perf_output_put(handle, raw->size);
			do {
				if (frag->copy) {
					__output_custom(handle, frag->copy,
							frag->data, frag->size);
				} else {
					__output_copy(handle, frag->data,
						      frag->size);
				}
				if (perf_raw_frag_last(frag))
					break;
				frag = frag->next;
			} while (1);
			if (frag->pad)
				__output_skip(handle, NULL, frag->pad);
		} else {
			struct {
				u32	size;
				u32	data;
			} raw = {
				.size = sizeof(u32),
				.data = 0,
			};
			perf_output_put(handle, raw);
		}
	}

	if (sample_type & PERF_SAMPLE_BRANCH_STACK) {
		if (data->br_stack) {
			size_t size;

			size = data->br_stack->nr
			     * sizeof(struct perf_branch_entry);

			perf_output_put(handle, data->br_stack->nr);
			if (perf_sample_save_hw_index(event))
				perf_output_put(handle, data->br_stack->hw_idx);
			perf_output_copy(handle, data->br_stack->entries, size);
		} else {
			/*
			 * we always store at least the value of nr
			 */
			u64 nr = 0;
			perf_output_put(handle, nr);
		}
	}

	if (sample_type & PERF_SAMPLE_REGS_USER) {
		u64 abi = data->regs_user.abi;

		/*
		 * If there are no regs to dump, notice it through
		 * first u64 being zero (PERF_SAMPLE_REGS_ABI_NONE).
		 */
		perf_output_put(handle, abi);

		if (abi) {
			u64 mask = event->attr.sample_regs_user;
			perf_output_sample_regs(handle,
						data->regs_user.regs,
						mask);
		}
	}

	if (sample_type & PERF_SAMPLE_STACK_USER) {
		perf_output_sample_ustack(handle,
					  data->stack_user_size,
					  data->regs_user.regs);
	}

	if (sample_type & PERF_SAMPLE_WEIGHT)
		perf_output_put(handle, data->weight);

	if (sample_type & PERF_SAMPLE_DATA_SRC)
		perf_output_put(handle, data->data_src.val);

	if (sample_type & PERF_SAMPLE_TRANSACTION)
		perf_output_put(handle, data->txn);

	if (sample_type & PERF_SAMPLE_REGS_INTR) {
		u64 abi = data->regs_intr.abi;
		/*
		 * If there are no regs to dump, notice it through
		 * first u64 being zero (PERF_SAMPLE_REGS_ABI_NONE).
		 */
		perf_output_put(handle, abi);

		if (abi) {
			u64 mask = event->attr.sample_regs_intr;

			perf_output_sample_regs(handle,
						data->regs_intr.regs,
						mask);
		}
	}

	if (sample_type & PERF_SAMPLE_PHYS_ADDR)
		perf_output_put(handle, data->phys_addr);

	if (sample_type & PERF_SAMPLE_CGROUP)
		perf_output_put(handle, data->cgroup);

	if (sample_type & PERF_SAMPLE_DATA_PAGE_SIZE)
		perf_output_put(handle, data->data_page_size);

	if (sample_type & PERF_SAMPLE_CODE_PAGE_SIZE)
		perf_output_put(handle, data->code_page_size);

	if (sample_type & PERF_SAMPLE_AUX) {
		perf_output_put(handle, data->aux_size);

		if (data->aux_size)
			perf_aux_sample_output(event, handle, data);
	}

	if (!event->attr.watermark) {
		int wakeup_events = event->attr.wakeup_events;

		if (wakeup_events) {
			struct perf_buffer *rb = handle->rb;
			int events = local_inc_return(&rb->events);

			if (events >= wakeup_events) {
				local_sub(wakeup_events, &rb->events);
				local_inc(&rb->wakeup);
			}
		}
	}
}

static u64 perf_virt_to_phys(u64 virt)
{
	u64 phys_addr = 0;
	struct page *p = NULL;

	if (!virt)
		return 0;

	if (virt >= TASK_SIZE) {
		/* If it's vmalloc()d memory, leave phys_addr as 0 */
		if (virt_addr_valid((void *)(uintptr_t)virt) &&
		    !(virt >= VMALLOC_START && virt < VMALLOC_END))
			phys_addr = (u64)virt_to_phys((void *)(uintptr_t)virt);
	} else {
		/*
		 * Walking the pages tables for user address.
		 * Interrupts are disabled, so it prevents any tear down
		 * of the page tables.
		 * Try IRQ-safe get_user_page_fast_only first.
		 * If failed, leave phys_addr as 0.
		 */
		if (current->mm != NULL) {
			pagefault_disable();
			if (get_user_page_fast_only(virt, 0, &p))
				phys_addr = page_to_phys(p) + virt % PAGE_SIZE;
			pagefault_enable();
		}

		if (p)
			put_page(p);
	}

	return phys_addr;
}

/*
 * Return the pagetable size of a given virtual address.
 */
static u64 perf_get_pgtable_size(struct mm_struct *mm, unsigned long addr)
{
	u64 size = 0;

#ifdef CONFIG_HAVE_FAST_GUP
	pgd_t *pgdp, pgd;
	p4d_t *p4dp, p4d;
	pud_t *pudp, pud;
	pmd_t *pmdp, pmd;
	pte_t *ptep, pte;

	pgdp = pgd_offset(mm, addr);
	pgd = READ_ONCE(*pgdp);
	if (pgd_none(pgd))
		return 0;

	if (pgd_leaf(pgd))
		return pgd_leaf_size(pgd);

	p4dp = p4d_offset_lockless(pgdp, pgd, addr);
	p4d = READ_ONCE(*p4dp);
	if (!p4d_present(p4d))
		return 0;

	if (p4d_leaf(p4d))
		return p4d_leaf_size(p4d);

	pudp = pud_offset_lockless(p4dp, p4d, addr);
	pud = READ_ONCE(*pudp);
	if (!pud_present(pud))
		return 0;

	if (pud_leaf(pud))
		return pud_leaf_size(pud);

	pmdp = pmd_offset_lockless(pudp, pud, addr);
	pmd = READ_ONCE(*pmdp);
	if (!pmd_present(pmd))
		return 0;

	if (pmd_leaf(pmd))
		return pmd_leaf_size(pmd);

	ptep = pte_offset_map(&pmd, addr);
	pte = ptep_get_lockless(ptep);
	if (pte_present(pte))
		size = pte_leaf_size(pte);
	pte_unmap(ptep);
#endif /* CONFIG_HAVE_FAST_GUP */

	return size;
}

static u64 perf_get_page_size(unsigned long addr)
{
	struct mm_struct *mm;
	unsigned long flags;
	u64 size;

	if (!addr)
		return 0;

	/*
	 * Software page-table walkers must disable IRQs,
	 * which prevents any tear down of the page tables.
	 */
	local_irq_save(flags);

	mm = current->mm;
	if (!mm) {
		/*
		 * For kernel threads and the like, use init_mm so that
		 * we can find kernel memory.
		 */
		mm = &init_mm;
	}

	size = perf_get_pgtable_size(mm, addr);

	local_irq_restore(flags);

	return size;
}

static struct perf_callchain_entry __empty_callchain = { .nr = 0, };

struct perf_callchain_entry *
perf_callchain(struct perf_event *event, struct pt_regs *regs)
{
	bool kernel = !event->attr.exclude_callchain_kernel;
	bool user   = !event->attr.exclude_callchain_user;
	/* Disallow cross-task user callchains. */
	bool crosstask = event->ctx->task && event->ctx->task != current;
	const u32 max_stack = event->attr.sample_max_stack;
	struct perf_callchain_entry *callchain;

	if (!kernel && !user)
		return &__empty_callchain;

	callchain = get_perf_callchain(regs, 0, kernel, user,
				       max_stack, crosstask, true);
	return callchain ?: &__empty_callchain;
}

void perf_prepare_sample(struct perf_event_header *header,
			 struct perf_sample_data *data,
			 struct perf_event *event,
			 struct pt_regs *regs)
{
	u64 sample_type = event->attr.sample_type;

	header->type = PERF_RECORD_SAMPLE;
	header->size = sizeof(*header) + event->header_size;

	header->misc = 0;
	header->misc |= perf_misc_flags(regs);

	__perf_event_header__init_id(header, data, event);

	if (sample_type & (PERF_SAMPLE_IP | PERF_SAMPLE_CODE_PAGE_SIZE))
		data->ip = perf_instruction_pointer(regs);

	if (sample_type & PERF_SAMPLE_CALLCHAIN) {
		int size = 1;

		if (!(sample_type & __PERF_SAMPLE_CALLCHAIN_EARLY))
			data->callchain = perf_callchain(event, regs);

		size += data->callchain->nr;

		header->size += size * sizeof(u64);
	}

	if (sample_type & PERF_SAMPLE_RAW) {
		struct perf_raw_record *raw = data->raw;
		int size;

		if (raw) {
			struct perf_raw_frag *frag = &raw->frag;
			u32 sum = 0;

			do {
				sum += frag->size;
				if (perf_raw_frag_last(frag))
					break;
				frag = frag->next;
			} while (1);

			size = round_up(sum + sizeof(u32), sizeof(u64));
			raw->size = size - sizeof(u32);
			frag->pad = raw->size - sum;
		} else {
			size = sizeof(u64);
		}

		header->size += size;
	}

	if (sample_type & PERF_SAMPLE_BRANCH_STACK) {
		int size = sizeof(u64); /* nr */
		if (data->br_stack) {
			if (perf_sample_save_hw_index(event))
				size += sizeof(u64);

			size += data->br_stack->nr
			      * sizeof(struct perf_branch_entry);
		}
		header->size += size;
	}

	if (sample_type & (PERF_SAMPLE_REGS_USER | PERF_SAMPLE_STACK_USER))
		perf_sample_regs_user(&data->regs_user, regs);

	if (sample_type & PERF_SAMPLE_REGS_USER) {
		/* regs dump ABI info */
		int size = sizeof(u64);

		if (data->regs_user.regs) {
			u64 mask = event->attr.sample_regs_user;
			size += hweight64(mask) * sizeof(u64);
		}

		header->size += size;
	}

	if (sample_type & PERF_SAMPLE_STACK_USER) {
		/*
		 * Either we need PERF_SAMPLE_STACK_USER bit to be always
		 * processed as the last one or have additional check added
		 * in case new sample type is added, because we could eat
		 * up the rest of the sample size.
		 */
		u16 stack_size = event->attr.sample_stack_user;
		u16 size = sizeof(u64);

		stack_size = perf_sample_ustack_size(stack_size, header->size,
						     data->regs_user.regs);

		/*
		 * If there is something to dump, add space for the dump
		 * itself and for the field that tells the dynamic size,
		 * which is how many have been actually dumped.
		 */
		if (stack_size)
			size += sizeof(u64) + stack_size;

		data->stack_user_size = stack_size;
		header->size += size;
	}

	if (sample_type & PERF_SAMPLE_REGS_INTR) {
		/* regs dump ABI info */
		int size = sizeof(u64);

		perf_sample_regs_intr(&data->regs_intr, regs);

		if (data->regs_intr.regs) {
			u64 mask = event->attr.sample_regs_intr;

			size += hweight64(mask) * sizeof(u64);
		}

		header->size += size;
	}

	if (sample_type & PERF_SAMPLE_PHYS_ADDR)
		data->phys_addr = perf_virt_to_phys(data->addr);

#ifdef CONFIG_CGROUP_PERF
	if (sample_type & PERF_SAMPLE_CGROUP) {
		struct cgroup *cgrp;

		/* protected by RCU */
		cgrp = task_css_check(current, perf_event_cgrp_id, 1)->cgroup;
		data->cgroup = cgroup_id(cgrp);
	}
#endif

	/*
	 * PERF_DATA_PAGE_SIZE requires PERF_SAMPLE_ADDR. If the user doesn't
	 * require PERF_SAMPLE_ADDR, kernel implicitly retrieve the data->addr,
	 * but the value will not dump to the userspace.
	 */
	if (sample_type & PERF_SAMPLE_DATA_PAGE_SIZE)
		data->data_page_size = perf_get_page_size(data->addr);

	if (sample_type & PERF_SAMPLE_CODE_PAGE_SIZE)
		data->code_page_size = perf_get_page_size(data->ip);

	if (sample_type & PERF_SAMPLE_AUX) {
		u64 size;

		header->size += sizeof(u64); /* size */

		/*
		 * Given the 16bit nature of header::size, an AUX sample can
		 * easily overflow it, what with all the preceding sample bits.
		 * Make sure this doesn't happen by using up to U16_MAX bytes
		 * per sample in total (rounded down to 8 byte boundary).
		 */
		size = min_t(size_t, U16_MAX - header->size,
			     event->attr.aux_sample_size);
		size = rounddown(size, 8);
		size = perf_prepare_sample_aux(event, data, size);

		WARN_ON_ONCE(size + header->size > U16_MAX);
		header->size += size;
	}
	/*
	 * If you're adding more sample types here, you likely need to do
	 * something about the overflowing header::size, like repurpose the
	 * lowest 3 bits of size, which should be always zero at the moment.
	 * This raises a more important question, do we really need 512k sized
	 * samples and why, so good argumentation is in order for whatever you
	 * do here next.
	 */
	WARN_ON_ONCE(header->size & 7);
}

static __always_inline int
__perf_event_output(struct perf_event *event,
		    struct perf_sample_data *data,
		    struct pt_regs *regs,
		    int (*output_begin)(struct perf_output_handle *,
					struct perf_sample_data *,
					struct perf_event *,
					unsigned int))
{
	struct perf_output_handle handle;
	struct perf_event_header header;
	int err;

	/* protect the callchain buffers */
	rcu_read_lock();

	perf_prepare_sample(&header, data, event, regs);

	err = output_begin(&handle, data, event, header.size);
	if (err)
		goto exit;

	perf_output_sample(&handle, &header, data, event);

	perf_output_end(&handle);

exit:
	rcu_read_unlock();
	return err;
}

void
perf_event_output_forward(struct perf_event *event,
			 struct perf_sample_data *data,
			 struct pt_regs *regs)
{
	__perf_event_output(event, data, regs, perf_output_begin_forward);
}

void
perf_event_output_backward(struct perf_event *event,
			   struct perf_sample_data *data,
			   struct pt_regs *regs)
{
	__perf_event_output(event, data, regs, perf_output_begin_backward);
}

int
perf_event_output(struct perf_event *event,
		  struct perf_sample_data *data,
		  struct pt_regs *regs)
{
	return __perf_event_output(event, data, regs, perf_output_begin);
}

/*
 * read event_id
 */

struct perf_read_event {
	struct perf_event_header	header;

	u32				pid;
	u32				tid;
};

static void
perf_event_read_event(struct perf_event *event,
			struct task_struct *task)
{
	struct perf_output_handle handle;
	struct perf_sample_data sample;
	struct perf_read_event read_event = {
		.header = {
			.type = PERF_RECORD_READ,
			.misc = 0,
			.size = sizeof(read_event) + event->read_size,
		},
		.pid = perf_event_pid(event, task),
		.tid = perf_event_tid(event, task),
	};
	int ret;

	perf_event_header__init_id(&read_event.header, &sample, event);
	ret = perf_output_begin(&handle, &sample, event, read_event.header.size);
	if (ret)
		return;

	perf_output_put(&handle, read_event);
	perf_output_read(&handle, event);
	perf_event__output_id_sample(event, &handle, &sample);

	perf_output_end(&handle);
}

typedef void (perf_iterate_f)(struct perf_event *event, void *data);

static void
perf_iterate_ctx(struct perf_event_context *ctx,
		   perf_iterate_f output,
		   void *data, bool all)
{
	struct perf_event *event;

	list_for_each_entry_rcu(event, &ctx->event_list, event_entry) {
		if (!all) {
			if (event->state < PERF_EVENT_STATE_INACTIVE)
				continue;
			if (!event_filter_match(event))
				continue;
		}

		output(event, data);
	}
}

static void perf_iterate_sb_cpu(perf_iterate_f output, void *data)
{
	struct pmu_event_list *pel = this_cpu_ptr(&pmu_sb_events);
	struct perf_event *event;

	list_for_each_entry_rcu(event, &pel->list, sb_list) {
		/*
		 * Skip events that are not fully formed yet; ensure that
		 * if we observe event->ctx, both event and ctx will be
		 * complete enough. See perf_install_in_context().
		 */
		if (!smp_load_acquire(&event->ctx))
			continue;

		if (event->state < PERF_EVENT_STATE_INACTIVE)
			continue;
		if (!event_filter_match(event))
			continue;
		output(event, data);
	}
}

/*
 * Iterate all events that need to receive side-band events.
 *
 * For new callers; ensure that account_pmu_sb_event() includes
 * your event, otherwise it might not get delivered.
 */
static void
perf_iterate_sb(perf_iterate_f output, void *data,
	       struct perf_event_context *task_ctx)
{
	struct perf_event_context *ctx;
	int ctxn;

	rcu_read_lock();
	preempt_disable();

	/*
	 * If we have task_ctx != NULL we only notify the task context itself.
	 * The task_ctx is set only for EXIT events before releasing task
	 * context.
	 */
	if (task_ctx) {
		perf_iterate_ctx(task_ctx, output, data, false);
		goto done;
	}

	perf_iterate_sb_cpu(output, data);

	for_each_task_context_nr(ctxn) {
		ctx = rcu_dereference(current->perf_event_ctxp[ctxn]);
		if (ctx)
			perf_iterate_ctx(ctx, output, data, false);
	}
done:
	preempt_enable();
	rcu_read_unlock();
}

/*
 * Clear all file-based filters at exec, they'll have to be
 * re-instated when/if these objects are mmapped again.
 */
static void perf_event_addr_filters_exec(struct perf_event *event, void *data)
{
	struct perf_addr_filters_head *ifh = perf_event_addr_filters(event);
	struct perf_addr_filter *filter;
	unsigned int restart = 0, count = 0;
	unsigned long flags;

	if (!has_addr_filter(event))
		return;

	raw_spin_lock_irqsave(&ifh->lock, flags);
	list_for_each_entry(filter, &ifh->list, entry) {
		if (filter->path.dentry) {
			event->addr_filter_ranges[count].start = 0;
			event->addr_filter_ranges[count].size = 0;
			restart++;
		}

		count++;
	}

	if (restart)
		event->addr_filters_gen++;
	raw_spin_unlock_irqrestore(&ifh->lock, flags);

	if (restart)
		perf_event_stop(event, 1);
}

void perf_event_exec(void)
{
	struct perf_event_context *ctx;
	int ctxn;

	rcu_read_lock();
	for_each_task_context_nr(ctxn) {
		ctx = current->perf_event_ctxp[ctxn];
		if (!ctx)
			continue;

		perf_event_enable_on_exec(ctxn);

		perf_iterate_ctx(ctx, perf_event_addr_filters_exec, NULL,
				   true);
	}
	rcu_read_unlock();
}

struct remote_output {
	struct perf_buffer	*rb;
	int			err;
};

static void __perf_event_output_stop(struct perf_event *event, void *data)
{
	struct perf_event *parent = event->parent;
	struct remote_output *ro = data;
	struct perf_buffer *rb = ro->rb;
	struct stop_event_data sd = {
		.event	= event,
	};

	if (!has_aux(event))
		return;

	if (!parent)
		parent = event;

	/*
	 * In case of inheritance, it will be the parent that links to the
	 * ring-buffer, but it will be the child that's actually using it.
	 *
	 * We are using event::rb to determine if the event should be stopped,
	 * however this may race with ring_buffer_attach() (through set_output),
	 * which will make us skip the event that actually needs to be stopped.
	 * So ring_buffer_attach() has to stop an aux event before re-assigning
	 * its rb pointer.
	 */
	if (rcu_dereference(parent->rb) == rb)
		ro->err = __perf_event_stop(&sd);
}

static int __perf_pmu_output_stop(void *info)
{
	struct perf_event *event = info;
	struct pmu *pmu = event->ctx->pmu;
	struct perf_cpu_context *cpuctx = this_cpu_ptr(pmu->pmu_cpu_context);
	struct remote_output ro = {
		.rb	= event->rb,
	};

	rcu_read_lock();
	perf_iterate_ctx(&cpuctx->ctx, __perf_event_output_stop, &ro, false);
	if (cpuctx->task_ctx)
		perf_iterate_ctx(cpuctx->task_ctx, __perf_event_output_stop,
				   &ro, false);
	rcu_read_unlock();

	return ro.err;
}

static void perf_pmu_output_stop(struct perf_event *event)
{
	struct perf_event *iter;
	int err, cpu;

restart:
	rcu_read_lock();
	list_for_each_entry_rcu(iter, &event->rb->event_list, rb_entry) {
		/*
		 * For per-CPU events, we need to make sure that neither they
		 * nor their children are running; for cpu==-1 events it's
		 * sufficient to stop the event itself if it's active, since
		 * it can't have children.
		 */
		cpu = iter->cpu;
		if (cpu == -1)
			cpu = READ_ONCE(iter->oncpu);

		if (cpu == -1)
			continue;

		err = cpu_function_call(cpu, __perf_pmu_output_stop, event);
		if (err == -EAGAIN) {
			rcu_read_unlock();
			goto restart;
		}
	}
	rcu_read_unlock();
}

/*
 * task tracking -- fork/exit
 *
 * enabled by: attr.comm | attr.mmap | attr.mmap2 | attr.mmap_data | attr.task
 */

struct perf_task_event {
	struct task_struct		*task;
	struct perf_event_context	*task_ctx;

	struct {
		struct perf_event_header	header;

		u32				pid;
		u32				ppid;
		u32				tid;
		u32				ptid;
		u64				time;
	} event_id;
};

static int perf_event_task_match(struct perf_event *event)
{
	return event->attr.comm  || event->attr.mmap ||
	       event->attr.mmap2 || event->attr.mmap_data ||
	       event->attr.task;
}

static void perf_event_task_output(struct perf_event *event,
				   void *data)
{
	struct perf_task_event *task_event = data;
	struct perf_output_handle handle;
	struct perf_sample_data	sample;
	struct task_struct *task = task_event->task;
	int ret, size = task_event->event_id.header.size;

	if (!perf_event_task_match(event))
		return;

	perf_event_header__init_id(&task_event->event_id.header, &sample, event);

	ret = perf_output_begin(&handle, &sample, event,
				task_event->event_id.header.size);
	if (ret)
		goto out;

	task_event->event_id.pid = perf_event_pid(event, task);
	task_event->event_id.tid = perf_event_tid(event, task);

	if (task_event->event_id.header.type == PERF_RECORD_EXIT) {
		task_event->event_id.ppid = perf_event_pid(event,
							task->real_parent);
		task_event->event_id.ptid = perf_event_pid(event,
							task->real_parent);
	} else {  /* PERF_RECORD_FORK */
		task_event->event_id.ppid = perf_event_pid(event, current);
		task_event->event_id.ptid = perf_event_tid(event, current);
	}

	task_event->event_id.time = perf_event_clock(event);

	perf_output_put(&handle, task_event->event_id);

	perf_event__output_id_sample(event, &handle, &sample);

	perf_output_end(&handle);
out:
	task_event->event_id.header.size = size;
}

static void perf_event_task(struct task_struct *task,
			      struct perf_event_context *task_ctx,
			      int new)
{
	struct perf_task_event task_event;

	if (!atomic_read(&nr_comm_events) &&
	    !atomic_read(&nr_mmap_events) &&
	    !atomic_read(&nr_task_events))
		return;

	task_event = (struct perf_task_event){
		.task	  = task,
		.task_ctx = task_ctx,
		.event_id    = {
			.header = {
				.type = new ? PERF_RECORD_FORK : PERF_RECORD_EXIT,
				.misc = 0,
				.size = sizeof(task_event.event_id),
			},
			/* .pid  */
			/* .ppid */
			/* .tid  */
			/* .ptid */
			/* .time */
		},
	};

	perf_iterate_sb(perf_event_task_output,
		       &task_event,
		       task_ctx);
}

void perf_event_fork(struct task_struct *task)
{
	perf_event_task(task, NULL, 1);
	perf_event_namespaces(task);
}

/*
 * comm tracking
 */

struct perf_comm_event {
	struct task_struct	*task;
	char			*comm;
	int			comm_size;

	struct {
		struct perf_event_header	header;

		u32				pid;
		u32				tid;
	} event_id;
};

static int perf_event_comm_match(struct perf_event *event)
{
	return event->attr.comm;
}

static void perf_event_comm_output(struct perf_event *event,
				   void *data)
{
	struct perf_comm_event *comm_event = data;
	struct perf_output_handle handle;
	struct perf_sample_data sample;
	int size = comm_event->event_id.header.size;
	int ret;

	if (!perf_event_comm_match(event))
		return;

	perf_event_header__init_id(&comm_event->event_id.header, &sample, event);
	ret = perf_output_begin(&handle, &sample, event,
				comm_event->event_id.header.size);

	if (ret)
		goto out;

	comm_event->event_id.pid = perf_event_pid(event, comm_event->task);
	comm_event->event_id.tid = perf_event_tid(event, comm_event->task);

	perf_output_put(&handle, comm_event->event_id);
	__output_copy(&handle, comm_event->comm,
				   comm_event->comm_size);

	perf_event__output_id_sample(event, &handle, &sample);

	perf_output_end(&handle);
out:
	comm_event->event_id.header.size = size;
}

static void perf_event_comm_event(struct perf_comm_event *comm_event)
{
	char comm[TASK_COMM_LEN];
	unsigned int size;

	memset(comm, 0, sizeof(comm));
	strlcpy(comm, comm_event->task->comm, sizeof(comm));
	size = ALIGN(strlen(comm)+1, sizeof(u64));

	comm_event->comm = comm;
	comm_event->comm_size = size;

	comm_event->event_id.header.size = sizeof(comm_event->event_id) + size;

	perf_iterate_sb(perf_event_comm_output,
		       comm_event,
		       NULL);
}

void perf_event_comm(struct task_struct *task, bool exec)
{
	struct perf_comm_event comm_event;

	if (!atomic_read(&nr_comm_events))
		return;

	comm_event = (struct perf_comm_event){
		.task	= task,
		/* .comm      */
		/* .comm_size */
		.event_id  = {
			.header = {
				.type = PERF_RECORD_COMM,
				.misc = exec ? PERF_RECORD_MISC_COMM_EXEC : 0,
				/* .size */
			},
			/* .pid */
			/* .tid */
		},
	};

	perf_event_comm_event(&comm_event);
}

/*
 * namespaces tracking
 */

struct perf_namespaces_event {
	struct task_struct		*task;

	struct {
		struct perf_event_header	header;

		u32				pid;
		u32				tid;
		u64				nr_namespaces;
		struct perf_ns_link_info	link_info[NR_NAMESPACES];
	} event_id;
};

static int perf_event_namespaces_match(struct perf_event *event)
{
	return event->attr.namespaces;
}

static void perf_event_namespaces_output(struct perf_event *event,
					 void *data)
{
	struct perf_namespaces_event *namespaces_event = data;
	struct perf_output_handle handle;
	struct perf_sample_data sample;
	u16 header_size = namespaces_event->event_id.header.size;
	int ret;

	if (!perf_event_namespaces_match(event))
		return;

	perf_event_header__init_id(&namespaces_event->event_id.header,
				   &sample, event);
	ret = perf_output_begin(&handle, &sample, event,
				namespaces_event->event_id.header.size);
	if (ret)
		goto out;

	namespaces_event->event_id.pid = perf_event_pid(event,
							namespaces_event->task);
	namespaces_event->event_id.tid = perf_event_tid(event,
							namespaces_event->task);

	perf_output_put(&handle, namespaces_event->event_id);

	perf_event__output_id_sample(event, &handle, &sample);

	perf_output_end(&handle);
out:
	namespaces_event->event_id.header.size = header_size;
}

static void perf_fill_ns_link_info(struct perf_ns_link_info *ns_link_info,
				   struct task_struct *task,
				   const struct proc_ns_operations *ns_ops)
{
	struct path ns_path;
	struct inode *ns_inode;
	int error;

	error = ns_get_path(&ns_path, task, ns_ops);
	if (!error) {
		ns_inode = ns_path.dentry->d_inode;
		ns_link_info->dev = new_encode_dev(ns_inode->i_sb->s_dev);
		ns_link_info->ino = ns_inode->i_ino;
		path_put(&ns_path);
	}
}

void perf_event_namespaces(struct task_struct *task)
{
	struct perf_namespaces_event namespaces_event;
	struct perf_ns_link_info *ns_link_info;

	if (!atomic_read(&nr_namespaces_events))
		return;

	namespaces_event = (struct perf_namespaces_event){
		.task	= task,
		.event_id  = {
			.header = {
				.type = PERF_RECORD_NAMESPACES,
				.misc = 0,
				.size = sizeof(namespaces_event.event_id),
			},
			/* .pid */
			/* .tid */
			.nr_namespaces = NR_NAMESPACES,
			/* .link_info[NR_NAMESPACES] */
		},
	};

	ns_link_info = namespaces_event.event_id.link_info;

	perf_fill_ns_link_info(&ns_link_info[MNT_NS_INDEX],
			       task, &mntns_operations);

#ifdef CONFIG_USER_NS
	perf_fill_ns_link_info(&ns_link_info[USER_NS_INDEX],
			       task, &userns_operations);
#endif
#ifdef CONFIG_NET_NS
	perf_fill_ns_link_info(&ns_link_info[NET_NS_INDEX],
			       task, &netns_operations);
#endif
#ifdef CONFIG_UTS_NS
	perf_fill_ns_link_info(&ns_link_info[UTS_NS_INDEX],
			       task, &utsns_operations);
#endif
#ifdef CONFIG_IPC_NS
	perf_fill_ns_link_info(&ns_link_info[IPC_NS_INDEX],
			       task, &ipcns_operations);
#endif
#ifdef CONFIG_PID_NS
	perf_fill_ns_link_info(&ns_link_info[PID_NS_INDEX],
			       task, &pidns_operations);
#endif
#ifdef CONFIG_CGROUPS
	perf_fill_ns_link_info(&ns_link_info[CGROUP_NS_INDEX],
			       task, &cgroupns_operations);
#endif

	perf_iterate_sb(perf_event_namespaces_output,
			&namespaces_event,
			NULL);
}

/*
 * cgroup tracking
 */
#ifdef CONFIG_CGROUP_PERF

struct perf_cgroup_event {
	char				*path;
	int				path_size;
	struct {
		struct perf_event_header	header;
		u64				id;
		char				path[];
	} event_id;
};

static int perf_event_cgroup_match(struct perf_event *event)
{
	return event->attr.cgroup;
}

static void perf_event_cgroup_output(struct perf_event *event, void *data)
{
	struct perf_cgroup_event *cgroup_event = data;
	struct perf_output_handle handle;
	struct perf_sample_data sample;
	u16 header_size = cgroup_event->event_id.header.size;
	int ret;

	if (!perf_event_cgroup_match(event))
		return;

	perf_event_header__init_id(&cgroup_event->event_id.header,
				   &sample, event);
	ret = perf_output_begin(&handle, &sample, event,
				cgroup_event->event_id.header.size);
	if (ret)
		goto out;

	perf_output_put(&handle, cgroup_event->event_id);
	__output_copy(&handle, cgroup_event->path, cgroup_event->path_size);

	perf_event__output_id_sample(event, &handle, &sample);

	perf_output_end(&handle);
out:
	cgroup_event->event_id.header.size = header_size;
}

static void perf_event_cgroup(struct cgroup *cgrp)
{
	struct perf_cgroup_event cgroup_event;
	char path_enomem[16] = "//enomem";
	char *pathname;
	size_t size;

	if (!atomic_read(&nr_cgroup_events))
		return;

	cgroup_event = (struct perf_cgroup_event){
		.event_id  = {
			.header = {
				.type = PERF_RECORD_CGROUP,
				.misc = 0,
				.size = sizeof(cgroup_event.event_id),
			},
			.id = cgroup_id(cgrp),
		},
	};

	pathname = kmalloc(PATH_MAX, GFP_KERNEL);
	if (pathname == NULL) {
		cgroup_event.path = path_enomem;
	} else {
		/* just to be sure to have enough space for alignment */
		cgroup_path(cgrp, pathname, PATH_MAX - sizeof(u64));
		cgroup_event.path = pathname;
	}

	/*
	 * Since our buffer works in 8 byte units we need to align our string
	 * size to a multiple of 8. However, we must guarantee the tail end is
	 * zero'd out to avoid leaking random bits to userspace.
	 */
	size = strlen(cgroup_event.path) + 1;
	while (!IS_ALIGNED(size, sizeof(u64)))
		cgroup_event.path[size++] = '\0';

	cgroup_event.event_id.header.size += size;
	cgroup_event.path_size = size;

	perf_iterate_sb(perf_event_cgroup_output,
			&cgroup_event,
			NULL);

	kfree(pathname);
}

#endif

/*
 * mmap tracking
 */

struct perf_mmap_event {
	struct vm_area_struct	*vma;

	const char		*file_name;
	int			file_size;
	int			maj, min;
	u64			ino;
	u64			ino_generation;
	u32			prot, flags;

	struct {
		struct perf_event_header	header;

		u32				pid;
		u32				tid;
		u64				start;
		u64				len;
		u64				pgoff;
	} event_id;
};

static int perf_event_mmap_match(struct perf_event *event,
				 void *data)
{
	struct perf_mmap_event *mmap_event = data;
	struct vm_area_struct *vma = mmap_event->vma;
	int executable = vma->vm_flags & VM_EXEC;

	return (!executable && event->attr.mmap_data) ||
	       (executable && (event->attr.mmap || event->attr.mmap2));
}

static void perf_event_mmap_output(struct perf_event *event,
				   void *data)
{
	struct perf_mmap_event *mmap_event = data;
	struct perf_output_handle handle;
	struct perf_sample_data sample;
	int size = mmap_event->event_id.header.size;
	u32 type = mmap_event->event_id.header.type;
	int ret;

	if (!perf_event_mmap_match(event, data))
		return;

	if (event->attr.mmap2) {
		mmap_event->event_id.header.type = PERF_RECORD_MMAP2;
		mmap_event->event_id.header.size += sizeof(mmap_event->maj);
		mmap_event->event_id.header.size += sizeof(mmap_event->min);
		mmap_event->event_id.header.size += sizeof(mmap_event->ino);
		mmap_event->event_id.header.size += sizeof(mmap_event->ino_generation);
		mmap_event->event_id.header.size += sizeof(mmap_event->prot);
		mmap_event->event_id.header.size += sizeof(mmap_event->flags);
	}

	perf_event_header__init_id(&mmap_event->event_id.header, &sample, event);
	ret = perf_output_begin(&handle, &sample, event,
				mmap_event->event_id.header.size);
	if (ret)
		goto out;

	mmap_event->event_id.pid = perf_event_pid(event, current);
	mmap_event->event_id.tid = perf_event_tid(event, current);

	perf_output_put(&handle, mmap_event->event_id);

	if (event->attr.mmap2) {
		perf_output_put(&handle, mmap_event->maj);
		perf_output_put(&handle, mmap_event->min);
		perf_output_put(&handle, mmap_event->ino);
		perf_output_put(&handle, mmap_event->ino_generation);
		perf_output_put(&handle, mmap_event->prot);
		perf_output_put(&handle, mmap_event->flags);
	}

	__output_copy(&handle, mmap_event->file_name,
				   mmap_event->file_size);

	perf_event__output_id_sample(event, &handle, &sample);

	perf_output_end(&handle);
out:
	mmap_event->event_id.header.size = size;
	mmap_event->event_id.header.type = type;
}

static void perf_event_mmap_event(struct perf_mmap_event *mmap_event)
{
	struct vm_area_struct *vma = mmap_event->vma;
	struct file *file = vma->vm_file;
	int maj = 0, min = 0;
	u64 ino = 0, gen = 0;
	u32 prot = 0, flags = 0;
	unsigned int size;
	char tmp[16];
	char *buf = NULL;
	char *name;

	if (vma->vm_flags & VM_READ)
		prot |= PROT_READ;
	if (vma->vm_flags & VM_WRITE)
		prot |= PROT_WRITE;
	if (vma->vm_flags & VM_EXEC)
		prot |= PROT_EXEC;

	if (vma->vm_flags & VM_MAYSHARE)
		flags = MAP_SHARED;
	else
		flags = MAP_PRIVATE;

	if (vma->vm_flags & VM_DENYWRITE)
		flags |= MAP_DENYWRITE;
	if (vma->vm_flags & VM_MAYEXEC)
		flags |= MAP_EXECUTABLE;
	if (vma->vm_flags & VM_LOCKED)
		flags |= MAP_LOCKED;
	if (is_vm_hugetlb_page(vma))
		flags |= MAP_HUGETLB;

	if (file) {
		struct inode *inode;
		dev_t dev;

		buf = kmalloc(PATH_MAX, GFP_KERNEL);
		if (!buf) {
			name = "//enomem";
			goto cpy_name;
		}
		/*
		 * d_path() works from the end of the rb backwards, so we
		 * need to add enough zero bytes after the string to handle
		 * the 64bit alignment we do later.
		 */
		name = file_path(file, buf, PATH_MAX - sizeof(u64));
		if (IS_ERR(name)) {
			name = "//toolong";
			goto cpy_name;
		}
		inode = file_inode(vma->vm_file);
		dev = inode->i_sb->s_dev;
		ino = inode->i_ino;
		gen = inode->i_generation;
		maj = MAJOR(dev);
		min = MINOR(dev);

		goto got_name;
	} else {
		if (vma->vm_ops && vma->vm_ops->name) {
			name = (char *) vma->vm_ops->name(vma);
			if (name)
				goto cpy_name;
		}

		name = (char *)arch_vma_name(vma);
		if (name)
			goto cpy_name;

		if (vma->vm_start <= vma->vm_mm->start_brk &&
				vma->vm_end >= vma->vm_mm->brk) {
			name = "[heap]";
			goto cpy_name;
		}
		if (vma->vm_start <= vma->vm_mm->start_stack &&
				vma->vm_end >= vma->vm_mm->start_stack) {
			name = "[stack]";
			goto cpy_name;
		}

		name = "//anon";
		goto cpy_name;
	}

cpy_name:
	strlcpy(tmp, name, sizeof(tmp));
	name = tmp;
got_name:
	/*
	 * Since our buffer works in 8 byte units we need to align our string
	 * size to a multiple of 8. However, we must guarantee the tail end is
	 * zero'd out to avoid leaking random bits to userspace.
	 */
	size = strlen(name)+1;
	while (!IS_ALIGNED(size, sizeof(u64)))
		name[size++] = '\0';

	mmap_event->file_name = name;
	mmap_event->file_size = size;
	mmap_event->maj = maj;
	mmap_event->min = min;
	mmap_event->ino = ino;
	mmap_event->ino_generation = gen;
	mmap_event->prot = prot;
	mmap_event->flags = flags;

	if (!(vma->vm_flags & VM_EXEC))
		mmap_event->event_id.header.misc |= PERF_RECORD_MISC_MMAP_DATA;

	mmap_event->event_id.header.size = sizeof(mmap_event->event_id) + size;

	perf_iterate_sb(perf_event_mmap_output,
		       mmap_event,
		       NULL);

	kfree(buf);
}

/*
 * Check whether inode and address range match filter criteria.
 */
static bool perf_addr_filter_match(struct perf_addr_filter *filter,
				     struct file *file, unsigned long offset,
				     unsigned long size)
{
	/* d_inode(NULL) won't be equal to any mapped user-space file */
	if (!filter->path.dentry)
		return false;

	if (d_inode(filter->path.dentry) != file_inode(file))
		return false;

	if (filter->offset > offset + size)
		return false;

	if (filter->offset + filter->size < offset)
		return false;

	return true;
}

static bool perf_addr_filter_vma_adjust(struct perf_addr_filter *filter,
					struct vm_area_struct *vma,
					struct perf_addr_filter_range *fr)
{
	unsigned long vma_size = vma->vm_end - vma->vm_start;
	unsigned long off = vma->vm_pgoff << PAGE_SHIFT;
	struct file *file = vma->vm_file;

	if (!perf_addr_filter_match(filter, file, off, vma_size))
		return false;

	if (filter->offset < off) {
		fr->start = vma->vm_start;
		fr->size = min(vma_size, filter->size - (off - filter->offset));
	} else {
		fr->start = vma->vm_start + filter->offset - off;
		fr->size = min(vma->vm_end - fr->start, filter->size);
	}

	return true;
}

static void __perf_addr_filters_adjust(struct perf_event *event, void *data)
{
	struct perf_addr_filters_head *ifh = perf_event_addr_filters(event);
	struct vm_area_struct *vma = data;
	struct perf_addr_filter *filter;
	unsigned int restart = 0, count = 0;
	unsigned long flags;

	if (!has_addr_filter(event))
		return;

	if (!vma->vm_file)
		return;

	raw_spin_lock_irqsave(&ifh->lock, flags);
	list_for_each_entry(filter, &ifh->list, entry) {
		if (perf_addr_filter_vma_adjust(filter, vma,
						&event->addr_filter_ranges[count]))
			restart++;

		count++;
	}

	if (restart)
		event->addr_filters_gen++;
	raw_spin_unlock_irqrestore(&ifh->lock, flags);

	if (restart)
		perf_event_stop(event, 1);
}

/*
 * Adjust all task's events' filters to the new vma
 */
static void perf_addr_filters_adjust(struct vm_area_struct *vma)
{
	struct perf_event_context *ctx;
	int ctxn;

	/*
	 * Data tracing isn't supported yet and as such there is no need
	 * to keep track of anything that isn't related to executable code:
	 */
	if (!(vma->vm_flags & VM_EXEC))
		return;

	rcu_read_lock();
	for_each_task_context_nr(ctxn) {
		ctx = rcu_dereference(current->perf_event_ctxp[ctxn]);
		if (!ctx)
			continue;

		perf_iterate_ctx(ctx, __perf_addr_filters_adjust, vma, true);
	}
	rcu_read_unlock();
}

void perf_event_mmap(struct vm_area_struct *vma)
{
	struct perf_mmap_event mmap_event;

	if (!atomic_read(&nr_mmap_events))
		return;

	mmap_event = (struct perf_mmap_event){
		.vma	= vma,
		/* .file_name */
		/* .file_size */
		.event_id  = {
			.header = {
				.type = PERF_RECORD_MMAP,
				.misc = PERF_RECORD_MISC_USER,
				/* .size */
			},
			/* .pid */
			/* .tid */
			.start  = vma->vm_start,
			.len    = vma->vm_end - vma->vm_start,
			.pgoff  = (u64)vma->vm_pgoff << PAGE_SHIFT,
		},
		/* .maj (attr_mmap2 only) */
		/* .min (attr_mmap2 only) */
		/* .ino (attr_mmap2 only) */
		/* .ino_generation (attr_mmap2 only) */
		/* .prot (attr_mmap2 only) */
		/* .flags (attr_mmap2 only) */
	};

	perf_addr_filters_adjust(vma);
	perf_event_mmap_event(&mmap_event);
}

void perf_event_aux_event(struct perf_event *event, unsigned long head,
			  unsigned long size, u64 flags)
{
	struct perf_output_handle handle;
	struct perf_sample_data sample;
	struct perf_aux_event {
		struct perf_event_header	header;
		u64				offset;
		u64				size;
		u64				flags;
	} rec = {
		.header = {
			.type = PERF_RECORD_AUX,
			.misc = 0,
			.size = sizeof(rec),
		},
		.offset		= head,
		.size		= size,
		.flags		= flags,
	};
	int ret;

	perf_event_header__init_id(&rec.header, &sample, event);
	ret = perf_output_begin(&handle, &sample, event, rec.header.size);

	if (ret)
		return;

	perf_output_put(&handle, rec);
	perf_event__output_id_sample(event, &handle, &sample);

	perf_output_end(&handle);
}

/*
 * Lost/dropped samples logging
 */
void perf_log_lost_samples(struct perf_event *event, u64 lost)
{
	struct perf_output_handle handle;
	struct perf_sample_data sample;
	int ret;

	struct {
		struct perf_event_header	header;
		u64				lost;
	} lost_samples_event = {
		.header = {
			.type = PERF_RECORD_LOST_SAMPLES,
			.misc = 0,
			.size = sizeof(lost_samples_event),
		},
		.lost		= lost,
	};

	perf_event_header__init_id(&lost_samples_event.header, &sample, event);

	ret = perf_output_begin(&handle, &sample, event,
				lost_samples_event.header.size);
	if (ret)
		return;

	perf_output_put(&handle, lost_samples_event);
	perf_event__output_id_sample(event, &handle, &sample);
	perf_output_end(&handle);
}

/*
 * context_switch tracking
 */

struct perf_switch_event {
	struct task_struct	*task;
	struct task_struct	*next_prev;

	struct {
		struct perf_event_header	header;
		u32				next_prev_pid;
		u32				next_prev_tid;
	} event_id;
};

static int perf_event_switch_match(struct perf_event *event)
{
	return event->attr.context_switch;
}

static void perf_event_switch_output(struct perf_event *event, void *data)
{
	struct perf_switch_event *se = data;
	struct perf_output_handle handle;
	struct perf_sample_data sample;
	int ret;

	if (!perf_event_switch_match(event))
		return;

	/* Only CPU-wide events are allowed to see next/prev pid/tid */
	if (event->ctx->task) {
		se->event_id.header.type = PERF_RECORD_SWITCH;
		se->event_id.header.size = sizeof(se->event_id.header);
	} else {
		se->event_id.header.type = PERF_RECORD_SWITCH_CPU_WIDE;
		se->event_id.header.size = sizeof(se->event_id);
		se->event_id.next_prev_pid =
					perf_event_pid(event, se->next_prev);
		se->event_id.next_prev_tid =
					perf_event_tid(event, se->next_prev);
	}

	perf_event_header__init_id(&se->event_id.header, &sample, event);

	ret = perf_output_begin(&handle, &sample, event, se->event_id.header.size);
	if (ret)
		return;

	if (event->ctx->task)
		perf_output_put(&handle, se->event_id.header);
	else
		perf_output_put(&handle, se->event_id);

	perf_event__output_id_sample(event, &handle, &sample);

	perf_output_end(&handle);
}

static void perf_event_switch(struct task_struct *task,
			      struct task_struct *next_prev, bool sched_in)
{
	struct perf_switch_event switch_event;

	/* N.B. caller checks nr_switch_events != 0 */

	switch_event = (struct perf_switch_event){
		.task		= task,
		.next_prev	= next_prev,
		.event_id	= {
			.header = {
				/* .type */
				.misc = sched_in ? 0 : PERF_RECORD_MISC_SWITCH_OUT,
				/* .size */
			},
			/* .next_prev_pid */
			/* .next_prev_tid */
		},
	};

	if (!sched_in && task->state == TASK_RUNNING)
		switch_event.event_id.header.misc |=
				PERF_RECORD_MISC_SWITCH_OUT_PREEMPT;

	perf_iterate_sb(perf_event_switch_output,
		       &switch_event,
		       NULL);
}

/*
 * IRQ throttle logging
 */

static void perf_log_throttle(struct perf_event *event, int enable)
{
	struct perf_output_handle handle;
	struct perf_sample_data sample;
	int ret;

	struct {
		struct perf_event_header	header;
		u64				time;
		u64				id;
		u64				stream_id;
	} throttle_event = {
		.header = {
			.type = PERF_RECORD_THROTTLE,
			.misc = 0,
			.size = sizeof(throttle_event),
		},
		.time		= perf_event_clock(event),
		.id		= primary_event_id(event),
		.stream_id	= event->id,
	};

	if (enable)
		throttle_event.header.type = PERF_RECORD_UNTHROTTLE;

	perf_event_header__init_id(&throttle_event.header, &sample, event);

	ret = perf_output_begin(&handle, &sample, event,
				throttle_event.header.size);
	if (ret)
		return;

	perf_output_put(&handle, throttle_event);
	perf_event__output_id_sample(event, &handle, &sample);
	perf_output_end(&handle);
}

/*
 * ksymbol register/unregister tracking
 */

struct perf_ksymbol_event {
	const char	*name;
	int		name_len;
	struct {
		struct perf_event_header        header;
		u64				addr;
		u32				len;
		u16				ksym_type;
		u16				flags;
	} event_id;
};

static int perf_event_ksymbol_match(struct perf_event *event)
{
	return event->attr.ksymbol;
}

static void perf_event_ksymbol_output(struct perf_event *event, void *data)
{
	struct perf_ksymbol_event *ksymbol_event = data;
	struct perf_output_handle handle;
	struct perf_sample_data sample;
	int ret;

	if (!perf_event_ksymbol_match(event))
		return;

	perf_event_header__init_id(&ksymbol_event->event_id.header,
				   &sample, event);
	ret = perf_output_begin(&handle, &sample, event,
				ksymbol_event->event_id.header.size);
	if (ret)
		return;

	perf_output_put(&handle, ksymbol_event->event_id);
	__output_copy(&handle, ksymbol_event->name, ksymbol_event->name_len);
	perf_event__output_id_sample(event, &handle, &sample);

	perf_output_end(&handle);
}

void perf_event_ksymbol(u16 ksym_type, u64 addr, u32 len, bool unregister,
			const char *sym)
{
	struct perf_ksymbol_event ksymbol_event;
	char name[KSYM_NAME_LEN];
	u16 flags = 0;
	int name_len;

	if (!atomic_read(&nr_ksymbol_events))
		return;

	if (ksym_type >= PERF_RECORD_KSYMBOL_TYPE_MAX ||
	    ksym_type == PERF_RECORD_KSYMBOL_TYPE_UNKNOWN)
		goto err;

	strlcpy(name, sym, KSYM_NAME_LEN);
	name_len = strlen(name) + 1;
	while (!IS_ALIGNED(name_len, sizeof(u64)))
		name[name_len++] = '\0';
	BUILD_BUG_ON(KSYM_NAME_LEN % sizeof(u64));

	if (unregister)
		flags |= PERF_RECORD_KSYMBOL_FLAGS_UNREGISTER;

	ksymbol_event = (struct perf_ksymbol_event){
		.name = name,
		.name_len = name_len,
		.event_id = {
			.header = {
				.type = PERF_RECORD_KSYMBOL,
				.size = sizeof(ksymbol_event.event_id) +
					name_len,
			},
			.addr = addr,
			.len = len,
			.ksym_type = ksym_type,
			.flags = flags,
		},
	};

	perf_iterate_sb(perf_event_ksymbol_output, &ksymbol_event, NULL);
	return;
err:
	WARN_ONCE(1, "%s: Invalid KSYMBOL type 0x%x\n", __func__, ksym_type);
}

/*
 * bpf program load/unload tracking
 */

struct perf_bpf_event {
	struct bpf_prog	*prog;
	struct {
		struct perf_event_header        header;
		u16				type;
		u16				flags;
		u32				id;
		u8				tag[BPF_TAG_SIZE];
	} event_id;
};

static int perf_event_bpf_match(struct perf_event *event)
{
	return event->attr.bpf_event;
}

static void perf_event_bpf_output(struct perf_event *event, void *data)
{
	struct perf_bpf_event *bpf_event = data;
	struct perf_output_handle handle;
	struct perf_sample_data sample;
	int ret;

	if (!perf_event_bpf_match(event))
		return;

	perf_event_header__init_id(&bpf_event->event_id.header,
				   &sample, event);
	ret = perf_output_begin(&handle, data, event,
				bpf_event->event_id.header.size);
	if (ret)
		return;

	perf_output_put(&handle, bpf_event->event_id);
	perf_event__output_id_sample(event, &handle, &sample);

	perf_output_end(&handle);
}

static void perf_event_bpf_emit_ksymbols(struct bpf_prog *prog,
					 enum perf_bpf_event_type type)
{
	bool unregister = type == PERF_BPF_EVENT_PROG_UNLOAD;
	int i;

	if (prog->aux->func_cnt == 0) {
		perf_event_ksymbol(PERF_RECORD_KSYMBOL_TYPE_BPF,
				   (u64)(unsigned long)prog->bpf_func,
				   prog->jited_len, unregister,
				   prog->aux->ksym.name);
	} else {
		for (i = 0; i < prog->aux->func_cnt; i++) {
			struct bpf_prog *subprog = prog->aux->func[i];

			perf_event_ksymbol(
				PERF_RECORD_KSYMBOL_TYPE_BPF,
				(u64)(unsigned long)subprog->bpf_func,
				subprog->jited_len, unregister,
				prog->aux->ksym.name);
		}
	}
}

void perf_event_bpf_event(struct bpf_prog *prog,
			  enum perf_bpf_event_type type,
			  u16 flags)
{
	struct perf_bpf_event bpf_event;

	if (type <= PERF_BPF_EVENT_UNKNOWN ||
	    type >= PERF_BPF_EVENT_MAX)
		return;

	switch (type) {
	case PERF_BPF_EVENT_PROG_LOAD:
	case PERF_BPF_EVENT_PROG_UNLOAD:
		if (atomic_read(&nr_ksymbol_events))
			perf_event_bpf_emit_ksymbols(prog, type);
		break;
	default:
		break;
	}

	if (!atomic_read(&nr_bpf_events))
		return;

	bpf_event = (struct perf_bpf_event){
		.prog = prog,
		.event_id = {
			.header = {
				.type = PERF_RECORD_BPF_EVENT,
				.size = sizeof(bpf_event.event_id),
			},
			.type = type,
			.flags = flags,
			.id = prog->aux->id,
		},
	};

	BUILD_BUG_ON(BPF_TAG_SIZE % sizeof(u64));

	memcpy(bpf_event.event_id.tag, prog->tag, BPF_TAG_SIZE);
	perf_iterate_sb(perf_event_bpf_output, &bpf_event, NULL);
}

struct perf_text_poke_event {
	const void		*old_bytes;
	const void		*new_bytes;
	size_t			pad;
	u16			old_len;
	u16			new_len;

	struct {
		struct perf_event_header	header;

		u64				addr;
	} event_id;
};

static int perf_event_text_poke_match(struct perf_event *event)
{
	return event->attr.text_poke;
}

static void perf_event_text_poke_output(struct perf_event *event, void *data)
{
	struct perf_text_poke_event *text_poke_event = data;
	struct perf_output_handle handle;
	struct perf_sample_data sample;
	u64 padding = 0;
	int ret;

	if (!perf_event_text_poke_match(event))
		return;

	perf_event_header__init_id(&text_poke_event->event_id.header, &sample, event);

	ret = perf_output_begin(&handle, &sample, event,
				text_poke_event->event_id.header.size);
	if (ret)
		return;

	perf_output_put(&handle, text_poke_event->event_id);
	perf_output_put(&handle, text_poke_event->old_len);
	perf_output_put(&handle, text_poke_event->new_len);

	__output_copy(&handle, text_poke_event->old_bytes, text_poke_event->old_len);
	__output_copy(&handle, text_poke_event->new_bytes, text_poke_event->new_len);

	if (text_poke_event->pad)
		__output_copy(&handle, &padding, text_poke_event->pad);

	perf_event__output_id_sample(event, &handle, &sample);

	perf_output_end(&handle);
}

void perf_event_text_poke(const void *addr, const void *old_bytes,
			  size_t old_len, const void *new_bytes, size_t new_len)
{
	struct perf_text_poke_event text_poke_event;
	size_t tot, pad;

	if (!atomic_read(&nr_text_poke_events))
		return;

	tot  = sizeof(text_poke_event.old_len) + old_len;
	tot += sizeof(text_poke_event.new_len) + new_len;
	pad  = ALIGN(tot, sizeof(u64)) - tot;

	text_poke_event = (struct perf_text_poke_event){
		.old_bytes    = old_bytes,
		.new_bytes    = new_bytes,
		.pad          = pad,
		.old_len      = old_len,
		.new_len      = new_len,
		.event_id  = {
			.header = {
				.type = PERF_RECORD_TEXT_POKE,
				.misc = PERF_RECORD_MISC_KERNEL,
				.size = sizeof(text_poke_event.event_id) + tot + pad,
			},
			.addr = (unsigned long)addr,
		},
	};

	perf_iterate_sb(perf_event_text_poke_output, &text_poke_event, NULL);
}

void perf_event_itrace_started(struct perf_event *event)
{
	event->attach_state |= PERF_ATTACH_ITRACE;
}

static void perf_log_itrace_start(struct perf_event *event)
{
	struct perf_output_handle handle;
	struct perf_sample_data sample;
	struct perf_aux_event {
		struct perf_event_header        header;
		u32				pid;
		u32				tid;
	} rec;
	int ret;

	if (event->parent)
		event = event->parent;

	if (!(event->pmu->capabilities & PERF_PMU_CAP_ITRACE) ||
	    event->attach_state & PERF_ATTACH_ITRACE)
		return;

	rec.header.type	= PERF_RECORD_ITRACE_START;
	rec.header.misc	= 0;
	rec.header.size	= sizeof(rec);
	rec.pid	= perf_event_pid(event, current);
	rec.tid	= perf_event_tid(event, current);

	perf_event_header__init_id(&rec.header, &sample, event);
	ret = perf_output_begin(&handle, &sample, event, rec.header.size);

	if (ret)
		return;

	perf_output_put(&handle, rec);
	perf_event__output_id_sample(event, &handle, &sample);

	perf_output_end(&handle);
}

static int
__perf_event_account_interrupt(struct perf_event *event, int throttle)
{
	struct hw_perf_event *hwc = &event->hw;
	int ret = 0;
	u64 seq;

	seq = __this_cpu_read(perf_throttled_seq);
	if (seq != hwc->interrupts_seq) {
		hwc->interrupts_seq = seq;
		hwc->interrupts = 1;
	} else {
		hwc->interrupts++;
		if (unlikely(throttle
			     && hwc->interrupts >= max_samples_per_tick)) {
			__this_cpu_inc(perf_throttled_count);
			tick_dep_set_cpu(smp_processor_id(), TICK_DEP_BIT_PERF_EVENTS);
			hwc->interrupts = MAX_INTERRUPTS;
			perf_log_throttle(event, 0);
			ret = 1;
		}
	}

	if (event->attr.freq) {
		u64 now = perf_clock();
		s64 delta = now - hwc->freq_time_stamp;

		hwc->freq_time_stamp = now;

		if (delta > 0 && delta < 2*TICK_NSEC)
			perf_adjust_period(event, delta, hwc->last_period, true);
	}

	return ret;
}

int perf_event_account_interrupt(struct perf_event *event)
{
	return __perf_event_account_interrupt(event, 1);
}

/*
 * Generic event overflow handling, sampling.
 */

static int __perf_event_overflow(struct perf_event *event,
				   int throttle, struct perf_sample_data *data,
				   struct pt_regs *regs)
{
	int events = atomic_read(&event->event_limit);
	int ret = 0;

	/*
	 * Non-sampling counters might still use the PMI to fold short
	 * hardware counters, ignore those.
	 */
	if (unlikely(!is_sampling_event(event)))
		return 0;

	ret = __perf_event_account_interrupt(event, throttle);

	/*
	 * XXX event_limit might not quite work as expected on inherited
	 * events
	 */

	event->pending_kill = POLL_IN;
	if (events && atomic_dec_and_test(&event->event_limit)) {
		ret = 1;
		event->pending_kill = POLL_HUP;

		perf_event_disable_inatomic(event);
	}

	READ_ONCE(event->overflow_handler)(event, data, regs);

	if (*perf_event_fasync(event) && event->pending_kill) {
		event->pending_wakeup = 1;
		irq_work_queue(&event->pending);
	}

	return ret;
}

int perf_event_overflow(struct perf_event *event,
			  struct perf_sample_data *data,
			  struct pt_regs *regs)
{
	return __perf_event_overflow(event, 1, data, regs);
}

/*
 * Generic software event infrastructure
 */

struct swevent_htable {
	struct swevent_hlist		*swevent_hlist;
	struct mutex			hlist_mutex;
	int				hlist_refcount;

	/* Recursion avoidance in each contexts */
	int				recursion[PERF_NR_CONTEXTS];
};

static DEFINE_PER_CPU(struct swevent_htable, swevent_htable);

/*
 * We directly increment event->count and keep a second value in
 * event->hw.period_left to count intervals. This period event
 * is kept in the range [-sample_period, 0] so that we can use the
 * sign as trigger.
 */

u64 perf_swevent_set_period(struct perf_event *event)
{
	struct hw_perf_event *hwc = &event->hw;
	u64 period = hwc->last_period;
	u64 nr, offset;
	s64 old, val;

	hwc->last_period = hwc->sample_period;

again:
	old = val = local64_read(&hwc->period_left);
	if (val < 0)
		return 0;

	nr = div64_u64(period + val, period);
	offset = nr * period;
	val -= offset;
	if (local64_cmpxchg(&hwc->period_left, old, val) != old)
		goto again;

	return nr;
}

static void perf_swevent_overflow(struct perf_event *event, u64 overflow,
				    struct perf_sample_data *data,
				    struct pt_regs *regs)
{
	struct hw_perf_event *hwc = &event->hw;
	int throttle = 0;

	if (!overflow)
		overflow = perf_swevent_set_period(event);

	if (hwc->interrupts == MAX_INTERRUPTS)
		return;

	for (; overflow; overflow--) {
		if (__perf_event_overflow(event, throttle,
					    data, regs)) {
			/*
			 * We inhibit the overflow from happening when
			 * hwc->interrupts == MAX_INTERRUPTS.
			 */
			break;
		}
		throttle = 1;
	}
}

static void perf_swevent_event(struct perf_event *event, u64 nr,
			       struct perf_sample_data *data,
			       struct pt_regs *regs)
{
	struct hw_perf_event *hwc = &event->hw;

	local64_add(nr, &event->count);

	if (!regs)
		return;

	if (!is_sampling_event(event))
		return;

	if ((event->attr.sample_type & PERF_SAMPLE_PERIOD) && !event->attr.freq) {
		data->period = nr;
		return perf_swevent_overflow(event, 1, data, regs);
	} else
		data->period = event->hw.last_period;

	if (nr == 1 && hwc->sample_period == 1 && !event->attr.freq)
		return perf_swevent_overflow(event, 1, data, regs);

	if (local64_add_negative(nr, &hwc->period_left))
		return;

	perf_swevent_overflow(event, 0, data, regs);
}

static int perf_exclude_event(struct perf_event *event,
			      struct pt_regs *regs)
{
	if (event->hw.state & PERF_HES_STOPPED)
		return 1;

	if (regs) {
		if (event->attr.exclude_user && user_mode(regs))
			return 1;

		if (event->attr.exclude_kernel && !user_mode(regs))
			return 1;
	}

	return 0;
}

static int perf_swevent_match(struct perf_event *event,
				enum perf_type_id type,
				u32 event_id,
				struct perf_sample_data *data,
				struct pt_regs *regs)
{
	if (event->attr.type != type)
		return 0;

	if (event->attr.config != event_id)
		return 0;

	if (perf_exclude_event(event, regs))
		return 0;

	return 1;
}

static inline u64 swevent_hash(u64 type, u32 event_id)
{
	u64 val = event_id | (type << 32);

	return hash_64(val, SWEVENT_HLIST_BITS);
}

static inline struct hlist_head *
__find_swevent_head(struct swevent_hlist *hlist, u64 type, u32 event_id)
{
	u64 hash = swevent_hash(type, event_id);

	return &hlist->heads[hash];
}

/* For the read side: events when they trigger */
static inline struct hlist_head *
find_swevent_head_rcu(struct swevent_htable *swhash, u64 type, u32 event_id)
{
	struct swevent_hlist *hlist;

	hlist = rcu_dereference(swhash->swevent_hlist);
	if (!hlist)
		return NULL;

	return __find_swevent_head(hlist, type, event_id);
}

/* For the event head insertion and removal in the hlist */
static inline struct hlist_head *
find_swevent_head(struct swevent_htable *swhash, struct perf_event *event)
{
	struct swevent_hlist *hlist;
	u32 event_id = event->attr.config;
	u64 type = event->attr.type;

	/*
	 * Event scheduling is always serialized against hlist allocation
	 * and release. Which makes the protected version suitable here.
	 * The context lock guarantees that.
	 */
	hlist = rcu_dereference_protected(swhash->swevent_hlist,
					  lockdep_is_held(&event->ctx->lock));
	if (!hlist)
		return NULL;

	return __find_swevent_head(hlist, type, event_id);
}

static void do_perf_sw_event(enum perf_type_id type, u32 event_id,
				    u64 nr,
				    struct perf_sample_data *data,
				    struct pt_regs *regs)
{
	struct swevent_htable *swhash = this_cpu_ptr(&swevent_htable);
	struct perf_event *event;
	struct hlist_head *head;

	rcu_read_lock();
	head = find_swevent_head_rcu(swhash, type, event_id);
	if (!head)
		goto end;

	hlist_for_each_entry_rcu(event, head, hlist_entry) {
		if (perf_swevent_match(event, type, event_id, data, regs))
			perf_swevent_event(event, nr, data, regs);
	}
end:
	rcu_read_unlock();
}

DEFINE_PER_CPU(struct pt_regs, __perf_regs[4]);

int perf_swevent_get_recursion_context(void)
{
	struct swevent_htable *swhash = this_cpu_ptr(&swevent_htable);

	return get_recursion_context(swhash->recursion);
}
EXPORT_SYMBOL_GPL(perf_swevent_get_recursion_context);

void perf_swevent_put_recursion_context(int rctx)
{
	struct swevent_htable *swhash = this_cpu_ptr(&swevent_htable);

	put_recursion_context(swhash->recursion, rctx);
}

void ___perf_sw_event(u32 event_id, u64 nr, struct pt_regs *regs, u64 addr)
{
	struct perf_sample_data data;

	if (WARN_ON_ONCE(!regs))
		return;

	perf_sample_data_init(&data, addr, 0);
	do_perf_sw_event(PERF_TYPE_SOFTWARE, event_id, nr, &data, regs);
}

void __perf_sw_event(u32 event_id, u64 nr, struct pt_regs *regs, u64 addr)
{
	int rctx;

	preempt_disable_notrace();
	rctx = perf_swevent_get_recursion_context();
	if (unlikely(rctx < 0))
		goto fail;

	___perf_sw_event(event_id, nr, regs, addr);

	perf_swevent_put_recursion_context(rctx);
fail:
	preempt_enable_notrace();
}

static void perf_swevent_read(struct perf_event *event)
{
}

static int perf_swevent_add(struct perf_event *event, int flags)
{
	struct swevent_htable *swhash = this_cpu_ptr(&swevent_htable);
	struct hw_perf_event *hwc = &event->hw;
	struct hlist_head *head;

	if (is_sampling_event(event)) {
		hwc->last_period = hwc->sample_period;
		perf_swevent_set_period(event);
	}

	hwc->state = !(flags & PERF_EF_START);

	head = find_swevent_head(swhash, event);
	if (WARN_ON_ONCE(!head))
		return -EINVAL;

	hlist_add_head_rcu(&event->hlist_entry, head);
	perf_event_update_userpage(event);

	return 0;
}

static void perf_swevent_del(struct perf_event *event, int flags)
{
	hlist_del_rcu(&event->hlist_entry);
}

static void perf_swevent_start(struct perf_event *event, int flags)
{
	event->hw.state = 0;
}

static void perf_swevent_stop(struct perf_event *event, int flags)
{
	event->hw.state = PERF_HES_STOPPED;
}

/* Deref the hlist from the update side */
static inline struct swevent_hlist *
swevent_hlist_deref(struct swevent_htable *swhash)
{
	return rcu_dereference_protected(swhash->swevent_hlist,
					 lockdep_is_held(&swhash->hlist_mutex));
}

static void swevent_hlist_release(struct swevent_htable *swhash)
{
	struct swevent_hlist *hlist = swevent_hlist_deref(swhash);

	if (!hlist)
		return;

	RCU_INIT_POINTER(swhash->swevent_hlist, NULL);
	kfree_rcu(hlist, rcu_head);
}

static void swevent_hlist_put_cpu(int cpu)
{
	struct swevent_htable *swhash = &per_cpu(swevent_htable, cpu);

	mutex_lock(&swhash->hlist_mutex);

	if (!--swhash->hlist_refcount)
		swevent_hlist_release(swhash);

	mutex_unlock(&swhash->hlist_mutex);
}

static void swevent_hlist_put(void)
{
	int cpu;

	for_each_possible_cpu(cpu)
		swevent_hlist_put_cpu(cpu);
}

static int swevent_hlist_get_cpu(int cpu)
{
	struct swevent_htable *swhash = &per_cpu(swevent_htable, cpu);
	int err = 0;

	mutex_lock(&swhash->hlist_mutex);
	if (!swevent_hlist_deref(swhash) &&
	    cpumask_test_cpu(cpu, perf_online_mask)) {
		struct swevent_hlist *hlist;

		hlist = kzalloc(sizeof(*hlist), GFP_KERNEL);
		if (!hlist) {
			err = -ENOMEM;
			goto exit;
		}
		rcu_assign_pointer(swhash->swevent_hlist, hlist);
	}
	swhash->hlist_refcount++;
exit:
	mutex_unlock(&swhash->hlist_mutex);

	return err;
}

static int swevent_hlist_get(void)
{
	int err, cpu, failed_cpu;

	mutex_lock(&pmus_lock);
	for_each_possible_cpu(cpu) {
		err = swevent_hlist_get_cpu(cpu);
		if (err) {
			failed_cpu = cpu;
			goto fail;
		}
	}
	mutex_unlock(&pmus_lock);
	return 0;
fail:
	for_each_possible_cpu(cpu) {
		if (cpu == failed_cpu)
			break;
		swevent_hlist_put_cpu(cpu);
	}
	mutex_unlock(&pmus_lock);
	return err;
}

struct static_key perf_swevent_enabled[PERF_COUNT_SW_MAX];

static void sw_perf_event_destroy(struct perf_event *event)
{
	u64 event_id = event->attr.config;

	WARN_ON(event->parent);

	static_key_slow_dec(&perf_swevent_enabled[event_id]);
	swevent_hlist_put();
}

static int perf_swevent_init(struct perf_event *event)
{
	u64 event_id = event->attr.config;

	if (event->attr.type != PERF_TYPE_SOFTWARE)
		return -ENOENT;

	/*
	 * no branch sampling for software events
	 */
	if (has_branch_stack(event))
		return -EOPNOTSUPP;

	switch (event_id) {
	case PERF_COUNT_SW_CPU_CLOCK:
	case PERF_COUNT_SW_TASK_CLOCK:
		return -ENOENT;

	default:
		break;
	}

	if (event_id >= PERF_COUNT_SW_MAX)
		return -ENOENT;

	if (!event->parent) {
		int err;

		err = swevent_hlist_get();
		if (err)
			return err;

		static_key_slow_inc(&perf_swevent_enabled[event_id]);
		event->destroy = sw_perf_event_destroy;
	}

	return 0;
}

static struct pmu perf_swevent = {
	.task_ctx_nr	= perf_sw_context,

	.capabilities	= PERF_PMU_CAP_NO_NMI,

	.event_init	= perf_swevent_init,
	.add		= perf_swevent_add,
	.del		= perf_swevent_del,
	.start		= perf_swevent_start,
	.stop		= perf_swevent_stop,
	.read		= perf_swevent_read,
};

#ifdef CONFIG_EVENT_TRACING

static int perf_tp_filter_match(struct perf_event *event,
				struct perf_sample_data *data)
{
	void *record = data->raw->frag.data;

	/* only top level events have filters set */
	if (event->parent)
		event = event->parent;

	if (likely(!event->filter) || filter_match_preds(event->filter, record))
		return 1;
	return 0;
}

static int perf_tp_event_match(struct perf_event *event,
				struct perf_sample_data *data,
				struct pt_regs *regs)
{
	if (event->hw.state & PERF_HES_STOPPED)
		return 0;
	/*
	 * If exclude_kernel, only trace user-space tracepoints (uprobes)
	 */
	if (event->attr.exclude_kernel && !user_mode(regs))
		return 0;

	if (!perf_tp_filter_match(event, data))
		return 0;

	return 1;
}

void perf_trace_run_bpf_submit(void *raw_data, int size, int rctx,
			       struct trace_event_call *call, u64 count,
			       struct pt_regs *regs, struct hlist_head *head,
			       struct task_struct *task)
{
	if (bpf_prog_array_valid(call)) {
		*(struct pt_regs **)raw_data = regs;
		if (!trace_call_bpf(call, raw_data) || hlist_empty(head)) {
			perf_swevent_put_recursion_context(rctx);
			return;
		}
	}
	perf_tp_event(call->event.type, count, raw_data, size, regs, head,
		      rctx, task);
}
EXPORT_SYMBOL_GPL(perf_trace_run_bpf_submit);

void perf_tp_event(u16 event_type, u64 count, void *record, int entry_size,
		   struct pt_regs *regs, struct hlist_head *head, int rctx,
		   struct task_struct *task)
{
	struct perf_sample_data data;
	struct perf_event *event;

	struct perf_raw_record raw = {
		.frag = {
			.size = entry_size,
			.data = record,
		},
	};

	perf_sample_data_init(&data, 0, 0);
	data.raw = &raw;

	perf_trace_buf_update(record, event_type);

	hlist_for_each_entry_rcu(event, head, hlist_entry) {
		if (perf_tp_event_match(event, &data, regs))
			perf_swevent_event(event, count, &data, regs);
	}

	/*
	 * If we got specified a target task, also iterate its context and
	 * deliver this event there too.
	 */
	if (task && task != current) {
		struct perf_event_context *ctx;
		struct trace_entry *entry = record;

		rcu_read_lock();
		ctx = rcu_dereference(task->perf_event_ctxp[perf_sw_context]);
		if (!ctx)
			goto unlock;

		list_for_each_entry_rcu(event, &ctx->event_list, event_entry) {
			if (event->cpu != smp_processor_id())
				continue;
			if (event->attr.type != PERF_TYPE_TRACEPOINT)
				continue;
			if (event->attr.config != entry->type)
				continue;
			if (perf_tp_event_match(event, &data, regs))
				perf_swevent_event(event, count, &data, regs);
		}
unlock:
		rcu_read_unlock();
	}

	perf_swevent_put_recursion_context(rctx);
}
EXPORT_SYMBOL_GPL(perf_tp_event);

static void tp_perf_event_destroy(struct perf_event *event)
{
	perf_trace_destroy(event);
}

static int perf_tp_event_init(struct perf_event *event)
{
	int err;

	if (event->attr.type != PERF_TYPE_TRACEPOINT)
		return -ENOENT;

	/*
	 * no branch sampling for tracepoint events
	 */
	if (has_branch_stack(event))
		return -EOPNOTSUPP;

	err = perf_trace_init(event);
	if (err)
		return err;

	event->destroy = tp_perf_event_destroy;

	return 0;
}

static struct pmu perf_tracepoint = {
	.task_ctx_nr	= perf_sw_context,

	.event_init	= perf_tp_event_init,
	.add		= perf_trace_add,
	.del		= perf_trace_del,
	.start		= perf_swevent_start,
	.stop		= perf_swevent_stop,
	.read		= perf_swevent_read,
};

#if defined(CONFIG_KPROBE_EVENTS) || defined(CONFIG_UPROBE_EVENTS)
/*
 * Flags in config, used by dynamic PMU kprobe and uprobe
 * The flags should match following PMU_FORMAT_ATTR().
 *
 * PERF_PROBE_CONFIG_IS_RETPROBE if set, create kretprobe/uretprobe
 *                               if not set, create kprobe/uprobe
 *
 * The following values specify a reference counter (or semaphore in the
 * terminology of tools like dtrace, systemtap, etc.) Userspace Statically
 * Defined Tracepoints (USDT). Currently, we use 40 bit for the offset.
 *
 * PERF_UPROBE_REF_CTR_OFFSET_BITS	# of bits in config as th offset
 * PERF_UPROBE_REF_CTR_OFFSET_SHIFT	# of bits to shift left
 */
enum perf_probe_config {
	PERF_PROBE_CONFIG_IS_RETPROBE = 1U << 0,  /* [k,u]retprobe */
	PERF_UPROBE_REF_CTR_OFFSET_BITS = 32,
	PERF_UPROBE_REF_CTR_OFFSET_SHIFT = 64 - PERF_UPROBE_REF_CTR_OFFSET_BITS,
};

PMU_FORMAT_ATTR(retprobe, "config:0");
#endif

#ifdef CONFIG_KPROBE_EVENTS
static struct attribute *kprobe_attrs[] = {
	&format_attr_retprobe.attr,
	NULL,
};

static struct attribute_group kprobe_format_group = {
	.name = "format",
	.attrs = kprobe_attrs,
};

static const struct attribute_group *kprobe_attr_groups[] = {
	&kprobe_format_group,
	NULL,
};

static int perf_kprobe_event_init(struct perf_event *event);
static struct pmu perf_kprobe = {
	.task_ctx_nr	= perf_sw_context,
	.event_init	= perf_kprobe_event_init,
	.add		= perf_trace_add,
	.del		= perf_trace_del,
	.start		= perf_swevent_start,
	.stop		= perf_swevent_stop,
	.read		= perf_swevent_read,
	.attr_groups	= kprobe_attr_groups,
};

static int perf_kprobe_event_init(struct perf_event *event)
{
	int err;
	bool is_retprobe;

	if (event->attr.type != perf_kprobe.type)
		return -ENOENT;

	if (!perfmon_capable())
		return -EACCES;

	/*
	 * no branch sampling for probe events
	 */
	if (has_branch_stack(event))
		return -EOPNOTSUPP;

	is_retprobe = event->attr.config & PERF_PROBE_CONFIG_IS_RETPROBE;
	err = perf_kprobe_init(event, is_retprobe);
	if (err)
		return err;

	event->destroy = perf_kprobe_destroy;

	return 0;
}
#endif /* CONFIG_KPROBE_EVENTS */

#ifdef CONFIG_UPROBE_EVENTS
PMU_FORMAT_ATTR(ref_ctr_offset, "config:32-63");

static struct attribute *uprobe_attrs[] = {
	&format_attr_retprobe.attr,
	&format_attr_ref_ctr_offset.attr,
	NULL,
};

static struct attribute_group uprobe_format_group = {
	.name = "format",
	.attrs = uprobe_attrs,
};

static const struct attribute_group *uprobe_attr_groups[] = {
	&uprobe_format_group,
	NULL,
};

static int perf_uprobe_event_init(struct perf_event *event);
static struct pmu perf_uprobe = {
	.task_ctx_nr	= perf_sw_context,
	.event_init	= perf_uprobe_event_init,
	.add		= perf_trace_add,
	.del		= perf_trace_del,
	.start		= perf_swevent_start,
	.stop		= perf_swevent_stop,
	.read		= perf_swevent_read,
	.attr_groups	= uprobe_attr_groups,
};

static int perf_uprobe_event_init(struct perf_event *event)
{
	int err;
	unsigned long ref_ctr_offset;
	bool is_retprobe;

	if (event->attr.type != perf_uprobe.type)
		return -ENOENT;

	if (!perfmon_capable())
		return -EACCES;

	/*
	 * no branch sampling for probe events
	 */
	if (has_branch_stack(event))
		return -EOPNOTSUPP;

	is_retprobe = event->attr.config & PERF_PROBE_CONFIG_IS_RETPROBE;
	ref_ctr_offset = event->attr.config >> PERF_UPROBE_REF_CTR_OFFSET_SHIFT;
	err = perf_uprobe_init(event, ref_ctr_offset, is_retprobe);
	if (err)
		return err;

	event->destroy = perf_uprobe_destroy;

	return 0;
}
#endif /* CONFIG_UPROBE_EVENTS */

static inline void perf_tp_register(void)
{
	perf_pmu_register(&perf_tracepoint, "tracepoint", PERF_TYPE_TRACEPOINT);
#ifdef CONFIG_KPROBE_EVENTS
	perf_pmu_register(&perf_kprobe, "kprobe", -1);
#endif
#ifdef CONFIG_UPROBE_EVENTS
	perf_pmu_register(&perf_uprobe, "uprobe", -1);
#endif
}

static void perf_event_free_filter(struct perf_event *event)
{
	ftrace_profile_free_filter(event);
}

#ifdef CONFIG_BPF_SYSCALL
static void bpf_overflow_handler(struct perf_event *event,
				 struct perf_sample_data *data,
				 struct pt_regs *regs)
{
	struct bpf_perf_event_data_kern ctx = {
		.data = data,
		.event = event,
	};
	int ret = 0;

	ctx.regs = perf_arch_bpf_user_pt_regs(regs);
	if (unlikely(__this_cpu_inc_return(bpf_prog_active) != 1))
		goto out;
	rcu_read_lock();
	ret = BPF_PROG_RUN(event->prog, &ctx);
	rcu_read_unlock();
out:
	__this_cpu_dec(bpf_prog_active);
	if (!ret)
		return;

	event->orig_overflow_handler(event, data, regs);
}

static int perf_event_set_bpf_handler(struct perf_event *event, u32 prog_fd)
{
	struct bpf_prog *prog;

	if (event->overflow_handler_context)
		/* hw breakpoint or kernel counter */
		return -EINVAL;

	if (event->prog)
		return -EEXIST;

	prog = bpf_prog_get_type(prog_fd, BPF_PROG_TYPE_PERF_EVENT);
	if (IS_ERR(prog))
		return PTR_ERR(prog);

	if (event->attr.precise_ip &&
	    prog->call_get_stack &&
	    (!(event->attr.sample_type & __PERF_SAMPLE_CALLCHAIN_EARLY) ||
	     event->attr.exclude_callchain_kernel ||
	     event->attr.exclude_callchain_user)) {
		/*
		 * On perf_event with precise_ip, calling bpf_get_stack()
		 * may trigger unwinder warnings and occasional crashes.
		 * bpf_get_[stack|stackid] works around this issue by using
		 * callchain attached to perf_sample_data. If the
		 * perf_event does not full (kernel and user) callchain
		 * attached to perf_sample_data, do not allow attaching BPF
		 * program that calls bpf_get_[stack|stackid].
		 */
		bpf_prog_put(prog);
		return -EPROTO;
	}

	event->prog = prog;
	event->orig_overflow_handler = READ_ONCE(event->overflow_handler);
	WRITE_ONCE(event->overflow_handler, bpf_overflow_handler);
	return 0;
}

static void perf_event_free_bpf_handler(struct perf_event *event)
{
	struct bpf_prog *prog = event->prog;

	if (!prog)
		return;

	WRITE_ONCE(event->overflow_handler, event->orig_overflow_handler);
	event->prog = NULL;
	bpf_prog_put(prog);
}
#else
static int perf_event_set_bpf_handler(struct perf_event *event, u32 prog_fd)
{
	return -EOPNOTSUPP;
}
static void perf_event_free_bpf_handler(struct perf_event *event)
{
}
#endif

/*
 * returns true if the event is a tracepoint, or a kprobe/upprobe created
 * with perf_event_open()
 */
static inline bool perf_event_is_tracing(struct perf_event *event)
{
	if (event->pmu == &perf_tracepoint)
		return true;
#ifdef CONFIG_KPROBE_EVENTS
	if (event->pmu == &perf_kprobe)
		return true;
#endif
#ifdef CONFIG_UPROBE_EVENTS
	if (event->pmu == &perf_uprobe)
		return true;
#endif
	return false;
}

static int perf_event_set_bpf_prog(struct perf_event *event, u32 prog_fd)
{
	bool is_kprobe, is_tracepoint, is_syscall_tp;
	struct bpf_prog *prog;
	int ret;

	if (!perf_event_is_tracing(event))
		return perf_event_set_bpf_handler(event, prog_fd);

	is_kprobe = event->tp_event->flags & TRACE_EVENT_FL_UKPROBE;
	is_tracepoint = event->tp_event->flags & TRACE_EVENT_FL_TRACEPOINT;
	is_syscall_tp = is_syscall_trace_event(event->tp_event);
	if (!is_kprobe && !is_tracepoint && !is_syscall_tp)
		/* bpf programs can only be attached to u/kprobe or tracepoint */
		return -EINVAL;

	prog = bpf_prog_get(prog_fd);
	if (IS_ERR(prog))
		return PTR_ERR(prog);

	if ((is_kprobe && prog->type != BPF_PROG_TYPE_KPROBE) ||
	    (is_tracepoint && prog->type != BPF_PROG_TYPE_TRACEPOINT) ||
	    (is_syscall_tp && prog->type != BPF_PROG_TYPE_TRACEPOINT)) {
		/* valid fd, but invalid bpf program type */
		bpf_prog_put(prog);
		return -EINVAL;
	}

	/* Kprobe override only works for kprobes, not uprobes. */
	if (prog->kprobe_override &&
	    !(event->tp_event->flags & TRACE_EVENT_FL_KPROBE)) {
		bpf_prog_put(prog);
		return -EINVAL;
	}

	if (is_tracepoint || is_syscall_tp) {
		int off = trace_event_get_offsets(event->tp_event);

		if (prog->aux->max_ctx_offset > off) {
			bpf_prog_put(prog);
			return -EACCES;
		}
	}

	ret = perf_event_attach_bpf_prog(event, prog);
	if (ret)
		bpf_prog_put(prog);
	return ret;
}

static void perf_event_free_bpf_prog(struct perf_event *event)
{
	if (!perf_event_is_tracing(event)) {
		perf_event_free_bpf_handler(event);
		return;
	}
	perf_event_detach_bpf_prog(event);
}

#else

static inline void perf_tp_register(void)
{
}

static void perf_event_free_filter(struct perf_event *event)
{
}

static int perf_event_set_bpf_prog(struct perf_event *event, u32 prog_fd)
{
	return -ENOENT;
}

static void perf_event_free_bpf_prog(struct perf_event *event)
{
}
#endif /* CONFIG_EVENT_TRACING */

#ifdef CONFIG_HAVE_HW_BREAKPOINT
void perf_bp_event(struct perf_event *bp, void *data)
{
	struct perf_sample_data sample;
	struct pt_regs *regs = data;

	perf_sample_data_init(&sample, bp->attr.bp_addr, 0);

	if (!bp->hw.state && !perf_exclude_event(bp, regs))
		perf_swevent_event(bp, 1, &sample, regs);
}
#endif

/*
 * Allocate a new address filter
 */
static struct perf_addr_filter *
perf_addr_filter_new(struct perf_event *event, struct list_head *filters)
{
	int node = cpu_to_node(event->cpu == -1 ? 0 : event->cpu);
	struct perf_addr_filter *filter;

	filter = kzalloc_node(sizeof(*filter), GFP_KERNEL, node);
	if (!filter)
		return NULL;

	INIT_LIST_HEAD(&filter->entry);
	list_add_tail(&filter->entry, filters);

	return filter;
}

static void free_filters_list(struct list_head *filters)
{
	struct perf_addr_filter *filter, *iter;

	list_for_each_entry_safe(filter, iter, filters, entry) {
		path_put(&filter->path);
		list_del(&filter->entry);
		kfree(filter);
	}
}

/*
 * Free existing address filters and optionally install new ones
 */
static void perf_addr_filters_splice(struct perf_event *event,
				     struct list_head *head)
{
	unsigned long flags;
	LIST_HEAD(list);

	if (!has_addr_filter(event))
		return;

	/* don't bother with children, they don't have their own filters */
	if (event->parent)
		return;

	raw_spin_lock_irqsave(&event->addr_filters.lock, flags);

	list_splice_init(&event->addr_filters.list, &list);
	if (head)
		list_splice(head, &event->addr_filters.list);

	raw_spin_unlock_irqrestore(&event->addr_filters.lock, flags);

	free_filters_list(&list);
}

/*
 * Scan through mm's vmas and see if one of them matches the
 * @filter; if so, adjust filter's address range.
 * Called with mm::mmap_lock down for reading.
 */
static void perf_addr_filter_apply(struct perf_addr_filter *filter,
				   struct mm_struct *mm,
				   struct perf_addr_filter_range *fr)
{
	struct vm_area_struct *vma;

	for (vma = mm->mmap; vma; vma = vma->vm_next) {
		if (!vma->vm_file)
			continue;

		if (perf_addr_filter_vma_adjust(filter, vma, fr))
			return;
	}
}

/*
 * Update event's address range filters based on the
 * task's existing mappings, if any.
 */
static void perf_event_addr_filters_apply(struct perf_event *event)
{
	struct perf_addr_filters_head *ifh = perf_event_addr_filters(event);
	struct task_struct *task = READ_ONCE(event->ctx->task);
	struct perf_addr_filter *filter;
	struct mm_struct *mm = NULL;
	unsigned int count = 0;
	unsigned long flags;

	/*
	 * We may observe TASK_TOMBSTONE, which means that the event tear-down
	 * will stop on the parent's child_mutex that our caller is also holding
	 */
	if (task == TASK_TOMBSTONE)
		return;

	if (ifh->nr_file_filters) {
		mm = get_task_mm(event->ctx->task);
		if (!mm)
			goto restart;

		mmap_read_lock(mm);
	}

	raw_spin_lock_irqsave(&ifh->lock, flags);
	list_for_each_entry(filter, &ifh->list, entry) {
		if (filter->path.dentry) {
			/*
			 * Adjust base offset if the filter is associated to a
			 * binary that needs to be mapped:
			 */
			event->addr_filter_ranges[count].start = 0;
			event->addr_filter_ranges[count].size = 0;

			perf_addr_filter_apply(filter, mm, &event->addr_filter_ranges[count]);
		} else {
			event->addr_filter_ranges[count].start = filter->offset;
			event->addr_filter_ranges[count].size  = filter->size;
		}

		count++;
	}

	event->addr_filters_gen++;
	raw_spin_unlock_irqrestore(&ifh->lock, flags);

	if (ifh->nr_file_filters) {
		mmap_read_unlock(mm);

		mmput(mm);
	}

restart:
	perf_event_stop(event, 1);
}

/*
 * Address range filtering: limiting the data to certain
 * instruction address ranges. Filters are ioctl()ed to us from
 * userspace as ascii strings.
 *
 * Filter string format:
 *
 * ACTION RANGE_SPEC
 * where ACTION is one of the
 *  * "filter": limit the trace to this region
 *  * "start": start tracing from this address
 *  * "stop": stop tracing at this address/region;
 * RANGE_SPEC is
 *  * for kernel addresses: <start address>[/<size>]
 *  * for object files:     <start address>[/<size>]@</path/to/object/file>
 *
 * if <size> is not specified or is zero, the range is treated as a single
 * address; not valid for ACTION=="filter".
 */
enum {
	IF_ACT_NONE = -1,
	IF_ACT_FILTER,
	IF_ACT_START,
	IF_ACT_STOP,
	IF_SRC_FILE,
	IF_SRC_KERNEL,
	IF_SRC_FILEADDR,
	IF_SRC_KERNELADDR,
};

enum {
	IF_STATE_ACTION = 0,
	IF_STATE_SOURCE,
	IF_STATE_END,
};

static const match_table_t if_tokens = {
	{ IF_ACT_FILTER,	"filter" },
	{ IF_ACT_START,		"start" },
	{ IF_ACT_STOP,		"stop" },
	{ IF_SRC_FILE,		"%u/%u@%s" },
	{ IF_SRC_KERNEL,	"%u/%u" },
	{ IF_SRC_FILEADDR,	"%u@%s" },
	{ IF_SRC_KERNELADDR,	"%u" },
	{ IF_ACT_NONE,		NULL },
};

/*
 * Address filter string parser
 */
static int
perf_event_parse_addr_filter(struct perf_event *event, char *fstr,
			     struct list_head *filters)
{
	struct perf_addr_filter *filter = NULL;
	char *start, *orig, *filename = NULL;
	substring_t args[MAX_OPT_ARGS];
	int state = IF_STATE_ACTION, token;
	unsigned int kernel = 0;
	int ret = -EINVAL;

	orig = fstr = kstrdup(fstr, GFP_KERNEL);
	if (!fstr)
		return -ENOMEM;

	while ((start = strsep(&fstr, " ,\n")) != NULL) {
		static const enum perf_addr_filter_action_t actions[] = {
			[IF_ACT_FILTER]	= PERF_ADDR_FILTER_ACTION_FILTER,
			[IF_ACT_START]	= PERF_ADDR_FILTER_ACTION_START,
			[IF_ACT_STOP]	= PERF_ADDR_FILTER_ACTION_STOP,
		};
		ret = -EINVAL;

		if (!*start)
			continue;

		/* filter definition begins */
		if (state == IF_STATE_ACTION) {
			filter = perf_addr_filter_new(event, filters);
			if (!filter)
				goto fail;
		}

		token = match_token(start, if_tokens, args);
		switch (token) {
		case IF_ACT_FILTER:
		case IF_ACT_START:
		case IF_ACT_STOP:
			if (state != IF_STATE_ACTION)
				goto fail;

			filter->action = actions[token];
			state = IF_STATE_SOURCE;
			break;

		case IF_SRC_KERNELADDR:
		case IF_SRC_KERNEL:
			kernel = 1;
			fallthrough;

		case IF_SRC_FILEADDR:
		case IF_SRC_FILE:
			if (state != IF_STATE_SOURCE)
				goto fail;

			*args[0].to = 0;
			ret = kstrtoul(args[0].from, 0, &filter->offset);
			if (ret)
				goto fail;

			if (token == IF_SRC_KERNEL || token == IF_SRC_FILE) {
				*args[1].to = 0;
				ret = kstrtoul(args[1].from, 0, &filter->size);
				if (ret)
					goto fail;
			}

			if (token == IF_SRC_FILE || token == IF_SRC_FILEADDR) {
				int fpos = token == IF_SRC_FILE ? 2 : 1;

				kfree(filename);
				filename = match_strdup(&args[fpos]);
				if (!filename) {
					ret = -ENOMEM;
					goto fail;
				}
			}

			state = IF_STATE_END;
			break;

		default:
			goto fail;
		}

		/*
		 * Filter definition is fully parsed, validate and install it.
		 * Make sure that it doesn't contradict itself or the event's
		 * attribute.
		 */
		if (state == IF_STATE_END) {
			ret = -EINVAL;
			if (kernel && event->attr.exclude_kernel)
				goto fail;

			/*
			 * ACTION "filter" must have a non-zero length region
			 * specified.
			 */
			if (filter->action == PERF_ADDR_FILTER_ACTION_FILTER &&
			    !filter->size)
				goto fail;

			if (!kernel) {
				if (!filename)
					goto fail;

				/*
				 * For now, we only support file-based filters
				 * in per-task events; doing so for CPU-wide
				 * events requires additional context switching
				 * trickery, since same object code will be
				 * mapped at different virtual addresses in
				 * different processes.
				 */
				ret = -EOPNOTSUPP;
				if (!event->ctx->task)
					goto fail;

				/* look up the path and grab its inode */
				ret = kern_path(filename, LOOKUP_FOLLOW,
						&filter->path);
				if (ret)
					goto fail;

				ret = -EINVAL;
				if (!filter->path.dentry ||
				    !S_ISREG(d_inode(filter->path.dentry)
					     ->i_mode))
					goto fail;

				event->addr_filters.nr_file_filters++;
			}

			/* ready to consume more filters */
			state = IF_STATE_ACTION;
			filter = NULL;
		}
	}

	if (state != IF_STATE_ACTION)
		goto fail;

	kfree(filename);
	kfree(orig);

	return 0;

fail:
	kfree(filename);
	free_filters_list(filters);
	kfree(orig);

	return ret;
}

static int
perf_event_set_addr_filter(struct perf_event *event, char *filter_str)
{
	LIST_HEAD(filters);
	int ret;

	/*
	 * Since this is called in perf_ioctl() path, we're already holding
	 * ctx::mutex.
	 */
	lockdep_assert_held(&event->ctx->mutex);

	if (WARN_ON_ONCE(event->parent))
		return -EINVAL;

	ret = perf_event_parse_addr_filter(event, filter_str, &filters);
	if (ret)
		goto fail_clear_files;

	ret = event->pmu->addr_filters_validate(&filters);
	if (ret)
		goto fail_free_filters;

	/* remove existing filters, if any */
	perf_addr_filters_splice(event, &filters);

	/* install new filters */
	perf_event_for_each_child(event, perf_event_addr_filters_apply);

	return ret;

fail_free_filters:
	free_filters_list(&filters);

fail_clear_files:
	event->addr_filters.nr_file_filters = 0;

	return ret;
}

static int perf_event_set_filter(struct perf_event *event, void __user *arg)
{
	int ret = -EINVAL;
	char *filter_str;

	filter_str = strndup_user(arg, PAGE_SIZE);
	if (IS_ERR(filter_str))
		return PTR_ERR(filter_str);

#ifdef CONFIG_EVENT_TRACING
	if (perf_event_is_tracing(event)) {
		struct perf_event_context *ctx = event->ctx;

		/*
		 * Beware, here be dragons!!
		 *
		 * the tracepoint muck will deadlock against ctx->mutex, but
		 * the tracepoint stuff does not actually need it. So
		 * temporarily drop ctx->mutex. As per perf_event_ctx_lock() we
		 * already have a reference on ctx.
		 *
		 * This can result in event getting moved to a different ctx,
		 * but that does not affect the tracepoint state.
		 */
		mutex_unlock(&ctx->mutex);
		ret = ftrace_profile_set_filter(event, event->attr.config, filter_str);
		mutex_lock(&ctx->mutex);
	} else
#endif
	if (has_addr_filter(event))
		ret = perf_event_set_addr_filter(event, filter_str);

	kfree(filter_str);
	return ret;
}

/*
 * hrtimer based swevent callback
 */

static enum hrtimer_restart perf_swevent_hrtimer(struct hrtimer *hrtimer)
{
	enum hrtimer_restart ret = HRTIMER_RESTART;
	struct perf_sample_data data;
	struct pt_regs *regs;
	struct perf_event *event;
	u64 period;

	event = container_of(hrtimer, struct perf_event, hw.hrtimer);

	if (event->state != PERF_EVENT_STATE_ACTIVE)
		return HRTIMER_NORESTART;

	event->pmu->read(event);

	perf_sample_data_init(&data, 0, event->hw.last_period);
	regs = get_irq_regs();

	if (regs && !perf_exclude_event(event, regs)) {
		if (!(event->attr.exclude_idle && is_idle_task(current)))
			if (__perf_event_overflow(event, 1, &data, regs))
				ret = HRTIMER_NORESTART;
	}

	period = max_t(u64, 10000, event->hw.sample_period);
	hrtimer_forward_now(hrtimer, ns_to_ktime(period));

	return ret;
}

static void perf_swevent_start_hrtimer(struct perf_event *event)
{
	struct hw_perf_event *hwc = &event->hw;
	s64 period;

	if (!is_sampling_event(event))
		return;

	period = local64_read(&hwc->period_left);
	if (period) {
		if (period < 0)
			period = 10000;

		local64_set(&hwc->period_left, 0);
	} else {
		period = max_t(u64, 10000, hwc->sample_period);
	}
	hrtimer_start(&hwc->hrtimer, ns_to_ktime(period),
		      HRTIMER_MODE_REL_PINNED_HARD);
}

static void perf_swevent_cancel_hrtimer(struct perf_event *event)
{
	struct hw_perf_event *hwc = &event->hw;

	if (is_sampling_event(event)) {
		ktime_t remaining = hrtimer_get_remaining(&hwc->hrtimer);
		local64_set(&hwc->period_left, ktime_to_ns(remaining));

		hrtimer_cancel(&hwc->hrtimer);
	}
}

static void perf_swevent_init_hrtimer(struct perf_event *event)
{
	struct hw_perf_event *hwc = &event->hw;

	if (!is_sampling_event(event))
		return;

	hrtimer_init(&hwc->hrtimer, CLOCK_MONOTONIC, HRTIMER_MODE_REL_HARD);
	hwc->hrtimer.function = perf_swevent_hrtimer;

	/*
	 * Since hrtimers have a fixed rate, we can do a static freq->period
	 * mapping and avoid the whole period adjust feedback stuff.
	 */
	if (event->attr.freq) {
		long freq = event->attr.sample_freq;

		event->attr.sample_period = NSEC_PER_SEC / freq;
		hwc->sample_period = event->attr.sample_period;
		local64_set(&hwc->period_left, hwc->sample_period);
		hwc->last_period = hwc->sample_period;
		event->attr.freq = 0;
	}
}

/*
 * Software event: cpu wall time clock
 */

static void cpu_clock_event_update(struct perf_event *event)
{
	s64 prev;
	u64 now;

	now = local_clock();
	prev = local64_xchg(&event->hw.prev_count, now);
	local64_add(now - prev, &event->count);
}

static void cpu_clock_event_start(struct perf_event *event, int flags)
{
	local64_set(&event->hw.prev_count, local_clock());
	perf_swevent_start_hrtimer(event);
}

static void cpu_clock_event_stop(struct perf_event *event, int flags)
{
	perf_swevent_cancel_hrtimer(event);
	cpu_clock_event_update(event);
}

static int cpu_clock_event_add(struct perf_event *event, int flags)
{
	if (flags & PERF_EF_START)
		cpu_clock_event_start(event, flags);
	perf_event_update_userpage(event);

	return 0;
}

static void cpu_clock_event_del(struct perf_event *event, int flags)
{
	cpu_clock_event_stop(event, flags);
}

static void cpu_clock_event_read(struct perf_event *event)
{
	cpu_clock_event_update(event);
}

static int cpu_clock_event_init(struct perf_event *event)
{
	if (event->attr.type != PERF_TYPE_SOFTWARE)
		return -ENOENT;

	if (event->attr.config != PERF_COUNT_SW_CPU_CLOCK)
		return -ENOENT;

	/*
	 * no branch sampling for software events
	 */
	if (has_branch_stack(event))
		return -EOPNOTSUPP;

	perf_swevent_init_hrtimer(event);

	return 0;
}

static struct pmu perf_cpu_clock = {
	.task_ctx_nr	= perf_sw_context,

	.capabilities	= PERF_PMU_CAP_NO_NMI,

	.event_init	= cpu_clock_event_init,
	.add		= cpu_clock_event_add,
	.del		= cpu_clock_event_del,
	.start		= cpu_clock_event_start,
	.stop		= cpu_clock_event_stop,
	.read		= cpu_clock_event_read,
};

/*
 * Software event: task time clock
 */

static void task_clock_event_update(struct perf_event *event, u64 now)
{
	u64 prev;
	s64 delta;

	prev = local64_xchg(&event->hw.prev_count, now);
	delta = now - prev;
	local64_add(delta, &event->count);
}

static void task_clock_event_start(struct perf_event *event, int flags)
{
	local64_set(&event->hw.prev_count, event->ctx->time);
	perf_swevent_start_hrtimer(event);
}

static void task_clock_event_stop(struct perf_event *event, int flags)
{
	perf_swevent_cancel_hrtimer(event);
	task_clock_event_update(event, event->ctx->time);
}

static int task_clock_event_add(struct perf_event *event, int flags)
{
	if (flags & PERF_EF_START)
		task_clock_event_start(event, flags);
	perf_event_update_userpage(event);

	return 0;
}

static void task_clock_event_del(struct perf_event *event, int flags)
{
	task_clock_event_stop(event, PERF_EF_UPDATE);
}

static void task_clock_event_read(struct perf_event *event)
{
	u64 now = perf_clock();
	u64 delta = now - event->ctx->timestamp;
	u64 time = event->ctx->time + delta;

	task_clock_event_update(event, time);
}

static int task_clock_event_init(struct perf_event *event)
{
	if (event->attr.type != PERF_TYPE_SOFTWARE)
		return -ENOENT;

	if (event->attr.config != PERF_COUNT_SW_TASK_CLOCK)
		return -ENOENT;

	/*
	 * no branch sampling for software events
	 */
	if (has_branch_stack(event))
		return -EOPNOTSUPP;

	perf_swevent_init_hrtimer(event);

	return 0;
}

static struct pmu perf_task_clock = {
	.task_ctx_nr	= perf_sw_context,

	.capabilities	= PERF_PMU_CAP_NO_NMI,

	.event_init	= task_clock_event_init,
	.add		= task_clock_event_add,
	.del		= task_clock_event_del,
	.start		= task_clock_event_start,
	.stop		= task_clock_event_stop,
	.read		= task_clock_event_read,
};

static void perf_pmu_nop_void(struct pmu *pmu)
{
}

static void perf_pmu_nop_txn(struct pmu *pmu, unsigned int flags)
{
}

static int perf_pmu_nop_int(struct pmu *pmu)
{
	return 0;
}

static int perf_event_nop_int(struct perf_event *event, u64 value)
{
	return 0;
}

static DEFINE_PER_CPU(unsigned int, nop_txn_flags);

static void perf_pmu_start_txn(struct pmu *pmu, unsigned int flags)
{
	__this_cpu_write(nop_txn_flags, flags);

	if (flags & ~PERF_PMU_TXN_ADD)
		return;

	perf_pmu_disable(pmu);
}

static int perf_pmu_commit_txn(struct pmu *pmu)
{
	unsigned int flags = __this_cpu_read(nop_txn_flags);

	__this_cpu_write(nop_txn_flags, 0);

	if (flags & ~PERF_PMU_TXN_ADD)
		return 0;

	perf_pmu_enable(pmu);
	return 0;
}

static void perf_pmu_cancel_txn(struct pmu *pmu)
{
	unsigned int flags =  __this_cpu_read(nop_txn_flags);

	__this_cpu_write(nop_txn_flags, 0);

	if (flags & ~PERF_PMU_TXN_ADD)
		return;

	perf_pmu_enable(pmu);
}

static int perf_event_idx_default(struct perf_event *event)
{
	return 0;
}

/*
 * Ensures all contexts with the same task_ctx_nr have the same
 * pmu_cpu_context too.
 */
static struct perf_cpu_context __percpu *find_pmu_context(int ctxn)
{
	struct pmu *pmu;

	if (ctxn < 0)
		return NULL;

	list_for_each_entry(pmu, &pmus, entry) {
		if (pmu->task_ctx_nr == ctxn)
			return pmu->pmu_cpu_context;
	}

	return NULL;
}

static void free_pmu_context(struct pmu *pmu)
{
	/*
	 * Static contexts such as perf_sw_context have a global lifetime
	 * and may be shared between different PMUs. Avoid freeing them
	 * when a single PMU is going away.
	 */
	if (pmu->task_ctx_nr > perf_invalid_context)
		return;

	free_percpu(pmu->pmu_cpu_context);
}

/*
 * Let userspace know that this PMU supports address range filtering:
 */
static ssize_t nr_addr_filters_show(struct device *dev,
				    struct device_attribute *attr,
				    char *page)
{
	struct pmu *pmu = dev_get_drvdata(dev);

	return snprintf(page, PAGE_SIZE - 1, "%d\n", pmu->nr_addr_filters);
}
DEVICE_ATTR_RO(nr_addr_filters);

static struct idr pmu_idr;

static ssize_t
type_show(struct device *dev, struct device_attribute *attr, char *page)
{
	struct pmu *pmu = dev_get_drvdata(dev);

	return snprintf(page, PAGE_SIZE-1, "%d\n", pmu->type);
}
static DEVICE_ATTR_RO(type);

static ssize_t
perf_event_mux_interval_ms_show(struct device *dev,
				struct device_attribute *attr,
				char *page)
{
	struct pmu *pmu = dev_get_drvdata(dev);

	return snprintf(page, PAGE_SIZE-1, "%d\n", pmu->hrtimer_interval_ms);
}

static DEFINE_MUTEX(mux_interval_mutex);

static ssize_t
perf_event_mux_interval_ms_store(struct device *dev,
				 struct device_attribute *attr,
				 const char *buf, size_t count)
{
	struct pmu *pmu = dev_get_drvdata(dev);
	int timer, cpu, ret;

	ret = kstrtoint(buf, 0, &timer);
	if (ret)
		return ret;

	if (timer < 1)
		return -EINVAL;

	/* same value, noting to do */
	if (timer == pmu->hrtimer_interval_ms)
		return count;

	mutex_lock(&mux_interval_mutex);
	pmu->hrtimer_interval_ms = timer;

	/* update all cpuctx for this PMU */
	cpus_read_lock();
	for_each_online_cpu(cpu) {
		struct perf_cpu_context *cpuctx;
		cpuctx = per_cpu_ptr(pmu->pmu_cpu_context, cpu);
		cpuctx->hrtimer_interval = ns_to_ktime(NSEC_PER_MSEC * timer);

		cpu_function_call(cpu,
			(remote_function_f)perf_mux_hrtimer_restart, cpuctx);
	}
	cpus_read_unlock();
	mutex_unlock(&mux_interval_mutex);

	return count;
}
static DEVICE_ATTR_RW(perf_event_mux_interval_ms);

static struct attribute *pmu_dev_attrs[] = {
	&dev_attr_type.attr,
	&dev_attr_perf_event_mux_interval_ms.attr,
	NULL,
};
ATTRIBUTE_GROUPS(pmu_dev);

static int pmu_bus_running;
static struct bus_type pmu_bus = {
	.name		= "event_source",
	.dev_groups	= pmu_dev_groups,
};

static void pmu_dev_release(struct device *dev)
{
	kfree(dev);
}

static int pmu_dev_alloc(struct pmu *pmu)
{
	int ret = -ENOMEM;

	pmu->dev = kzalloc(sizeof(struct device), GFP_KERNEL);
	if (!pmu->dev)
		goto out;

	pmu->dev->groups = pmu->attr_groups;
	device_initialize(pmu->dev);
	ret = dev_set_name(pmu->dev, "%s", pmu->name);
	if (ret)
		goto free_dev;

	dev_set_drvdata(pmu->dev, pmu);
	pmu->dev->bus = &pmu_bus;
	pmu->dev->release = pmu_dev_release;
	ret = device_add(pmu->dev);
	if (ret)
		goto free_dev;

	/* For PMUs with address filters, throw in an extra attribute: */
	if (pmu->nr_addr_filters)
		ret = device_create_file(pmu->dev, &dev_attr_nr_addr_filters);

	if (ret)
		goto del_dev;

	if (pmu->attr_update)
		ret = sysfs_update_groups(&pmu->dev->kobj, pmu->attr_update);

	if (ret)
		goto del_dev;

out:
	return ret;

del_dev:
	device_del(pmu->dev);

free_dev:
	put_device(pmu->dev);
	goto out;
}

static struct lock_class_key cpuctx_mutex;
static struct lock_class_key cpuctx_lock;

int perf_pmu_register(struct pmu *pmu, const char *name, int type)
{
	int cpu, ret, max = PERF_TYPE_MAX;

	mutex_lock(&pmus_lock);
	ret = -ENOMEM;
	pmu->pmu_disable_count = alloc_percpu(int);
	if (!pmu->pmu_disable_count)
		goto unlock;

	pmu->type = -1;
	if (!name)
		goto skip_type;
	pmu->name = name;

	if (type != PERF_TYPE_SOFTWARE) {
		if (type >= 0)
			max = type;

		ret = idr_alloc(&pmu_idr, pmu, max, 0, GFP_KERNEL);
		if (ret < 0)
			goto free_pdc;

		WARN_ON(type >= 0 && ret != type);

		type = ret;
	}
	pmu->type = type;

	if (pmu_bus_running) {
		ret = pmu_dev_alloc(pmu);
		if (ret)
			goto free_idr;
	}

skip_type:
	if (pmu->task_ctx_nr == perf_hw_context) {
		static int hw_context_taken = 0;

		/*
		 * Other than systems with heterogeneous CPUs, it never makes
		 * sense for two PMUs to share perf_hw_context. PMUs which are
		 * uncore must use perf_invalid_context.
		 */
		if (WARN_ON_ONCE(hw_context_taken &&
		    !(pmu->capabilities & PERF_PMU_CAP_HETEROGENEOUS_CPUS)))
			pmu->task_ctx_nr = perf_invalid_context;

		hw_context_taken = 1;
	}

	pmu->pmu_cpu_context = find_pmu_context(pmu->task_ctx_nr);
	if (pmu->pmu_cpu_context)
		goto got_cpu_context;

	ret = -ENOMEM;
	pmu->pmu_cpu_context = alloc_percpu(struct perf_cpu_context);
	if (!pmu->pmu_cpu_context)
		goto free_dev;

	for_each_possible_cpu(cpu) {
		struct perf_cpu_context *cpuctx;

		cpuctx = per_cpu_ptr(pmu->pmu_cpu_context, cpu);
		__perf_event_init_context(&cpuctx->ctx);
		lockdep_set_class(&cpuctx->ctx.mutex, &cpuctx_mutex);
		lockdep_set_class(&cpuctx->ctx.lock, &cpuctx_lock);
		cpuctx->ctx.pmu = pmu;
		cpuctx->online = cpumask_test_cpu(cpu, perf_online_mask);

		__perf_mux_hrtimer_init(cpuctx, cpu);

		cpuctx->heap_size = ARRAY_SIZE(cpuctx->heap_default);
		cpuctx->heap = cpuctx->heap_default;
	}

got_cpu_context:
	if (!pmu->start_txn) {
		if (pmu->pmu_enable) {
			/*
			 * If we have pmu_enable/pmu_disable calls, install
			 * transaction stubs that use that to try and batch
			 * hardware accesses.
			 */
			pmu->start_txn  = perf_pmu_start_txn;
			pmu->commit_txn = perf_pmu_commit_txn;
			pmu->cancel_txn = perf_pmu_cancel_txn;
		} else {
			pmu->start_txn  = perf_pmu_nop_txn;
			pmu->commit_txn = perf_pmu_nop_int;
			pmu->cancel_txn = perf_pmu_nop_void;
		}
	}

	if (!pmu->pmu_enable) {
		pmu->pmu_enable  = perf_pmu_nop_void;
		pmu->pmu_disable = perf_pmu_nop_void;
	}

	if (!pmu->check_period)
		pmu->check_period = perf_event_nop_int;

	if (!pmu->event_idx)
		pmu->event_idx = perf_event_idx_default;

	/*
	 * Ensure the TYPE_SOFTWARE PMUs are at the head of the list,
	 * since these cannot be in the IDR. This way the linear search
	 * is fast, provided a valid software event is provided.
	 */
	if (type == PERF_TYPE_SOFTWARE || !name)
		list_add_rcu(&pmu->entry, &pmus);
	else
		list_add_tail_rcu(&pmu->entry, &pmus);

	atomic_set(&pmu->exclusive_cnt, 0);
	ret = 0;
unlock:
	mutex_unlock(&pmus_lock);

	return ret;

free_dev:
	device_del(pmu->dev);
	put_device(pmu->dev);

free_idr:
	if (pmu->type != PERF_TYPE_SOFTWARE)
		idr_remove(&pmu_idr, pmu->type);

free_pdc:
	free_percpu(pmu->pmu_disable_count);
	goto unlock;
}
EXPORT_SYMBOL_GPL(perf_pmu_register);

void perf_pmu_unregister(struct pmu *pmu)
{
	mutex_lock(&pmus_lock);
	list_del_rcu(&pmu->entry);

	/*
	 * We dereference the pmu list under both SRCU and regular RCU, so
	 * synchronize against both of those.
	 */
	synchronize_srcu(&pmus_srcu);
	synchronize_rcu();

	free_percpu(pmu->pmu_disable_count);
	if (pmu->type != PERF_TYPE_SOFTWARE)
		idr_remove(&pmu_idr, pmu->type);
	if (pmu_bus_running) {
		if (pmu->nr_addr_filters)
			device_remove_file(pmu->dev, &dev_attr_nr_addr_filters);
		device_del(pmu->dev);
		put_device(pmu->dev);
	}
	free_pmu_context(pmu);
	mutex_unlock(&pmus_lock);
}
EXPORT_SYMBOL_GPL(perf_pmu_unregister);

static inline bool has_extended_regs(struct perf_event *event)
{
	return (event->attr.sample_regs_user & PERF_REG_EXTENDED_MASK) ||
	       (event->attr.sample_regs_intr & PERF_REG_EXTENDED_MASK);
}

static int perf_try_init_event(struct pmu *pmu, struct perf_event *event)
{
	struct perf_event_context *ctx = NULL;
	int ret;

	if (!try_module_get(pmu->module))
		return -ENODEV;

	/*
	 * A number of pmu->event_init() methods iterate the sibling_list to,
	 * for example, validate if the group fits on the PMU. Therefore,
	 * if this is a sibling event, acquire the ctx->mutex to protect
	 * the sibling_list.
	 */
	if (event->group_leader != event && pmu->task_ctx_nr != perf_sw_context) {
		/*
		 * This ctx->mutex can nest when we're called through
		 * inheritance. See the perf_event_ctx_lock_nested() comment.
		 */
		ctx = perf_event_ctx_lock_nested(event->group_leader,
						 SINGLE_DEPTH_NESTING);
		BUG_ON(!ctx);
	}

	event->pmu = pmu;
	ret = pmu->event_init(event);

	if (ctx)
		perf_event_ctx_unlock(event->group_leader, ctx);

	if (!ret) {
		if (!(pmu->capabilities & PERF_PMU_CAP_EXTENDED_REGS) &&
		    has_extended_regs(event))
			ret = -EOPNOTSUPP;

		if (pmu->capabilities & PERF_PMU_CAP_NO_EXCLUDE &&
		    event_has_any_exclude_flag(event))
			ret = -EINVAL;

		if (ret && event->destroy)
			event->destroy(event);
	}

	if (ret)
		module_put(pmu->module);

	return ret;
}

static struct pmu *perf_init_event(struct perf_event *event)
{
	int idx, type, ret;
	struct pmu *pmu;

	idx = srcu_read_lock(&pmus_srcu);

	/* Try parent's PMU first: */
	if (event->parent && event->parent->pmu) {
		pmu = event->parent->pmu;
		ret = perf_try_init_event(pmu, event);
		if (!ret)
			goto unlock;
	}

	/*
	 * PERF_TYPE_HARDWARE and PERF_TYPE_HW_CACHE
	 * are often aliases for PERF_TYPE_RAW.
	 */
	type = event->attr.type;
	if (type == PERF_TYPE_HARDWARE || type == PERF_TYPE_HW_CACHE)
		type = PERF_TYPE_RAW;

again:
	rcu_read_lock();
	pmu = idr_find(&pmu_idr, type);
	rcu_read_unlock();
	if (pmu) {
		ret = perf_try_init_event(pmu, event);
		if (ret == -ENOENT && event->attr.type != type) {
			type = event->attr.type;
			goto again;
		}

		if (ret)
			pmu = ERR_PTR(ret);

		goto unlock;
	}

	list_for_each_entry_rcu(pmu, &pmus, entry, lockdep_is_held(&pmus_srcu)) {
		ret = perf_try_init_event(pmu, event);
		if (!ret)
			goto unlock;

		if (ret != -ENOENT) {
			pmu = ERR_PTR(ret);
			goto unlock;
		}
	}
	pmu = ERR_PTR(-ENOENT);
unlock:
	srcu_read_unlock(&pmus_srcu, idx);

	return pmu;
}

static void attach_sb_event(struct perf_event *event)
{
	struct pmu_event_list *pel = per_cpu_ptr(&pmu_sb_events, event->cpu);

	raw_spin_lock(&pel->lock);
	list_add_rcu(&event->sb_list, &pel->list);
	raw_spin_unlock(&pel->lock);
}

/*
 * We keep a list of all !task (and therefore per-cpu) events
 * that need to receive side-band records.
 *
 * This avoids having to scan all the various PMU per-cpu contexts
 * looking for them.
 */
static void account_pmu_sb_event(struct perf_event *event)
{
	if (is_sb_event(event))
		attach_sb_event(event);
}

static void account_event_cpu(struct perf_event *event, int cpu)
{
	if (event->parent)
		return;

	if (is_cgroup_event(event))
		atomic_inc(&per_cpu(perf_cgroup_events, cpu));
}

/* Freq events need the tick to stay alive (see perf_event_task_tick). */
static void account_freq_event_nohz(void)
{
#ifdef CONFIG_NO_HZ_FULL
	/* Lock so we don't race with concurrent unaccount */
	spin_lock(&nr_freq_lock);
	if (atomic_inc_return(&nr_freq_events) == 1)
		tick_nohz_dep_set(TICK_DEP_BIT_PERF_EVENTS);
	spin_unlock(&nr_freq_lock);
#endif
}

static void account_freq_event(void)
{
	if (tick_nohz_full_enabled())
		account_freq_event_nohz();
	else
		atomic_inc(&nr_freq_events);
}


static void account_event(struct perf_event *event)
{
	bool inc = false;

	if (event->parent)
		return;

	if (event->attach_state & PERF_ATTACH_TASK)
		inc = true;
	if (event->attr.mmap || event->attr.mmap_data)
		atomic_inc(&nr_mmap_events);
	if (event->attr.comm)
		atomic_inc(&nr_comm_events);
	if (event->attr.namespaces)
		atomic_inc(&nr_namespaces_events);
	if (event->attr.cgroup)
		atomic_inc(&nr_cgroup_events);
	if (event->attr.task)
		atomic_inc(&nr_task_events);
	if (event->attr.freq)
		account_freq_event();
	if (event->attr.context_switch) {
		atomic_inc(&nr_switch_events);
		inc = true;
	}
	if (has_branch_stack(event))
		inc = true;
	if (is_cgroup_event(event))
		inc = true;
	if (event->attr.ksymbol)
		atomic_inc(&nr_ksymbol_events);
	if (event->attr.bpf_event)
		atomic_inc(&nr_bpf_events);
	if (event->attr.text_poke)
		atomic_inc(&nr_text_poke_events);

	if (inc) {
		/*
		 * We need the mutex here because static_branch_enable()
		 * must complete *before* the perf_sched_count increment
		 * becomes visible.
		 */
		if (atomic_inc_not_zero(&perf_sched_count))
			goto enabled;

		mutex_lock(&perf_sched_mutex);
		if (!atomic_read(&perf_sched_count)) {
			static_branch_enable(&perf_sched_events);
			/*
			 * Guarantee that all CPUs observe they key change and
			 * call the perf scheduling hooks before proceeding to
			 * install events that need them.
			 */
			synchronize_rcu();
		}
		/*
		 * Now that we have waited for the sync_sched(), allow further
		 * increments to by-pass the mutex.
		 */
		atomic_inc(&perf_sched_count);
		mutex_unlock(&perf_sched_mutex);
	}
enabled:

	account_event_cpu(event, event->cpu);

	account_pmu_sb_event(event);
}

/*
 * Allocate and initialize an event structure
 */
static struct perf_event *
perf_event_alloc(struct perf_event_attr *attr, int cpu,
		 struct task_struct *task,
		 struct perf_event *group_leader,
		 struct perf_event *parent_event,
		 perf_overflow_handler_t overflow_handler,
		 void *context, int cgroup_fd)
{
	struct pmu *pmu;
	struct perf_event *event;
	struct hw_perf_event *hwc;
	long err = -EINVAL;

	if ((unsigned)cpu >= nr_cpu_ids) {
		if (!task || cpu != -1)
			return ERR_PTR(-EINVAL);
	}

	event = kzalloc(sizeof(*event), GFP_KERNEL);
	if (!event)
		return ERR_PTR(-ENOMEM);

	/*
	 * Single events are their own group leaders, with an
	 * empty sibling list:
	 */
	if (!group_leader)
		group_leader = event;

	mutex_init(&event->child_mutex);
	INIT_LIST_HEAD(&event->child_list);

	INIT_LIST_HEAD(&event->event_entry);
	INIT_LIST_HEAD(&event->sibling_list);
	INIT_LIST_HEAD(&event->active_list);
	init_event_group(event);
	INIT_LIST_HEAD(&event->rb_entry);
	INIT_LIST_HEAD(&event->active_entry);
	INIT_LIST_HEAD(&event->addr_filters.list);
	INIT_HLIST_NODE(&event->hlist_entry);


	init_waitqueue_head(&event->waitq);
	event->pending_disable = -1;
	init_irq_work(&event->pending, perf_pending_event);

	mutex_init(&event->mmap_mutex);
	raw_spin_lock_init(&event->addr_filters.lock);

	atomic_long_set(&event->refcount, 1);
	event->cpu		= cpu;
	event->attr		= *attr;
	event->group_leader	= group_leader;
	event->pmu		= NULL;
	event->oncpu		= -1;

	event->parent		= parent_event;

	event->ns		= get_pid_ns(task_active_pid_ns(current));
	event->id		= atomic64_inc_return(&perf_event_id);

	event->state		= PERF_EVENT_STATE_INACTIVE;

	if (task) {
		event->attach_state = PERF_ATTACH_TASK;
		/*
		 * XXX pmu::event_init needs to know what task to account to
		 * and we cannot use the ctx information because we need the
		 * pmu before we get a ctx.
		 */
		event->hw.target = get_task_struct(task);
	}

	event->clock = &local_clock;
	if (parent_event)
		event->clock = parent_event->clock;

	if (!overflow_handler && parent_event) {
		overflow_handler = parent_event->overflow_handler;
		context = parent_event->overflow_handler_context;
#if defined(CONFIG_BPF_SYSCALL) && defined(CONFIG_EVENT_TRACING)
		if (overflow_handler == bpf_overflow_handler) {
			struct bpf_prog *prog = parent_event->prog;

			bpf_prog_inc(prog);
			event->prog = prog;
			event->orig_overflow_handler =
				parent_event->orig_overflow_handler;
		}
#endif
	}

	if (overflow_handler) {
		event->overflow_handler	= overflow_handler;
		event->overflow_handler_context = context;
	} else if (is_write_backward(event)){
		event->overflow_handler = perf_event_output_backward;
		event->overflow_handler_context = NULL;
	} else {
		event->overflow_handler = perf_event_output_forward;
		event->overflow_handler_context = NULL;
	}

	perf_event__state_init(event);

	pmu = NULL;

	hwc = &event->hw;
	hwc->sample_period = attr->sample_period;
	if (attr->freq && attr->sample_freq)
		hwc->sample_period = 1;
	hwc->last_period = hwc->sample_period;

	local64_set(&hwc->period_left, hwc->sample_period);

	/*
	 * We currently do not support PERF_SAMPLE_READ on inherited events.
	 * See perf_output_read().
	 */
	if (attr->inherit && (attr->sample_type & PERF_SAMPLE_READ))
		goto err_ns;

	if (!has_branch_stack(event))
		event->attr.branch_sample_type = 0;

	pmu = perf_init_event(event);
	if (IS_ERR(pmu)) {
		err = PTR_ERR(pmu);
		goto err_ns;
	}

	/*
	 * Disallow uncore-cgroup events, they don't make sense as the cgroup will
	 * be different on other CPUs in the uncore mask.
	 */
	if (pmu->task_ctx_nr == perf_invalid_context && cgroup_fd != -1) {
		err = -EINVAL;
		goto err_pmu;
	}

	if (event->attr.aux_output &&
	    !(pmu->capabilities & PERF_PMU_CAP_AUX_OUTPUT)) {
		err = -EOPNOTSUPP;
		goto err_pmu;
	}

	if (cgroup_fd != -1) {
		err = perf_cgroup_connect(cgroup_fd, event, attr, group_leader);
		if (err)
			goto err_pmu;
	}

	err = exclusive_event_init(event);
	if (err)
		goto err_pmu;

	if (has_addr_filter(event)) {
		event->addr_filter_ranges = kcalloc(pmu->nr_addr_filters,
						    sizeof(struct perf_addr_filter_range),
						    GFP_KERNEL);
		if (!event->addr_filter_ranges) {
			err = -ENOMEM;
			goto err_per_task;
		}

		/*
		 * Clone the parent's vma offsets: they are valid until exec()
		 * even if the mm is not shared with the parent.
		 */
		if (event->parent) {
			struct perf_addr_filters_head *ifh = perf_event_addr_filters(event);

			raw_spin_lock_irq(&ifh->lock);
			memcpy(event->addr_filter_ranges,
			       event->parent->addr_filter_ranges,
			       pmu->nr_addr_filters * sizeof(struct perf_addr_filter_range));
			raw_spin_unlock_irq(&ifh->lock);
		}

		/* force hw sync on the address filters */
		event->addr_filters_gen = 1;
	}

	if (!event->parent) {
		if (event->attr.sample_type & PERF_SAMPLE_CALLCHAIN) {
			err = get_callchain_buffers(attr->sample_max_stack);
			if (err)
				goto err_addr_filters;
		}
	}

	err = security_perf_event_alloc(event);
	if (err)
		goto err_callchain_buffer;

	/* symmetric to unaccount_event() in _free_event() */
	account_event(event);

	return event;

err_callchain_buffer:
	if (!event->parent) {
		if (event->attr.sample_type & PERF_SAMPLE_CALLCHAIN)
			put_callchain_buffers();
	}
err_addr_filters:
	kfree(event->addr_filter_ranges);

err_per_task:
	exclusive_event_destroy(event);

err_pmu:
	if (is_cgroup_event(event))
		perf_detach_cgroup(event);
	if (event->destroy)
		event->destroy(event);
	module_put(pmu->module);
err_ns:
	if (event->ns)
		put_pid_ns(event->ns);
	if (event->hw.target)
		put_task_struct(event->hw.target);
	kfree(event);

	return ERR_PTR(err);
}

static int perf_copy_attr(struct perf_event_attr __user *uattr,
			  struct perf_event_attr *attr)
{
	u32 size;
	int ret;

	/* Zero the full structure, so that a short copy will be nice. */
	memset(attr, 0, sizeof(*attr));

	ret = get_user(size, &uattr->size);
	if (ret)
		return ret;

	/* ABI compatibility quirk: */
	if (!size)
		size = PERF_ATTR_SIZE_VER0;
	if (size < PERF_ATTR_SIZE_VER0 || size > PAGE_SIZE)
		goto err_size;

	ret = copy_struct_from_user(attr, sizeof(*attr), uattr, size);
	if (ret) {
		if (ret == -E2BIG)
			goto err_size;
		return ret;
	}

	attr->size = size;

	if (attr->__reserved_1 || attr->__reserved_2 || attr->__reserved_3)
		return -EINVAL;

	if (attr->sample_type & ~(PERF_SAMPLE_MAX-1))
		return -EINVAL;

	if (attr->read_format & ~(PERF_FORMAT_MAX-1))
		return -EINVAL;

	if (attr->sample_type & PERF_SAMPLE_BRANCH_STACK) {
		u64 mask = attr->branch_sample_type;

		/* only using defined bits */
		if (mask & ~(PERF_SAMPLE_BRANCH_MAX-1))
			return -EINVAL;

		/* at least one branch bit must be set */
		if (!(mask & ~PERF_SAMPLE_BRANCH_PLM_ALL))
			return -EINVAL;

		/* propagate priv level, when not set for branch */
		if (!(mask & PERF_SAMPLE_BRANCH_PLM_ALL)) {

			/* exclude_kernel checked on syscall entry */
			if (!attr->exclude_kernel)
				mask |= PERF_SAMPLE_BRANCH_KERNEL;

			if (!attr->exclude_user)
				mask |= PERF_SAMPLE_BRANCH_USER;

			if (!attr->exclude_hv)
				mask |= PERF_SAMPLE_BRANCH_HV;
			/*
			 * adjust user setting (for HW filter setup)
			 */
			attr->branch_sample_type = mask;
		}
		/* privileged levels capture (kernel, hv): check permissions */
		if (mask & PERF_SAMPLE_BRANCH_PERM_PLM) {
			ret = perf_allow_kernel(attr);
			if (ret)
				return ret;
		}
	}

	if (attr->sample_type & PERF_SAMPLE_REGS_USER) {
		ret = perf_reg_validate(attr->sample_regs_user);
		if (ret)
			return ret;
	}

	if (attr->sample_type & PERF_SAMPLE_STACK_USER) {
		if (!arch_perf_have_user_stack_dump())
			return -ENOSYS;

		/*
		 * We have __u32 type for the size, but so far
		 * we can only use __u16 as maximum due to the
		 * __u16 sample size limit.
		 */
		if (attr->sample_stack_user >= USHRT_MAX)
			return -EINVAL;
		else if (!IS_ALIGNED(attr->sample_stack_user, sizeof(u64)))
			return -EINVAL;
	}

	if (!attr->sample_max_stack)
		attr->sample_max_stack = sysctl_perf_event_max_stack;

	if (attr->sample_type & PERF_SAMPLE_REGS_INTR)
		ret = perf_reg_validate(attr->sample_regs_intr);

#ifndef CONFIG_CGROUP_PERF
	if (attr->sample_type & PERF_SAMPLE_CGROUP)
		return -EINVAL;
#endif

out:
	return ret;

err_size:
	put_user(sizeof(*attr), &uattr->size);
	ret = -E2BIG;
	goto out;
}

static int
perf_event_set_output(struct perf_event *event, struct perf_event *output_event)
{
	struct perf_buffer *rb = NULL;
	int ret = -EINVAL;

	if (!output_event)
		goto set;

	/* don't allow circular references */
	if (event == output_event)
		goto out;

	/*
	 * Don't allow cross-cpu buffers
	 */
	if (output_event->cpu != event->cpu)
		goto out;

	/*
	 * If its not a per-cpu rb, it must be the same task.
	 */
	if (output_event->cpu == -1 && output_event->ctx != event->ctx)
		goto out;

	/*
	 * Mixing clocks in the same buffer is trouble you don't need.
	 */
	if (output_event->clock != event->clock)
		goto out;

	/*
	 * Either writing ring buffer from beginning or from end.
	 * Mixing is not allowed.
	 */
	if (is_write_backward(output_event) != is_write_backward(event))
		goto out;

	/*
	 * If both events generate aux data, they must be on the same PMU
	 */
	if (has_aux(event) && has_aux(output_event) &&
	    event->pmu != output_event->pmu)
		goto out;

set:
	mutex_lock(&event->mmap_mutex);
	/* Can't redirect output if we've got an active mmap() */
	if (atomic_read(&event->mmap_count))
		goto unlock;

	if (output_event) {
		/* get the rb we want to redirect to */
		rb = ring_buffer_get(output_event);
		if (!rb)
			goto unlock;
	}

	ring_buffer_attach(event, rb);

	ret = 0;
unlock:
	mutex_unlock(&event->mmap_mutex);

out:
	return ret;
}

static void mutex_lock_double(struct mutex *a, struct mutex *b)
{
	if (b < a)
		swap(a, b);

	mutex_lock(a);
	mutex_lock_nested(b, SINGLE_DEPTH_NESTING);
}

static int perf_event_set_clock(struct perf_event *event, clockid_t clk_id)
{
	bool nmi_safe = false;

	switch (clk_id) {
	case CLOCK_MONOTONIC:
		event->clock = &ktime_get_mono_fast_ns;
		nmi_safe = true;
		break;

	case CLOCK_MONOTONIC_RAW:
		event->clock = &ktime_get_raw_fast_ns;
		nmi_safe = true;
		break;

	case CLOCK_REALTIME:
		event->clock = &ktime_get_real_ns;
		break;

	case CLOCK_BOOTTIME:
		event->clock = &ktime_get_boottime_ns;
		break;

	case CLOCK_TAI:
		event->clock = &ktime_get_clocktai_ns;
		break;

	default:
		return -EINVAL;
	}

	if (!nmi_safe && !(event->pmu->capabilities & PERF_PMU_CAP_NO_NMI))
		return -EINVAL;

	return 0;
}

/*
 * Variation on perf_event_ctx_lock_nested(), except we take two context
 * mutexes.
 */
static struct perf_event_context *
__perf_event_ctx_lock_double(struct perf_event *group_leader,
			     struct perf_event_context *ctx)
{
	struct perf_event_context *gctx;

again:
	rcu_read_lock();
	gctx = READ_ONCE(group_leader->ctx);
	if (!refcount_inc_not_zero(&gctx->refcount)) {
		rcu_read_unlock();
		goto again;
	}
	rcu_read_unlock();

	mutex_lock_double(&gctx->mutex, &ctx->mutex);

	if (group_leader->ctx != gctx) {
		mutex_unlock(&ctx->mutex);
		mutex_unlock(&gctx->mutex);
		put_ctx(gctx);
		goto again;
	}

	return gctx;
}

/**
 * sys_perf_event_open - open a performance event, associate it to a task/cpu
 *
 * @attr_uptr:	event_id type attributes for monitoring/sampling
 * @pid:		target pid
 * @cpu:		target cpu
 * @group_fd:		group leader event fd
 */
SYSCALL_DEFINE5(perf_event_open,
		struct perf_event_attr __user *, attr_uptr,
		pid_t, pid, int, cpu, int, group_fd, unsigned long, flags)
{
	struct perf_event *group_leader = NULL, *output_event = NULL;
	struct perf_event *event, *sibling;
	struct perf_event_attr attr;
	struct perf_event_context *ctx, *gctx;
	struct file *event_file = NULL;
	struct fd group = {NULL, 0};
	struct task_struct *task = NULL;
	struct pmu *pmu;
	int event_fd;
	int move_group = 0;
	int err;
	int f_flags = O_RDWR;
	int cgroup_fd = -1;

	/* for future expandability... */
	if (flags & ~PERF_FLAG_ALL)
		return -EINVAL;

	/* Do we allow access to perf_event_open(2) ? */
	err = security_perf_event_open(&attr, PERF_SECURITY_OPEN);
	if (err)
		return err;

	err = perf_copy_attr(attr_uptr, &attr);
	if (err)
		return err;

	if (!attr.exclude_kernel) {
		err = perf_allow_kernel(&attr);
		if (err)
			return err;
	}

	if (attr.namespaces) {
		if (!perfmon_capable())
			return -EACCES;
	}

	if (attr.freq) {
		if (attr.sample_freq > sysctl_perf_event_sample_rate)
			return -EINVAL;
	} else {
		if (attr.sample_period & (1ULL << 63))
			return -EINVAL;
	}

	/* Only privileged users can get physical addresses */
	if ((attr.sample_type & PERF_SAMPLE_PHYS_ADDR)) {
		err = perf_allow_kernel(&attr);
		if (err)
			return err;
	}

	err = security_locked_down(LOCKDOWN_PERF);
	if (err && (attr.sample_type & PERF_SAMPLE_REGS_INTR))
		/* REGS_INTR can leak data, lockdown must prevent this */
		return err;

	err = 0;

	/*
	 * In cgroup mode, the pid argument is used to pass the fd
	 * opened to the cgroup directory in cgroupfs. The cpu argument
	 * designates the cpu on which to monitor threads from that
	 * cgroup.
	 */
	if ((flags & PERF_FLAG_PID_CGROUP) && (pid == -1 || cpu == -1))
		return -EINVAL;

	if (flags & PERF_FLAG_FD_CLOEXEC)
		f_flags |= O_CLOEXEC;

	event_fd = get_unused_fd_flags(f_flags);
	if (event_fd < 0)
		return event_fd;

	if (group_fd != -1) {
		err = perf_fget_light(group_fd, &group);
		if (err)
			goto err_fd;
		group_leader = group.file->private_data;
		if (flags & PERF_FLAG_FD_OUTPUT)
			output_event = group_leader;
		if (flags & PERF_FLAG_FD_NO_GROUP)
			group_leader = NULL;
	}

	if (pid != -1 && !(flags & PERF_FLAG_PID_CGROUP)) {
		task = find_lively_task_by_vpid(pid);
		if (IS_ERR(task)) {
			err = PTR_ERR(task);
			goto err_group_fd;
		}
	}

	if (task && group_leader &&
	    group_leader->attr.inherit != attr.inherit) {
		err = -EINVAL;
		goto err_task;
	}

<<<<<<< HEAD
=======
	if (task) {
		err = down_read_interruptible(&task->signal->exec_update_lock);
		if (err)
			goto err_task;

		/*
		 * Preserve ptrace permission check for backwards compatibility.
		 *
		 * We must hold exec_update_lock across this and any potential
		 * perf_install_in_context() call for this new event to
		 * serialize against exec() altering our credentials (and the
		 * perf_event_exit_task() that could imply).
		 */
		err = -EACCES;
		if (!perfmon_capable() && !ptrace_may_access(task, PTRACE_MODE_READ_REALCREDS))
			goto err_cred;
	}

>>>>>>> f7cfd871
	if (flags & PERF_FLAG_PID_CGROUP)
		cgroup_fd = pid;

	event = perf_event_alloc(&attr, cpu, task, group_leader, NULL,
				 NULL, NULL, cgroup_fd);
	if (IS_ERR(event)) {
		err = PTR_ERR(event);
		goto err_task;
	}

	if (is_sampling_event(event)) {
		if (event->pmu->capabilities & PERF_PMU_CAP_NO_INTERRUPT) {
			err = -EOPNOTSUPP;
			goto err_alloc;
		}
	}

	/*
	 * Special case software events and allow them to be part of
	 * any hardware group.
	 */
	pmu = event->pmu;

	if (attr.use_clockid) {
		err = perf_event_set_clock(event, attr.clockid);
		if (err)
			goto err_alloc;
	}

	if (pmu->task_ctx_nr == perf_sw_context)
		event->event_caps |= PERF_EV_CAP_SOFTWARE;

	if (group_leader) {
		if (is_software_event(event) &&
		    !in_software_context(group_leader)) {
			/*
			 * If the event is a sw event, but the group_leader
			 * is on hw context.
			 *
			 * Allow the addition of software events to hw
			 * groups, this is safe because software events
			 * never fail to schedule.
			 */
			pmu = group_leader->ctx->pmu;
		} else if (!is_software_event(event) &&
			   is_software_event(group_leader) &&
			   (group_leader->group_caps & PERF_EV_CAP_SOFTWARE)) {
			/*
			 * In case the group is a pure software group, and we
			 * try to add a hardware event, move the whole group to
			 * the hardware context.
			 */
			move_group = 1;
		}
	}

	/*
	 * Get the target context (task or percpu):
	 */
	ctx = find_get_context(pmu, task, event);
	if (IS_ERR(ctx)) {
		err = PTR_ERR(ctx);
		goto err_alloc;
	}

	/*
	 * Look up the group leader (we will attach this event to it):
	 */
	if (group_leader) {
		err = -EINVAL;

		/*
		 * Do not allow a recursive hierarchy (this new sibling
		 * becoming part of another group-sibling):
		 */
		if (group_leader->group_leader != group_leader)
			goto err_context;

		/* All events in a group should have the same clock */
		if (group_leader->clock != event->clock)
			goto err_context;

		/*
		 * Make sure we're both events for the same CPU;
		 * grouping events for different CPUs is broken; since
		 * you can never concurrently schedule them anyhow.
		 */
		if (group_leader->cpu != event->cpu)
			goto err_context;

		/*
		 * Make sure we're both on the same task, or both
		 * per-CPU events.
		 */
		if (group_leader->ctx->task != ctx->task)
			goto err_context;

		/*
		 * Do not allow to attach to a group in a different task
		 * or CPU context. If we're moving SW events, we'll fix
		 * this up later, so allow that.
		 */
		if (!move_group && group_leader->ctx != ctx)
			goto err_context;

		/*
		 * Only a group leader can be exclusive or pinned
		 */
		if (attr.exclusive || attr.pinned)
			goto err_context;
	}

	if (output_event) {
		err = perf_event_set_output(event, output_event);
		if (err)
			goto err_context;
	}

	event_file = anon_inode_getfile("[perf_event]", &perf_fops, event,
					f_flags);
	if (IS_ERR(event_file)) {
		err = PTR_ERR(event_file);
		event_file = NULL;
		goto err_context;
	}

	if (task) {
		err = mutex_lock_interruptible(&task->signal->exec_update_mutex);
		if (err)
			goto err_file;

		/*
		 * Preserve ptrace permission check for backwards compatibility.
		 *
		 * We must hold exec_update_mutex across this and any potential
		 * perf_install_in_context() call for this new event to
		 * serialize against exec() altering our credentials (and the
		 * perf_event_exit_task() that could imply).
		 */
		err = -EACCES;
		if (!perfmon_capable() && !ptrace_may_access(task, PTRACE_MODE_READ_REALCREDS))
			goto err_cred;
	}

	if (move_group) {
		gctx = __perf_event_ctx_lock_double(group_leader, ctx);

		if (gctx->task == TASK_TOMBSTONE) {
			err = -ESRCH;
			goto err_locked;
		}

		/*
		 * Check if we raced against another sys_perf_event_open() call
		 * moving the software group underneath us.
		 */
		if (!(group_leader->group_caps & PERF_EV_CAP_SOFTWARE)) {
			/*
			 * If someone moved the group out from under us, check
			 * if this new event wound up on the same ctx, if so
			 * its the regular !move_group case, otherwise fail.
			 */
			if (gctx != ctx) {
				err = -EINVAL;
				goto err_locked;
			} else {
				perf_event_ctx_unlock(group_leader, gctx);
				move_group = 0;
			}
		}

		/*
		 * Failure to create exclusive events returns -EBUSY.
		 */
		err = -EBUSY;
		if (!exclusive_event_installable(group_leader, ctx))
			goto err_locked;

		for_each_sibling_event(sibling, group_leader) {
			if (!exclusive_event_installable(sibling, ctx))
				goto err_locked;
		}
	} else {
		mutex_lock(&ctx->mutex);
	}

	if (ctx->task == TASK_TOMBSTONE) {
		err = -ESRCH;
		goto err_locked;
	}

	if (!perf_event_validate_size(event)) {
		err = -E2BIG;
		goto err_locked;
	}

	if (!task) {
		/*
		 * Check if the @cpu we're creating an event for is online.
		 *
		 * We use the perf_cpu_context::ctx::mutex to serialize against
		 * the hotplug notifiers. See perf_event_{init,exit}_cpu().
		 */
		struct perf_cpu_context *cpuctx =
			container_of(ctx, struct perf_cpu_context, ctx);

		if (!cpuctx->online) {
			err = -ENODEV;
			goto err_locked;
		}
	}

	if (perf_need_aux_event(event) && !perf_get_aux_event(event, group_leader)) {
		err = -EINVAL;
		goto err_locked;
	}

	/*
	 * Must be under the same ctx::mutex as perf_install_in_context(),
	 * because we need to serialize with concurrent event creation.
	 */
	if (!exclusive_event_installable(event, ctx)) {
		err = -EBUSY;
		goto err_locked;
	}

	WARN_ON_ONCE(ctx->parent_ctx);

	/*
	 * This is the point on no return; we cannot fail hereafter. This is
	 * where we start modifying current state.
	 */

	if (move_group) {
		/*
		 * See perf_event_ctx_lock() for comments on the details
		 * of swizzling perf_event::ctx.
		 */
		perf_remove_from_context(group_leader, 0);
		put_ctx(gctx);

		for_each_sibling_event(sibling, group_leader) {
			perf_remove_from_context(sibling, 0);
			put_ctx(gctx);
		}

		/*
		 * Wait for everybody to stop referencing the events through
		 * the old lists, before installing it on new lists.
		 */
		synchronize_rcu();

		/*
		 * Install the group siblings before the group leader.
		 *
		 * Because a group leader will try and install the entire group
		 * (through the sibling list, which is still in-tact), we can
		 * end up with siblings installed in the wrong context.
		 *
		 * By installing siblings first we NO-OP because they're not
		 * reachable through the group lists.
		 */
		for_each_sibling_event(sibling, group_leader) {
			perf_event__state_init(sibling);
			perf_install_in_context(ctx, sibling, sibling->cpu);
			get_ctx(ctx);
		}

		/*
		 * Removing from the context ends up with disabled
		 * event. What we want here is event in the initial
		 * startup state, ready to be add into new context.
		 */
		perf_event__state_init(group_leader);
		perf_install_in_context(ctx, group_leader, group_leader->cpu);
		get_ctx(ctx);
	}

	/*
	 * Precalculate sample_data sizes; do while holding ctx::mutex such
	 * that we're serialized against further additions and before
	 * perf_install_in_context() which is the point the event is active and
	 * can use these values.
	 */
	perf_event__header_size(event);
	perf_event__id_header_size(event);

	event->owner = current;

	perf_install_in_context(ctx, event, event->cpu);
	perf_unpin_context(ctx);

	if (move_group)
		perf_event_ctx_unlock(group_leader, gctx);
	mutex_unlock(&ctx->mutex);

	if (task) {
		up_read(&task->signal->exec_update_lock);
		put_task_struct(task);
	}

	mutex_lock(&current->perf_event_mutex);
	list_add_tail(&event->owner_entry, &current->perf_event_list);
	mutex_unlock(&current->perf_event_mutex);

	/*
	 * Drop the reference on the group_event after placing the
	 * new event on the sibling_list. This ensures destruction
	 * of the group leader will find the pointer to itself in
	 * perf_group_detach().
	 */
	fdput(group);
	fd_install(event_fd, event_file);
	return event_fd;

err_locked:
	if (move_group)
		perf_event_ctx_unlock(group_leader, gctx);
	mutex_unlock(&ctx->mutex);
err_cred:
	if (task)
		mutex_unlock(&task->signal->exec_update_mutex);
err_file:
	fput(event_file);
err_context:
	perf_unpin_context(ctx);
	put_ctx(ctx);
err_alloc:
	/*
	 * If event_file is set, the fput() above will have called ->release()
	 * and that will take care of freeing the event.
	 */
	if (!event_file)
		free_event(event);
<<<<<<< HEAD
=======
err_cred:
	if (task)
		up_read(&task->signal->exec_update_lock);
>>>>>>> f7cfd871
err_task:
	if (task)
		put_task_struct(task);
err_group_fd:
	fdput(group);
err_fd:
	put_unused_fd(event_fd);
	return err;
}

/**
 * perf_event_create_kernel_counter
 *
 * @attr: attributes of the counter to create
 * @cpu: cpu in which the counter is bound
 * @task: task to profile (NULL for percpu)
 */
struct perf_event *
perf_event_create_kernel_counter(struct perf_event_attr *attr, int cpu,
				 struct task_struct *task,
				 perf_overflow_handler_t overflow_handler,
				 void *context)
{
	struct perf_event_context *ctx;
	struct perf_event *event;
	int err;

	/*
	 * Grouping is not supported for kernel events, neither is 'AUX',
	 * make sure the caller's intentions are adjusted.
	 */
	if (attr->aux_output)
		return ERR_PTR(-EINVAL);

	event = perf_event_alloc(attr, cpu, task, NULL, NULL,
				 overflow_handler, context, -1);
	if (IS_ERR(event)) {
		err = PTR_ERR(event);
		goto err;
	}

	/* Mark owner so we could distinguish it from user events. */
	event->owner = TASK_TOMBSTONE;

	/*
	 * Get the target context (task or percpu):
	 */
	ctx = find_get_context(event->pmu, task, event);
	if (IS_ERR(ctx)) {
		err = PTR_ERR(ctx);
		goto err_free;
	}

	WARN_ON_ONCE(ctx->parent_ctx);
	mutex_lock(&ctx->mutex);
	if (ctx->task == TASK_TOMBSTONE) {
		err = -ESRCH;
		goto err_unlock;
	}

	if (!task) {
		/*
		 * Check if the @cpu we're creating an event for is online.
		 *
		 * We use the perf_cpu_context::ctx::mutex to serialize against
		 * the hotplug notifiers. See perf_event_{init,exit}_cpu().
		 */
		struct perf_cpu_context *cpuctx =
			container_of(ctx, struct perf_cpu_context, ctx);
		if (!cpuctx->online) {
			err = -ENODEV;
			goto err_unlock;
		}
	}

	if (!exclusive_event_installable(event, ctx)) {
		err = -EBUSY;
		goto err_unlock;
	}

	perf_install_in_context(ctx, event, event->cpu);
	perf_unpin_context(ctx);
	mutex_unlock(&ctx->mutex);

	return event;

err_unlock:
	mutex_unlock(&ctx->mutex);
	perf_unpin_context(ctx);
	put_ctx(ctx);
err_free:
	free_event(event);
err:
	return ERR_PTR(err);
}
EXPORT_SYMBOL_GPL(perf_event_create_kernel_counter);

void perf_pmu_migrate_context(struct pmu *pmu, int src_cpu, int dst_cpu)
{
	struct perf_event_context *src_ctx;
	struct perf_event_context *dst_ctx;
	struct perf_event *event, *tmp;
	LIST_HEAD(events);

	src_ctx = &per_cpu_ptr(pmu->pmu_cpu_context, src_cpu)->ctx;
	dst_ctx = &per_cpu_ptr(pmu->pmu_cpu_context, dst_cpu)->ctx;

	/*
	 * See perf_event_ctx_lock() for comments on the details
	 * of swizzling perf_event::ctx.
	 */
	mutex_lock_double(&src_ctx->mutex, &dst_ctx->mutex);
	list_for_each_entry_safe(event, tmp, &src_ctx->event_list,
				 event_entry) {
		perf_remove_from_context(event, 0);
		unaccount_event_cpu(event, src_cpu);
		put_ctx(src_ctx);
		list_add(&event->migrate_entry, &events);
	}

	/*
	 * Wait for the events to quiesce before re-instating them.
	 */
	synchronize_rcu();

	/*
	 * Re-instate events in 2 passes.
	 *
	 * Skip over group leaders and only install siblings on this first
	 * pass, siblings will not get enabled without a leader, however a
	 * leader will enable its siblings, even if those are still on the old
	 * context.
	 */
	list_for_each_entry_safe(event, tmp, &events, migrate_entry) {
		if (event->group_leader == event)
			continue;

		list_del(&event->migrate_entry);
		if (event->state >= PERF_EVENT_STATE_OFF)
			event->state = PERF_EVENT_STATE_INACTIVE;
		account_event_cpu(event, dst_cpu);
		perf_install_in_context(dst_ctx, event, dst_cpu);
		get_ctx(dst_ctx);
	}

	/*
	 * Once all the siblings are setup properly, install the group leaders
	 * to make it go.
	 */
	list_for_each_entry_safe(event, tmp, &events, migrate_entry) {
		list_del(&event->migrate_entry);
		if (event->state >= PERF_EVENT_STATE_OFF)
			event->state = PERF_EVENT_STATE_INACTIVE;
		account_event_cpu(event, dst_cpu);
		perf_install_in_context(dst_ctx, event, dst_cpu);
		get_ctx(dst_ctx);
	}
	mutex_unlock(&dst_ctx->mutex);
	mutex_unlock(&src_ctx->mutex);
}
EXPORT_SYMBOL_GPL(perf_pmu_migrate_context);

static void sync_child_event(struct perf_event *child_event,
			       struct task_struct *child)
{
	struct perf_event *parent_event = child_event->parent;
	u64 child_val;

	if (child_event->attr.inherit_stat)
		perf_event_read_event(child_event, child);

	child_val = perf_event_count(child_event);

	/*
	 * Add back the child's count to the parent's count:
	 */
	atomic64_add(child_val, &parent_event->child_count);
	atomic64_add(child_event->total_time_enabled,
		     &parent_event->child_total_time_enabled);
	atomic64_add(child_event->total_time_running,
		     &parent_event->child_total_time_running);
}

static void
perf_event_exit_event(struct perf_event *child_event,
		      struct perf_event_context *child_ctx,
		      struct task_struct *child)
{
	struct perf_event *parent_event = child_event->parent;

	/*
	 * Do not destroy the 'original' grouping; because of the context
	 * switch optimization the original events could've ended up in a
	 * random child task.
	 *
	 * If we were to destroy the original group, all group related
	 * operations would cease to function properly after this random
	 * child dies.
	 *
	 * Do destroy all inherited groups, we don't care about those
	 * and being thorough is better.
	 */
	raw_spin_lock_irq(&child_ctx->lock);
	WARN_ON_ONCE(child_ctx->is_active);

	if (parent_event)
		perf_group_detach(child_event);
	list_del_event(child_event, child_ctx);
	perf_event_set_state(child_event, PERF_EVENT_STATE_EXIT); /* is_event_hup() */
	raw_spin_unlock_irq(&child_ctx->lock);

	/*
	 * Parent events are governed by their filedesc, retain them.
	 */
	if (!parent_event) {
		perf_event_wakeup(child_event);
		return;
	}
	/*
	 * Child events can be cleaned up.
	 */

	sync_child_event(child_event, child);

	/*
	 * Remove this event from the parent's list
	 */
	WARN_ON_ONCE(parent_event->ctx->parent_ctx);
	mutex_lock(&parent_event->child_mutex);
	list_del_init(&child_event->child_list);
	mutex_unlock(&parent_event->child_mutex);

	/*
	 * Kick perf_poll() for is_event_hup().
	 */
	perf_event_wakeup(parent_event);
	free_event(child_event);
	put_event(parent_event);
}

static void perf_event_exit_task_context(struct task_struct *child, int ctxn)
{
	struct perf_event_context *child_ctx, *clone_ctx = NULL;
	struct perf_event *child_event, *next;

	WARN_ON_ONCE(child != current);

	child_ctx = perf_pin_task_context(child, ctxn);
	if (!child_ctx)
		return;

	/*
	 * In order to reduce the amount of tricky in ctx tear-down, we hold
	 * ctx::mutex over the entire thing. This serializes against almost
	 * everything that wants to access the ctx.
	 *
	 * The exception is sys_perf_event_open() /
	 * perf_event_create_kernel_count() which does find_get_context()
	 * without ctx::mutex (it cannot because of the move_group double mutex
	 * lock thing). See the comments in perf_install_in_context().
	 */
	mutex_lock(&child_ctx->mutex);

	/*
	 * In a single ctx::lock section, de-schedule the events and detach the
	 * context from the task such that we cannot ever get it scheduled back
	 * in.
	 */
	raw_spin_lock_irq(&child_ctx->lock);
	task_ctx_sched_out(__get_cpu_context(child_ctx), child_ctx, EVENT_ALL);

	/*
	 * Now that the context is inactive, destroy the task <-> ctx relation
	 * and mark the context dead.
	 */
	RCU_INIT_POINTER(child->perf_event_ctxp[ctxn], NULL);
	put_ctx(child_ctx); /* cannot be last */
	WRITE_ONCE(child_ctx->task, TASK_TOMBSTONE);
	put_task_struct(current); /* cannot be last */

	clone_ctx = unclone_ctx(child_ctx);
	raw_spin_unlock_irq(&child_ctx->lock);

	if (clone_ctx)
		put_ctx(clone_ctx);

	/*
	 * Report the task dead after unscheduling the events so that we
	 * won't get any samples after PERF_RECORD_EXIT. We can however still
	 * get a few PERF_RECORD_READ events.
	 */
	perf_event_task(child, child_ctx, 0);

	list_for_each_entry_safe(child_event, next, &child_ctx->event_list, event_entry)
		perf_event_exit_event(child_event, child_ctx, child);

	mutex_unlock(&child_ctx->mutex);

	put_ctx(child_ctx);
}

/*
 * When a child task exits, feed back event values to parent events.
 *
 * Can be called with exec_update_lock held when called from
 * setup_new_exec().
 */
void perf_event_exit_task(struct task_struct *child)
{
	struct perf_event *event, *tmp;
	int ctxn;

	mutex_lock(&child->perf_event_mutex);
	list_for_each_entry_safe(event, tmp, &child->perf_event_list,
				 owner_entry) {
		list_del_init(&event->owner_entry);

		/*
		 * Ensure the list deletion is visible before we clear
		 * the owner, closes a race against perf_release() where
		 * we need to serialize on the owner->perf_event_mutex.
		 */
		smp_store_release(&event->owner, NULL);
	}
	mutex_unlock(&child->perf_event_mutex);

	for_each_task_context_nr(ctxn)
		perf_event_exit_task_context(child, ctxn);

	/*
	 * The perf_event_exit_task_context calls perf_event_task
	 * with child's task_ctx, which generates EXIT events for
	 * child contexts and sets child->perf_event_ctxp[] to NULL.
	 * At this point we need to send EXIT events to cpu contexts.
	 */
	perf_event_task(child, NULL, 0);
}

static void perf_free_event(struct perf_event *event,
			    struct perf_event_context *ctx)
{
	struct perf_event *parent = event->parent;

	if (WARN_ON_ONCE(!parent))
		return;

	mutex_lock(&parent->child_mutex);
	list_del_init(&event->child_list);
	mutex_unlock(&parent->child_mutex);

	put_event(parent);

	raw_spin_lock_irq(&ctx->lock);
	perf_group_detach(event);
	list_del_event(event, ctx);
	raw_spin_unlock_irq(&ctx->lock);
	free_event(event);
}

/*
 * Free a context as created by inheritance by perf_event_init_task() below,
 * used by fork() in case of fail.
 *
 * Even though the task has never lived, the context and events have been
 * exposed through the child_list, so we must take care tearing it all down.
 */
void perf_event_free_task(struct task_struct *task)
{
	struct perf_event_context *ctx;
	struct perf_event *event, *tmp;
	int ctxn;

	for_each_task_context_nr(ctxn) {
		ctx = task->perf_event_ctxp[ctxn];
		if (!ctx)
			continue;

		mutex_lock(&ctx->mutex);
		raw_spin_lock_irq(&ctx->lock);
		/*
		 * Destroy the task <-> ctx relation and mark the context dead.
		 *
		 * This is important because even though the task hasn't been
		 * exposed yet the context has been (through child_list).
		 */
		RCU_INIT_POINTER(task->perf_event_ctxp[ctxn], NULL);
		WRITE_ONCE(ctx->task, TASK_TOMBSTONE);
		put_task_struct(task); /* cannot be last */
		raw_spin_unlock_irq(&ctx->lock);

		list_for_each_entry_safe(event, tmp, &ctx->event_list, event_entry)
			perf_free_event(event, ctx);

		mutex_unlock(&ctx->mutex);

		/*
		 * perf_event_release_kernel() could've stolen some of our
		 * child events and still have them on its free_list. In that
		 * case we must wait for these events to have been freed (in
		 * particular all their references to this task must've been
		 * dropped).
		 *
		 * Without this copy_process() will unconditionally free this
		 * task (irrespective of its reference count) and
		 * _free_event()'s put_task_struct(event->hw.target) will be a
		 * use-after-free.
		 *
		 * Wait for all events to drop their context reference.
		 */
		wait_var_event(&ctx->refcount, refcount_read(&ctx->refcount) == 1);
		put_ctx(ctx); /* must be last */
	}
}

void perf_event_delayed_put(struct task_struct *task)
{
	int ctxn;

	for_each_task_context_nr(ctxn)
		WARN_ON_ONCE(task->perf_event_ctxp[ctxn]);
}

struct file *perf_event_get(unsigned int fd)
{
	struct file *file = fget(fd);
	if (!file)
		return ERR_PTR(-EBADF);

	if (file->f_op != &perf_fops) {
		fput(file);
		return ERR_PTR(-EBADF);
	}

	return file;
}

const struct perf_event *perf_get_event(struct file *file)
{
	if (file->f_op != &perf_fops)
		return ERR_PTR(-EINVAL);

	return file->private_data;
}

const struct perf_event_attr *perf_event_attrs(struct perf_event *event)
{
	if (!event)
		return ERR_PTR(-EINVAL);

	return &event->attr;
}

/*
 * Inherit an event from parent task to child task.
 *
 * Returns:
 *  - valid pointer on success
 *  - NULL for orphaned events
 *  - IS_ERR() on error
 */
static struct perf_event *
inherit_event(struct perf_event *parent_event,
	      struct task_struct *parent,
	      struct perf_event_context *parent_ctx,
	      struct task_struct *child,
	      struct perf_event *group_leader,
	      struct perf_event_context *child_ctx)
{
	enum perf_event_state parent_state = parent_event->state;
	struct perf_event *child_event;
	unsigned long flags;

	/*
	 * Instead of creating recursive hierarchies of events,
	 * we link inherited events back to the original parent,
	 * which has a filp for sure, which we use as the reference
	 * count:
	 */
	if (parent_event->parent)
		parent_event = parent_event->parent;

	child_event = perf_event_alloc(&parent_event->attr,
					   parent_event->cpu,
					   child,
					   group_leader, parent_event,
					   NULL, NULL, -1);
	if (IS_ERR(child_event))
		return child_event;


	if ((child_event->attach_state & PERF_ATTACH_TASK_DATA) &&
	    !child_ctx->task_ctx_data) {
		struct pmu *pmu = child_event->pmu;

		child_ctx->task_ctx_data = alloc_task_ctx_data(pmu);
		if (!child_ctx->task_ctx_data) {
			free_event(child_event);
			return ERR_PTR(-ENOMEM);
		}
	}

	/*
	 * is_orphaned_event() and list_add_tail(&parent_event->child_list)
	 * must be under the same lock in order to serialize against
	 * perf_event_release_kernel(), such that either we must observe
	 * is_orphaned_event() or they will observe us on the child_list.
	 */
	mutex_lock(&parent_event->child_mutex);
	if (is_orphaned_event(parent_event) ||
	    !atomic_long_inc_not_zero(&parent_event->refcount)) {
		mutex_unlock(&parent_event->child_mutex);
		/* task_ctx_data is freed with child_ctx */
		free_event(child_event);
		return NULL;
	}

	get_ctx(child_ctx);

	/*
	 * Make the child state follow the state of the parent event,
	 * not its attr.disabled bit.  We hold the parent's mutex,
	 * so we won't race with perf_event_{en, dis}able_family.
	 */
	if (parent_state >= PERF_EVENT_STATE_INACTIVE)
		child_event->state = PERF_EVENT_STATE_INACTIVE;
	else
		child_event->state = PERF_EVENT_STATE_OFF;

	if (parent_event->attr.freq) {
		u64 sample_period = parent_event->hw.sample_period;
		struct hw_perf_event *hwc = &child_event->hw;

		hwc->sample_period = sample_period;
		hwc->last_period   = sample_period;

		local64_set(&hwc->period_left, sample_period);
	}

	child_event->ctx = child_ctx;
	child_event->overflow_handler = parent_event->overflow_handler;
	child_event->overflow_handler_context
		= parent_event->overflow_handler_context;

	/*
	 * Precalculate sample_data sizes
	 */
	perf_event__header_size(child_event);
	perf_event__id_header_size(child_event);

	/*
	 * Link it up in the child's context:
	 */
	raw_spin_lock_irqsave(&child_ctx->lock, flags);
	add_event_to_ctx(child_event, child_ctx);
	raw_spin_unlock_irqrestore(&child_ctx->lock, flags);

	/*
	 * Link this into the parent event's child list
	 */
	list_add_tail(&child_event->child_list, &parent_event->child_list);
	mutex_unlock(&parent_event->child_mutex);

	return child_event;
}

/*
 * Inherits an event group.
 *
 * This will quietly suppress orphaned events; !inherit_event() is not an error.
 * This matches with perf_event_release_kernel() removing all child events.
 *
 * Returns:
 *  - 0 on success
 *  - <0 on error
 */
static int inherit_group(struct perf_event *parent_event,
	      struct task_struct *parent,
	      struct perf_event_context *parent_ctx,
	      struct task_struct *child,
	      struct perf_event_context *child_ctx)
{
	struct perf_event *leader;
	struct perf_event *sub;
	struct perf_event *child_ctr;

	leader = inherit_event(parent_event, parent, parent_ctx,
				 child, NULL, child_ctx);
	if (IS_ERR(leader))
		return PTR_ERR(leader);
	/*
	 * @leader can be NULL here because of is_orphaned_event(). In this
	 * case inherit_event() will create individual events, similar to what
	 * perf_group_detach() would do anyway.
	 */
	for_each_sibling_event(sub, parent_event) {
		child_ctr = inherit_event(sub, parent, parent_ctx,
					    child, leader, child_ctx);
		if (IS_ERR(child_ctr))
			return PTR_ERR(child_ctr);

		if (sub->aux_event == parent_event && child_ctr &&
		    !perf_get_aux_event(child_ctr, leader))
			return -EINVAL;
	}
	return 0;
}

/*
 * Creates the child task context and tries to inherit the event-group.
 *
 * Clears @inherited_all on !attr.inherited or error. Note that we'll leave
 * inherited_all set when we 'fail' to inherit an orphaned event; this is
 * consistent with perf_event_release_kernel() removing all child events.
 *
 * Returns:
 *  - 0 on success
 *  - <0 on error
 */
static int
inherit_task_group(struct perf_event *event, struct task_struct *parent,
		   struct perf_event_context *parent_ctx,
		   struct task_struct *child, int ctxn,
		   int *inherited_all)
{
	int ret;
	struct perf_event_context *child_ctx;

	if (!event->attr.inherit) {
		*inherited_all = 0;
		return 0;
	}

	child_ctx = child->perf_event_ctxp[ctxn];
	if (!child_ctx) {
		/*
		 * This is executed from the parent task context, so
		 * inherit events that have been marked for cloning.
		 * First allocate and initialize a context for the
		 * child.
		 */
		child_ctx = alloc_perf_context(parent_ctx->pmu, child);
		if (!child_ctx)
			return -ENOMEM;

		child->perf_event_ctxp[ctxn] = child_ctx;
	}

	ret = inherit_group(event, parent, parent_ctx,
			    child, child_ctx);

	if (ret)
		*inherited_all = 0;

	return ret;
}

/*
 * Initialize the perf_event context in task_struct
 */
static int perf_event_init_context(struct task_struct *child, int ctxn)
{
	struct perf_event_context *child_ctx, *parent_ctx;
	struct perf_event_context *cloned_ctx;
	struct perf_event *event;
	struct task_struct *parent = current;
	int inherited_all = 1;
	unsigned long flags;
	int ret = 0;

	if (likely(!parent->perf_event_ctxp[ctxn]))
		return 0;

	/*
	 * If the parent's context is a clone, pin it so it won't get
	 * swapped under us.
	 */
	parent_ctx = perf_pin_task_context(parent, ctxn);
	if (!parent_ctx)
		return 0;

	/*
	 * No need to check if parent_ctx != NULL here; since we saw
	 * it non-NULL earlier, the only reason for it to become NULL
	 * is if we exit, and since we're currently in the middle of
	 * a fork we can't be exiting at the same time.
	 */

	/*
	 * Lock the parent list. No need to lock the child - not PID
	 * hashed yet and not running, so nobody can access it.
	 */
	mutex_lock(&parent_ctx->mutex);

	/*
	 * We dont have to disable NMIs - we are only looking at
	 * the list, not manipulating it:
	 */
	perf_event_groups_for_each(event, &parent_ctx->pinned_groups) {
		ret = inherit_task_group(event, parent, parent_ctx,
					 child, ctxn, &inherited_all);
		if (ret)
			goto out_unlock;
	}

	/*
	 * We can't hold ctx->lock when iterating the ->flexible_group list due
	 * to allocations, but we need to prevent rotation because
	 * rotate_ctx() will change the list from interrupt context.
	 */
	raw_spin_lock_irqsave(&parent_ctx->lock, flags);
	parent_ctx->rotate_disable = 1;
	raw_spin_unlock_irqrestore(&parent_ctx->lock, flags);

	perf_event_groups_for_each(event, &parent_ctx->flexible_groups) {
		ret = inherit_task_group(event, parent, parent_ctx,
					 child, ctxn, &inherited_all);
		if (ret)
			goto out_unlock;
	}

	raw_spin_lock_irqsave(&parent_ctx->lock, flags);
	parent_ctx->rotate_disable = 0;

	child_ctx = child->perf_event_ctxp[ctxn];

	if (child_ctx && inherited_all) {
		/*
		 * Mark the child context as a clone of the parent
		 * context, or of whatever the parent is a clone of.
		 *
		 * Note that if the parent is a clone, the holding of
		 * parent_ctx->lock avoids it from being uncloned.
		 */
		cloned_ctx = parent_ctx->parent_ctx;
		if (cloned_ctx) {
			child_ctx->parent_ctx = cloned_ctx;
			child_ctx->parent_gen = parent_ctx->parent_gen;
		} else {
			child_ctx->parent_ctx = parent_ctx;
			child_ctx->parent_gen = parent_ctx->generation;
		}
		get_ctx(child_ctx->parent_ctx);
	}

	raw_spin_unlock_irqrestore(&parent_ctx->lock, flags);
out_unlock:
	mutex_unlock(&parent_ctx->mutex);

	perf_unpin_context(parent_ctx);
	put_ctx(parent_ctx);

	return ret;
}

/*
 * Initialize the perf_event context in task_struct
 */
int perf_event_init_task(struct task_struct *child)
{
	int ctxn, ret;

	memset(child->perf_event_ctxp, 0, sizeof(child->perf_event_ctxp));
	mutex_init(&child->perf_event_mutex);
	INIT_LIST_HEAD(&child->perf_event_list);

	for_each_task_context_nr(ctxn) {
		ret = perf_event_init_context(child, ctxn);
		if (ret) {
			perf_event_free_task(child);
			return ret;
		}
	}

	return 0;
}

static void __init perf_event_init_all_cpus(void)
{
	struct swevent_htable *swhash;
	int cpu;

	zalloc_cpumask_var(&perf_online_mask, GFP_KERNEL);

	for_each_possible_cpu(cpu) {
		swhash = &per_cpu(swevent_htable, cpu);
		mutex_init(&swhash->hlist_mutex);
		INIT_LIST_HEAD(&per_cpu(active_ctx_list, cpu));

		INIT_LIST_HEAD(&per_cpu(pmu_sb_events.list, cpu));
		raw_spin_lock_init(&per_cpu(pmu_sb_events.lock, cpu));

#ifdef CONFIG_CGROUP_PERF
		INIT_LIST_HEAD(&per_cpu(cgrp_cpuctx_list, cpu));
#endif
	}
}

static void perf_swevent_init_cpu(unsigned int cpu)
{
	struct swevent_htable *swhash = &per_cpu(swevent_htable, cpu);

	mutex_lock(&swhash->hlist_mutex);
	if (swhash->hlist_refcount > 0 && !swevent_hlist_deref(swhash)) {
		struct swevent_hlist *hlist;

		hlist = kzalloc_node(sizeof(*hlist), GFP_KERNEL, cpu_to_node(cpu));
		WARN_ON(!hlist);
		rcu_assign_pointer(swhash->swevent_hlist, hlist);
	}
	mutex_unlock(&swhash->hlist_mutex);
}

#if defined CONFIG_HOTPLUG_CPU || defined CONFIG_KEXEC_CORE
static void __perf_event_exit_context(void *__info)
{
	struct perf_event_context *ctx = __info;
	struct perf_cpu_context *cpuctx = __get_cpu_context(ctx);
	struct perf_event *event;

	raw_spin_lock(&ctx->lock);
	ctx_sched_out(ctx, cpuctx, EVENT_TIME);
	list_for_each_entry(event, &ctx->event_list, event_entry)
		__perf_remove_from_context(event, cpuctx, ctx, (void *)DETACH_GROUP);
	raw_spin_unlock(&ctx->lock);
}

static void perf_event_exit_cpu_context(int cpu)
{
	struct perf_cpu_context *cpuctx;
	struct perf_event_context *ctx;
	struct pmu *pmu;

	mutex_lock(&pmus_lock);
	list_for_each_entry(pmu, &pmus, entry) {
		cpuctx = per_cpu_ptr(pmu->pmu_cpu_context, cpu);
		ctx = &cpuctx->ctx;

		mutex_lock(&ctx->mutex);
		smp_call_function_single(cpu, __perf_event_exit_context, ctx, 1);
		cpuctx->online = 0;
		mutex_unlock(&ctx->mutex);
	}
	cpumask_clear_cpu(cpu, perf_online_mask);
	mutex_unlock(&pmus_lock);
}
#else

static void perf_event_exit_cpu_context(int cpu) { }

#endif

int perf_event_init_cpu(unsigned int cpu)
{
	struct perf_cpu_context *cpuctx;
	struct perf_event_context *ctx;
	struct pmu *pmu;

	perf_swevent_init_cpu(cpu);

	mutex_lock(&pmus_lock);
	cpumask_set_cpu(cpu, perf_online_mask);
	list_for_each_entry(pmu, &pmus, entry) {
		cpuctx = per_cpu_ptr(pmu->pmu_cpu_context, cpu);
		ctx = &cpuctx->ctx;

		mutex_lock(&ctx->mutex);
		cpuctx->online = 1;
		mutex_unlock(&ctx->mutex);
	}
	mutex_unlock(&pmus_lock);

	return 0;
}

int perf_event_exit_cpu(unsigned int cpu)
{
	perf_event_exit_cpu_context(cpu);
	return 0;
}

static int
perf_reboot(struct notifier_block *notifier, unsigned long val, void *v)
{
	int cpu;

	for_each_online_cpu(cpu)
		perf_event_exit_cpu(cpu);

	return NOTIFY_OK;
}

/*
 * Run the perf reboot notifier at the very last possible moment so that
 * the generic watchdog code runs as long as possible.
 */
static struct notifier_block perf_reboot_notifier = {
	.notifier_call = perf_reboot,
	.priority = INT_MIN,
};

void __init perf_event_init(void)
{
	int ret;

	idr_init(&pmu_idr);

	perf_event_init_all_cpus();
	init_srcu_struct(&pmus_srcu);
	perf_pmu_register(&perf_swevent, "software", PERF_TYPE_SOFTWARE);
	perf_pmu_register(&perf_cpu_clock, NULL, -1);
	perf_pmu_register(&perf_task_clock, NULL, -1);
	perf_tp_register();
	perf_event_init_cpu(smp_processor_id());
	register_reboot_notifier(&perf_reboot_notifier);

	ret = init_hw_breakpoint();
	WARN(ret, "hw_breakpoint initialization failed with: %d", ret);

	/*
	 * Build time assertion that we keep the data_head at the intended
	 * location.  IOW, validation we got the __reserved[] size right.
	 */
	BUILD_BUG_ON((offsetof(struct perf_event_mmap_page, data_head))
		     != 1024);
}

ssize_t perf_event_sysfs_show(struct device *dev, struct device_attribute *attr,
			      char *page)
{
	struct perf_pmu_events_attr *pmu_attr =
		container_of(attr, struct perf_pmu_events_attr, attr);

	if (pmu_attr->event_str)
		return sprintf(page, "%s\n", pmu_attr->event_str);

	return 0;
}
EXPORT_SYMBOL_GPL(perf_event_sysfs_show);

static int __init perf_event_sysfs_init(void)
{
	struct pmu *pmu;
	int ret;

	mutex_lock(&pmus_lock);

	ret = bus_register(&pmu_bus);
	if (ret)
		goto unlock;

	list_for_each_entry(pmu, &pmus, entry) {
		if (!pmu->name || pmu->type < 0)
			continue;

		ret = pmu_dev_alloc(pmu);
		WARN(ret, "Failed to register pmu: %s, reason %d\n", pmu->name, ret);
	}
	pmu_bus_running = 1;
	ret = 0;

unlock:
	mutex_unlock(&pmus_lock);

	return ret;
}
device_initcall(perf_event_sysfs_init);

#ifdef CONFIG_CGROUP_PERF
static struct cgroup_subsys_state *
perf_cgroup_css_alloc(struct cgroup_subsys_state *parent_css)
{
	struct perf_cgroup *jc;

	jc = kzalloc(sizeof(*jc), GFP_KERNEL);
	if (!jc)
		return ERR_PTR(-ENOMEM);

	jc->info = alloc_percpu(struct perf_cgroup_info);
	if (!jc->info) {
		kfree(jc);
		return ERR_PTR(-ENOMEM);
	}

	return &jc->css;
}

static void perf_cgroup_css_free(struct cgroup_subsys_state *css)
{
	struct perf_cgroup *jc = container_of(css, struct perf_cgroup, css);

	free_percpu(jc->info);
	kfree(jc);
}

static int perf_cgroup_css_online(struct cgroup_subsys_state *css)
{
	perf_event_cgroup(css->cgroup);
	return 0;
}

static int __perf_cgroup_move(void *info)
{
	struct task_struct *task = info;
	rcu_read_lock();
	perf_cgroup_switch(task, PERF_CGROUP_SWOUT | PERF_CGROUP_SWIN);
	rcu_read_unlock();
	return 0;
}

static void perf_cgroup_attach(struct cgroup_taskset *tset)
{
	struct task_struct *task;
	struct cgroup_subsys_state *css;

	cgroup_taskset_for_each(task, css, tset)
		task_function_call(task, __perf_cgroup_move, task);
}

struct cgroup_subsys perf_event_cgrp_subsys = {
	.css_alloc	= perf_cgroup_css_alloc,
	.css_free	= perf_cgroup_css_free,
	.css_online	= perf_cgroup_css_online,
	.attach		= perf_cgroup_attach,
	/*
	 * Implicitly enable on dfl hierarchy so that perf events can
	 * always be filtered by cgroup2 path as long as perf_event
	 * controller is not mounted on a legacy hierarchy.
	 */
	.implicit_on_dfl = true,
	.threaded	= true,
};
#endif /* CONFIG_CGROUP_PERF */<|MERGE_RESOLUTION|>--- conflicted
+++ resolved
@@ -11832,27 +11832,6 @@
 		goto err_task;
 	}
 
-<<<<<<< HEAD
-=======
-	if (task) {
-		err = down_read_interruptible(&task->signal->exec_update_lock);
-		if (err)
-			goto err_task;
-
-		/*
-		 * Preserve ptrace permission check for backwards compatibility.
-		 *
-		 * We must hold exec_update_lock across this and any potential
-		 * perf_install_in_context() call for this new event to
-		 * serialize against exec() altering our credentials (and the
-		 * perf_event_exit_task() that could imply).
-		 */
-		err = -EACCES;
-		if (!perfmon_capable() && !ptrace_may_access(task, PTRACE_MODE_READ_REALCREDS))
-			goto err_cred;
-	}
-
->>>>>>> f7cfd871
 	if (flags & PERF_FLAG_PID_CGROUP)
 		cgroup_fd = pid;
 
@@ -11980,14 +11959,14 @@
 	}
 
 	if (task) {
-		err = mutex_lock_interruptible(&task->signal->exec_update_mutex);
+		err = down_read_interruptible(&task->signal->exec_update_lock);
 		if (err)
 			goto err_file;
 
 		/*
 		 * Preserve ptrace permission check for backwards compatibility.
 		 *
-		 * We must hold exec_update_mutex across this and any potential
+		 * We must hold exec_update_lock across this and any potential
 		 * perf_install_in_context() call for this new event to
 		 * serialize against exec() altering our credentials (and the
 		 * perf_event_exit_task() that could imply).
@@ -12174,7 +12153,7 @@
 	mutex_unlock(&ctx->mutex);
 err_cred:
 	if (task)
-		mutex_unlock(&task->signal->exec_update_mutex);
+		up_read(&task->signal->exec_update_lock);
 err_file:
 	fput(event_file);
 err_context:
@@ -12187,12 +12166,6 @@
 	 */
 	if (!event_file)
 		free_event(event);
-<<<<<<< HEAD
-=======
-err_cred:
-	if (task)
-		up_read(&task->signal->exec_update_lock);
->>>>>>> f7cfd871
 err_task:
 	if (task)
 		put_task_struct(task);
