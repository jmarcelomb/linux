--- conflicted
+++ resolved
@@ -197,7 +197,6 @@
 /* Rn & Rm; set condition flags */
 #define A64_TST(sf, Rn, Rm) A64_ANDS(sf, A64_ZR, Rn, Rm)
 
-<<<<<<< HEAD
 /* Logical (immediate) */
 #define A64_LOGIC_IMM(sf, Rd, Rn, imm, type) ({ \
 	u64 imm64 = (sf) ? (u64)imm : (u64)(u32)imm; \
@@ -211,7 +210,7 @@
 #define A64_ANDS_I(sf, Rd, Rn, imm) A64_LOGIC_IMM(sf, Rd, Rn, imm, AND_SETFLAGS)
 /* Rn & imm; set condition flags */
 #define A64_TST_I(sf, Rn, imm) A64_ANDS_I(sf, A64_ZR, Rn, imm)
-=======
+
 /* HINTs */
 #define A64_HINT(x) aarch64_insn_gen_hint(x)
 
@@ -219,6 +218,5 @@
 #define A64_BTI_C  A64_HINT(AARCH64_INSN_HINT_BTIC)
 #define A64_BTI_J  A64_HINT(AARCH64_INSN_HINT_BTIJ)
 #define A64_BTI_JC A64_HINT(AARCH64_INSN_HINT_BTIJC)
->>>>>>> a4eb355a
 
 #endif /* _BPF_JIT_H */