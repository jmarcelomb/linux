--- conflicted
+++ resolved
@@ -84,11 +84,8 @@
 #define TIF_SECCOMP		8	/* secure computing */
 #define TIF_USER_RETURN_NOTIFY	11	/* notify kernel of userspace return */
 #define TIF_UPROBE		12	/* breakpointed or singlestepping */
-<<<<<<< HEAD
+#define TIF_PATCH_PENDING	13	/* pending live patching update */
 #define TIF_NOCPUID		15	/* CPUID is not accessible in userland */
-=======
-#define TIF_PATCH_PENDING	13	/* pending live patching update */
->>>>>>> a0841609
 #define TIF_NOTSC		16	/* TSC is not accessible in userland */
 #define TIF_IA32		17	/* IA32 compatibility process */
 #define TIF_NOHZ		19	/* in adaptive nohz mode */
@@ -112,11 +109,8 @@
 #define _TIF_SECCOMP		(1 << TIF_SECCOMP)
 #define _TIF_USER_RETURN_NOTIFY	(1 << TIF_USER_RETURN_NOTIFY)
 #define _TIF_UPROBE		(1 << TIF_UPROBE)
-<<<<<<< HEAD
+#define _TIF_PATCH_PENDING	(1 << TIF_PATCH_PENDING)
 #define _TIF_NOCPUID		(1 << TIF_NOCPUID)
-=======
-#define _TIF_PATCH_PENDING	(1 << TIF_PATCH_PENDING)
->>>>>>> a0841609
 #define _TIF_NOTSC		(1 << TIF_NOTSC)
 #define _TIF_IA32		(1 << TIF_IA32)
 #define _TIF_NOHZ		(1 << TIF_NOHZ)
