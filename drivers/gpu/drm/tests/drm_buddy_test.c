--- conflicted
+++ resolved
@@ -260,50 +260,30 @@
 		KUNIT_ASSERT_FALSE_MSG(test,
 				       drm_buddy_alloc_blocks(&mm, 0, mm_size,
 							      ps, ps, list, 0),
-<<<<<<< HEAD
-				       "buddy_alloc hit an error size=%u\n",
-=======
 				       "buddy_alloc hit an error size=%lu\n",
->>>>>>> f6cef5f8
 				       ps);
 	} while (++i < n_pages);
 
 	KUNIT_ASSERT_TRUE_MSG(test, drm_buddy_alloc_blocks(&mm, 0, mm_size,
 							   3 * ps, ps, &allocated,
 							   DRM_BUDDY_CONTIGUOUS_ALLOCATION),
-<<<<<<< HEAD
-			       "buddy_alloc didn't error size=%u\n", 3 * ps);
-=======
 			       "buddy_alloc didn't error size=%lu\n", 3 * ps);
->>>>>>> f6cef5f8
 
 	drm_buddy_free_list(&mm, &middle);
 	KUNIT_ASSERT_TRUE_MSG(test, drm_buddy_alloc_blocks(&mm, 0, mm_size,
 							   3 * ps, ps, &allocated,
 							   DRM_BUDDY_CONTIGUOUS_ALLOCATION),
-<<<<<<< HEAD
-			       "buddy_alloc didn't error size=%u\n", 3 * ps);
-	KUNIT_ASSERT_TRUE_MSG(test, drm_buddy_alloc_blocks(&mm, 0, mm_size,
-							   2 * ps, ps, &allocated,
-							   DRM_BUDDY_CONTIGUOUS_ALLOCATION),
-			       "buddy_alloc didn't error size=%u\n", 2 * ps);
-=======
 			       "buddy_alloc didn't error size=%lu\n", 3 * ps);
 	KUNIT_ASSERT_TRUE_MSG(test, drm_buddy_alloc_blocks(&mm, 0, mm_size,
 							   2 * ps, ps, &allocated,
 							   DRM_BUDDY_CONTIGUOUS_ALLOCATION),
 			       "buddy_alloc didn't error size=%lu\n", 2 * ps);
->>>>>>> f6cef5f8
 
 	drm_buddy_free_list(&mm, &right);
 	KUNIT_ASSERT_TRUE_MSG(test, drm_buddy_alloc_blocks(&mm, 0, mm_size,
 							   3 * ps, ps, &allocated,
 							   DRM_BUDDY_CONTIGUOUS_ALLOCATION),
-<<<<<<< HEAD
-			       "buddy_alloc didn't error size=%u\n", 3 * ps);
-=======
 			       "buddy_alloc didn't error size=%lu\n", 3 * ps);
->>>>>>> f6cef5f8
 	/*
 	 * At this point we should have enough contiguous space for 2 blocks,
 	 * however they are never buddies (since we freed middle and right) so
@@ -312,21 +292,13 @@
 	KUNIT_ASSERT_FALSE_MSG(test, drm_buddy_alloc_blocks(&mm, 0, mm_size,
 							    2 * ps, ps, &allocated,
 							    DRM_BUDDY_CONTIGUOUS_ALLOCATION),
-<<<<<<< HEAD
-			       "buddy_alloc hit an error size=%u\n", 2 * ps);
-=======
 			       "buddy_alloc hit an error size=%lu\n", 2 * ps);
->>>>>>> f6cef5f8
 
 	drm_buddy_free_list(&mm, &left);
 	KUNIT_ASSERT_FALSE_MSG(test, drm_buddy_alloc_blocks(&mm, 0, mm_size,
 							    3 * ps, ps, &allocated,
 							    DRM_BUDDY_CONTIGUOUS_ALLOCATION),
-<<<<<<< HEAD
-			       "buddy_alloc hit an error size=%u\n", 3 * ps);
-=======
 			       "buddy_alloc hit an error size=%lu\n", 3 * ps);
->>>>>>> f6cef5f8
 
 	total = 0;
 	list_for_each_entry(block, &allocated, link)
