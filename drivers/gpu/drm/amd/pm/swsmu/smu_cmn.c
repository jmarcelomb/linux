/*
 * Copyright 2020 Advanced Micro Devices, Inc.
 *
 * Permission is hereby granted, free of charge, to any person obtaining a
 * copy of this software and associated documentation files (the "Software"),
 * to deal in the Software without restriction, including without limitation
 * the rights to use, copy, modify, merge, publish, distribute, sublicense,
 * and/or sell copies of the Software, and to permit persons to whom the
 * Software is furnished to do so, subject to the following conditions:
 *
 * The above copyright notice and this permission notice shall be included in
 * all copies or substantial portions of the Software.
 *
 * THE SOFTWARE IS PROVIDED "AS IS", WITHOUT WARRANTY OF ANY KIND, EXPRESS OR
 * IMPLIED, INCLUDING BUT NOT LIMITED TO THE WARRANTIES OF MERCHANTABILITY,
 * FITNESS FOR A PARTICULAR PURPOSE AND NONINFRINGEMENT.  IN NO EVENT SHALL
 * THE COPYRIGHT HOLDER(S) OR AUTHOR(S) BE LIABLE FOR ANY CLAIM, DAMAGES OR
 * OTHER LIABILITY, WHETHER IN AN ACTION OF CONTRACT, TORT OR OTHERWISE,
 * ARISING FROM, OUT OF OR IN CONNECTION WITH THE SOFTWARE OR THE USE OR
 * OTHER DEALINGS IN THE SOFTWARE.
 */

#define SWSMU_CODE_LAYER_L4

#include "amdgpu.h"
#include "amdgpu_smu.h"
#include "smu_cmn.h"
#include "soc15_common.h"

/*
 * DO NOT use these for err/warn/info/debug messages.
 * Use dev_err, dev_warn, dev_info and dev_dbg instead.
 * They are more MGPU friendly.
 */
#undef pr_err
#undef pr_warn
#undef pr_info
#undef pr_debug

/*
 * Although these are defined in each ASIC's specific header file.
 * They share the same definitions and values. That makes common
 * APIs for SMC messages issuing for all ASICs possible.
 */
#define mmMP1_SMN_C2PMSG_66                                                                            0x0282
#define mmMP1_SMN_C2PMSG_66_BASE_IDX                                                                   0

#define mmMP1_SMN_C2PMSG_82                                                                            0x0292
#define mmMP1_SMN_C2PMSG_82_BASE_IDX                                                                   0

#define mmMP1_SMN_C2PMSG_90                                                                            0x029a
#define mmMP1_SMN_C2PMSG_90_BASE_IDX                                                                   0

#define MP1_C2PMSG_90__CONTENT_MASK                                                                    0xFFFFFFFFL

#undef __SMU_DUMMY_MAP
#define __SMU_DUMMY_MAP(type)	#type
static const char * const __smu_message_names[] = {
	SMU_MESSAGE_TYPES
};

static const char *smu_get_message_name(struct smu_context *smu,
					enum smu_message_type type)
{
	if (type < 0 || type >= SMU_MSG_MAX_COUNT)
		return "unknown smu message";

	return __smu_message_names[type];
}

static void smu_cmn_read_arg(struct smu_context *smu,
			     uint32_t *arg)
{
	struct amdgpu_device *adev = smu->adev;

	*arg = RREG32_SOC15(MP1, 0, mmMP1_SMN_C2PMSG_82);
}

/* Redefine the SMU error codes here.
 *
 * Note that these definitions are redundant and should be removed
 * when the SMU has exported a unified header file containing these
 * macros, which header file we can just include and use the SMU's
 * macros. At the moment, these error codes are defined by the SMU
 * per-ASIC unfortunately, yet we're a one driver for all ASICs.
 */
#define SMU_RESP_NONE           0
#define SMU_RESP_OK             1
#define SMU_RESP_CMD_FAIL       0xFF
#define SMU_RESP_CMD_UNKNOWN    0xFE
#define SMU_RESP_CMD_BAD_PREREQ 0xFD
#define SMU_RESP_BUSY_OTHER     0xFC
#define SMU_RESP_DEBUG_END      0xFB

/**
 * __smu_cmn_poll_stat -- poll for a status from the SMU
 * smu: a pointer to SMU context
 *
 * Returns the status of the SMU, which could be,
 *    0, the SMU is busy with your previous command;
 *    1, execution status: success, execution result: success;
 * 0xFF, execution status: success, execution result: failure;
 * 0xFE, unknown command;
 * 0xFD, valid command, but bad (command) prerequisites;
 * 0xFC, the command was rejected as the SMU is busy;
 * 0xFB, "SMC_Result_DebugDataDumpEnd".
 *
 * The values here are not defined by macros, because I'd rather we
 * include a single header file which defines them, which is
 * maintained by the SMU FW team, so that we're impervious to firmware
 * changes. At the moment those values are defined in various header
 * files, one for each ASIC, yet here we're a single ASIC-agnostic
 * interface. Such a change can be followed-up by a subsequent patch.
 */
static u32 __smu_cmn_poll_stat(struct smu_context *smu)
{
	struct amdgpu_device *adev = smu->adev;
	int timeout = adev->usec_timeout * 20;
	u32 reg;

	for ( ; timeout > 0; timeout--) {
		reg = RREG32_SOC15(MP1, 0, mmMP1_SMN_C2PMSG_90);
		if ((reg & MP1_C2PMSG_90__CONTENT_MASK) != 0)
			break;

		udelay(1);
	}

	return reg;
}

static void __smu_cmn_reg_print_error(struct smu_context *smu,
				      u32 reg_c2pmsg_90,
				      int msg_index,
				      u32 param,
				      enum smu_message_type msg)
{
	struct amdgpu_device *adev = smu->adev;
	const char *message = smu_get_message_name(smu, msg);
<<<<<<< HEAD

	switch (reg_c2pmsg_90) {
	case SMU_RESP_NONE:
		dev_err_ratelimited(adev->dev,
				    "SMU: I'm not done with your previous command!");
		break;
	case SMU_RESP_OK:
		/* The SMU executed the command. It completed with a
		 * successful result.
		 */
		break;
	case SMU_RESP_CMD_FAIL:
		/* The SMU executed the command. It completed with an
		 * unsuccessful result.
		 */
		break;
	case SMU_RESP_CMD_UNKNOWN:
		dev_err_ratelimited(adev->dev,
				    "SMU: unknown command: index:%d param:0x%08X message:%s",
				    msg_index, param, message);
		break;
	case SMU_RESP_CMD_BAD_PREREQ:
		dev_err_ratelimited(adev->dev,
				    "SMU: valid command, bad prerequisites: index:%d param:0x%08X message:%s",
				    msg_index, param, message);
		break;
	case SMU_RESP_BUSY_OTHER:
		dev_err_ratelimited(adev->dev,
				    "SMU: I'm very busy for your command: index:%d param:0x%08X message:%s",
				    msg_index, param, message);
		break;
	case SMU_RESP_DEBUG_END:
		dev_err_ratelimited(adev->dev,
				    "SMU: I'm debugging!");
		break;
	default:
		dev_err_ratelimited(adev->dev,
				    "SMU: response:0x%08X for index:%d param:0x%08X message:%s?",
				    reg_c2pmsg_90, msg_index, param, message);
		break;
	}
}

=======

	switch (reg_c2pmsg_90) {
	case SMU_RESP_NONE: {
		u32 msg_idx = RREG32_SOC15(MP1, 0, mmMP1_SMN_C2PMSG_66);
		u32 prm     = RREG32_SOC15(MP1, 0, mmMP1_SMN_C2PMSG_82);
		dev_err_ratelimited(adev->dev,
				    "SMU: I'm not done with your previous command: SMN_C2PMSG_66:0x%08X SMN_C2PMSG_82:0x%08X",
				    msg_idx, prm);
	}
		break;
	case SMU_RESP_OK:
		/* The SMU executed the command. It completed with a
		 * successful result.
		 */
		break;
	case SMU_RESP_CMD_FAIL:
		/* The SMU executed the command. It completed with an
		 * unsuccessful result.
		 */
		break;
	case SMU_RESP_CMD_UNKNOWN:
		dev_err_ratelimited(adev->dev,
				    "SMU: unknown command: index:%d param:0x%08X message:%s",
				    msg_index, param, message);
		break;
	case SMU_RESP_CMD_BAD_PREREQ:
		dev_err_ratelimited(adev->dev,
				    "SMU: valid command, bad prerequisites: index:%d param:0x%08X message:%s",
				    msg_index, param, message);
		break;
	case SMU_RESP_BUSY_OTHER:
		dev_err_ratelimited(adev->dev,
				    "SMU: I'm very busy for your command: index:%d param:0x%08X message:%s",
				    msg_index, param, message);
		break;
	case SMU_RESP_DEBUG_END:
		dev_err_ratelimited(adev->dev,
				    "SMU: I'm debugging!");
		break;
	default:
		dev_err_ratelimited(adev->dev,
				    "SMU: response:0x%08X for index:%d param:0x%08X message:%s?",
				    reg_c2pmsg_90, msg_index, param, message);
		break;
	}
}

>>>>>>> df0cc57e
static int __smu_cmn_reg2errno(struct smu_context *smu, u32 reg_c2pmsg_90)
{
	int res;

	switch (reg_c2pmsg_90) {
	case SMU_RESP_NONE:
		/* The SMU is busy--still executing your command.
		 */
		res = -ETIME;
		break;
	case SMU_RESP_OK:
		res = 0;
		break;
	case SMU_RESP_CMD_FAIL:
		/* Command completed successfully, but the command
		 * status was failure.
		 */
		res = -EIO;
		break;
	case SMU_RESP_CMD_UNKNOWN:
		/* Unknown command--ignored by the SMU.
		 */
		res = -EOPNOTSUPP;
		break;
	case SMU_RESP_CMD_BAD_PREREQ:
		/* Valid command--bad prerequisites.
		 */
		res = -EINVAL;
		break;
	case SMU_RESP_BUSY_OTHER:
		/* The SMU is busy with other commands. The client
		 * should retry in 10 us.
		 */
		res = -EBUSY;
		break;
	default:
		/* Unknown or debug response from the SMU.
		 */
		res = -EREMOTEIO;
		break;
	}

	return res;
}

static void __smu_cmn_send_msg(struct smu_context *smu,
			       u16 msg,
			       u32 param)
{
	struct amdgpu_device *adev = smu->adev;

	WREG32_SOC15(MP1, 0, mmMP1_SMN_C2PMSG_90, 0);
	WREG32_SOC15(MP1, 0, mmMP1_SMN_C2PMSG_82, param);
	WREG32_SOC15(MP1, 0, mmMP1_SMN_C2PMSG_66, msg);
}

/**
 * smu_cmn_send_msg_without_waiting -- send the message; don't wait for status
 * @smu: pointer to an SMU context
 * @msg_index: message index
 * @param: message parameter to send to the SMU
 *
 * Send a message to the SMU with the parameter passed. Do not wait
 * for status/result of the message, thus the "without_waiting".
 *
 * Return 0 on success, -errno on error if we weren't able to _send_
 * the message for some reason. See __smu_cmn_reg2errno() for details
 * of the -errno.
 */
int smu_cmn_send_msg_without_waiting(struct smu_context *smu,
				     uint16_t msg_index,
				     uint32_t param)
{
	u32 reg;
	int res;

	if (smu->adev->no_hw_access)
		return 0;

	reg = __smu_cmn_poll_stat(smu);
	res = __smu_cmn_reg2errno(smu, reg);
	if (reg == SMU_RESP_NONE ||
	    reg == SMU_RESP_BUSY_OTHER ||
	    res == -EREMOTEIO)
		goto Out;
	__smu_cmn_send_msg(smu, msg_index, param);
	res = 0;
Out:
	return res;
}

/**
 * smu_cmn_wait_for_response -- wait for response from the SMU
 * @smu: pointer to an SMU context
 *
 * Wait for status from the SMU.
 *
 * Return 0 on success, -errno on error, indicating the execution
 * status and result of the message being waited for. See
 * __smu_cmn_reg2errno() for details of the -errno.
 */
int smu_cmn_wait_for_response(struct smu_context *smu)
{
	u32 reg;

	reg = __smu_cmn_poll_stat(smu);
	return __smu_cmn_reg2errno(smu, reg);
}

/**
 * smu_cmn_send_smc_msg_with_param -- send a message with parameter
 * @smu: pointer to an SMU context
 * @msg: message to send
 * @param: parameter to send to the SMU
 * @read_arg: pointer to u32 to return a value from the SMU back
 *            to the caller
 *
 * Send the message @msg with parameter @param to the SMU, wait for
 * completion of the command, and return back a value from the SMU in
 * @read_arg pointer.
 *
 * Return 0 on success, -errno on error, if we weren't able to send
 * the message or if the message completed with some kind of
 * error. See __smu_cmn_reg2errno() for details of the -errno.
 *
 * If we weren't able to send the message to the SMU, we also print
 * the error to the standard log.
 *
 * Command completion status is printed only if the -errno is
 * -EREMOTEIO, indicating that the SMU returned back an
 * undefined/unknown/unspecified result. All other cases are
 * well-defined, not printed, but instead given back to the client to
 * decide what further to do.
 *
 * The return value, @read_arg is read back regardless, to give back
 * more information to the client, which on error would most likely be
 * @param, but we can't assume that. This also eliminates more
 * conditionals.
 */
int smu_cmn_send_smc_msg_with_param(struct smu_context *smu,
				    enum smu_message_type msg,
				    uint32_t param,
				    uint32_t *read_arg)
{
	int res, index;
	u32 reg;

	if (smu->adev->no_hw_access)
		return 0;

	index = smu_cmn_to_asic_specific_index(smu,
					       CMN2ASIC_MAPPING_MSG,
					       msg);
	if (index < 0)
		return index == -EACCES ? 0 : index;

	mutex_lock(&smu->message_lock);
	reg = __smu_cmn_poll_stat(smu);
	res = __smu_cmn_reg2errno(smu, reg);
	if (reg == SMU_RESP_NONE ||
	    reg == SMU_RESP_BUSY_OTHER ||
	    res == -EREMOTEIO) {
		__smu_cmn_reg_print_error(smu, reg, index, param, msg);
		goto Out;
	}
	__smu_cmn_send_msg(smu, (uint16_t) index, param);
	reg = __smu_cmn_poll_stat(smu);
	res = __smu_cmn_reg2errno(smu, reg);
	if (res == -EREMOTEIO)
		__smu_cmn_reg_print_error(smu, reg, index, param, msg);
	if (read_arg)
		smu_cmn_read_arg(smu, read_arg);
Out:
	mutex_unlock(&smu->message_lock);
	return res;
}

int smu_cmn_send_smc_msg(struct smu_context *smu,
			 enum smu_message_type msg,
			 uint32_t *read_arg)
{
	return smu_cmn_send_smc_msg_with_param(smu,
					       msg,
					       0,
					       read_arg);
}

int smu_cmn_to_asic_specific_index(struct smu_context *smu,
				   enum smu_cmn2asic_mapping_type type,
				   uint32_t index)
{
	struct cmn2asic_msg_mapping msg_mapping;
	struct cmn2asic_mapping mapping;

	switch (type) {
	case CMN2ASIC_MAPPING_MSG:
		if (index >= SMU_MSG_MAX_COUNT ||
		    !smu->message_map)
			return -EINVAL;

		msg_mapping = smu->message_map[index];
		if (!msg_mapping.valid_mapping)
			return -EINVAL;

		if (amdgpu_sriov_vf(smu->adev) &&
		    !msg_mapping.valid_in_vf)
			return -EACCES;

		return msg_mapping.map_to;

	case CMN2ASIC_MAPPING_CLK:
		if (index >= SMU_CLK_COUNT ||
		    !smu->clock_map)
			return -EINVAL;

		mapping = smu->clock_map[index];
		if (!mapping.valid_mapping)
			return -EINVAL;

		return mapping.map_to;

	case CMN2ASIC_MAPPING_FEATURE:
		if (index >= SMU_FEATURE_COUNT ||
		    !smu->feature_map)
			return -EINVAL;

		mapping = smu->feature_map[index];
		if (!mapping.valid_mapping)
			return -EINVAL;

		return mapping.map_to;

	case CMN2ASIC_MAPPING_TABLE:
		if (index >= SMU_TABLE_COUNT ||
		    !smu->table_map)
			return -EINVAL;

		mapping = smu->table_map[index];
		if (!mapping.valid_mapping)
			return -EINVAL;

		return mapping.map_to;

	case CMN2ASIC_MAPPING_PWR:
		if (index >= SMU_POWER_SOURCE_COUNT ||
		    !smu->pwr_src_map)
			return -EINVAL;

		mapping = smu->pwr_src_map[index];
		if (!mapping.valid_mapping)
			return -EINVAL;

		return mapping.map_to;

	case CMN2ASIC_MAPPING_WORKLOAD:
		if (index > PP_SMC_POWER_PROFILE_CUSTOM ||
		    !smu->workload_map)
			return -EINVAL;

		mapping = smu->workload_map[index];
		if (!mapping.valid_mapping)
			return -EINVAL;

		return mapping.map_to;

	default:
		return -EINVAL;
	}
}

int smu_cmn_feature_is_supported(struct smu_context *smu,
				 enum smu_feature_mask mask)
{
	struct smu_feature *feature = &smu->smu_feature;
	int feature_id;
	int ret = 0;

	feature_id = smu_cmn_to_asic_specific_index(smu,
						    CMN2ASIC_MAPPING_FEATURE,
						    mask);
	if (feature_id < 0)
		return 0;

	WARN_ON(feature_id > feature->feature_num);

	mutex_lock(&feature->mutex);
	ret = test_bit(feature_id, feature->supported);
	mutex_unlock(&feature->mutex);

	return ret;
}

int smu_cmn_feature_is_enabled(struct smu_context *smu,
			       enum smu_feature_mask mask)
{
	struct smu_feature *feature = &smu->smu_feature;
	struct amdgpu_device *adev = smu->adev;
	int feature_id;
	int ret = 0;

	if (smu->is_apu && adev->family < AMDGPU_FAMILY_VGH)
		return 1;

	feature_id = smu_cmn_to_asic_specific_index(smu,
						    CMN2ASIC_MAPPING_FEATURE,
						    mask);
	if (feature_id < 0)
		return 0;

	WARN_ON(feature_id > feature->feature_num);

	mutex_lock(&feature->mutex);
	ret = test_bit(feature_id, feature->enabled);
	mutex_unlock(&feature->mutex);

	return ret;
}

bool smu_cmn_clk_dpm_is_enabled(struct smu_context *smu,
				enum smu_clk_type clk_type)
{
	enum smu_feature_mask feature_id = 0;

	switch (clk_type) {
	case SMU_MCLK:
	case SMU_UCLK:
		feature_id = SMU_FEATURE_DPM_UCLK_BIT;
		break;
	case SMU_GFXCLK:
	case SMU_SCLK:
		feature_id = SMU_FEATURE_DPM_GFXCLK_BIT;
		break;
	case SMU_SOCCLK:
		feature_id = SMU_FEATURE_DPM_SOCCLK_BIT;
		break;
	default:
		return true;
	}

	if (!smu_cmn_feature_is_enabled(smu, feature_id))
		return false;

	return true;
}

int smu_cmn_get_enabled_mask(struct smu_context *smu,
			     uint32_t *feature_mask,
			     uint32_t num)
{
	uint32_t feature_mask_high = 0, feature_mask_low = 0;
	struct smu_feature *feature = &smu->smu_feature;
	int ret = 0;

	if (!feature_mask || num < 2)
		return -EINVAL;

	if (bitmap_empty(feature->enabled, feature->feature_num)) {
		ret = smu_cmn_send_smc_msg(smu, SMU_MSG_GetEnabledSmuFeaturesHigh, &feature_mask_high);
		if (ret)
			return ret;

		ret = smu_cmn_send_smc_msg(smu, SMU_MSG_GetEnabledSmuFeaturesLow, &feature_mask_low);
		if (ret)
			return ret;

		feature_mask[0] = feature_mask_low;
		feature_mask[1] = feature_mask_high;
	} else {
		bitmap_copy((unsigned long *)feature_mask, feature->enabled,
			     feature->feature_num);
	}

	return ret;
}

int smu_cmn_get_enabled_32_bits_mask(struct smu_context *smu,
					uint32_t *feature_mask,
					uint32_t num)
{
	uint32_t feature_mask_en_low = 0;
	uint32_t feature_mask_en_high = 0;
	struct smu_feature *feature = &smu->smu_feature;
	int ret = 0;

	if (!feature_mask || num < 2)
		return -EINVAL;

	if (bitmap_empty(feature->enabled, feature->feature_num)) {
		ret = smu_cmn_send_smc_msg_with_param(smu, SMU_MSG_GetEnabledSmuFeatures, 0,
										 &feature_mask_en_low);

		if (ret)
			return ret;

		ret = smu_cmn_send_smc_msg_with_param(smu, SMU_MSG_GetEnabledSmuFeatures, 1,
										 &feature_mask_en_high);

		if (ret)
			return ret;

		feature_mask[0] = feature_mask_en_low;
		feature_mask[1] = feature_mask_en_high;

	} else {
		bitmap_copy((unsigned long *)feature_mask, feature->enabled,
				 feature->feature_num);
	}

	return ret;

}

uint64_t smu_cmn_get_indep_throttler_status(
					const unsigned long dep_status,
					const uint8_t *throttler_map)
{
	uint64_t indep_status = 0;
	uint8_t dep_bit = 0;

	for_each_set_bit(dep_bit, &dep_status, 32)
		indep_status |= 1ULL << throttler_map[dep_bit];

	return indep_status;
}

int smu_cmn_feature_update_enable_state(struct smu_context *smu,
					uint64_t feature_mask,
					bool enabled)
{
	struct smu_feature *feature = &smu->smu_feature;
	int ret = 0;

	if (enabled) {
		ret = smu_cmn_send_smc_msg_with_param(smu,
						  SMU_MSG_EnableSmuFeaturesLow,
						  lower_32_bits(feature_mask),
						  NULL);
		if (ret)
			return ret;
		ret = smu_cmn_send_smc_msg_with_param(smu,
						  SMU_MSG_EnableSmuFeaturesHigh,
						  upper_32_bits(feature_mask),
						  NULL);
		if (ret)
			return ret;
	} else {
		ret = smu_cmn_send_smc_msg_with_param(smu,
						  SMU_MSG_DisableSmuFeaturesLow,
						  lower_32_bits(feature_mask),
						  NULL);
		if (ret)
			return ret;
		ret = smu_cmn_send_smc_msg_with_param(smu,
						  SMU_MSG_DisableSmuFeaturesHigh,
						  upper_32_bits(feature_mask),
						  NULL);
		if (ret)
			return ret;
	}

	mutex_lock(&feature->mutex);
	if (enabled)
		bitmap_or(feature->enabled, feature->enabled,
				(unsigned long *)(&feature_mask), SMU_FEATURE_MAX);
	else
		bitmap_andnot(feature->enabled, feature->enabled,
				(unsigned long *)(&feature_mask), SMU_FEATURE_MAX);
	mutex_unlock(&feature->mutex);

	return ret;
}

int smu_cmn_feature_set_enabled(struct smu_context *smu,
				enum smu_feature_mask mask,
				bool enable)
{
	struct smu_feature *feature = &smu->smu_feature;
	int feature_id;

	feature_id = smu_cmn_to_asic_specific_index(smu,
						    CMN2ASIC_MAPPING_FEATURE,
						    mask);
	if (feature_id < 0)
		return -EINVAL;

	WARN_ON(feature_id > feature->feature_num);

	return smu_cmn_feature_update_enable_state(smu,
					       1ULL << feature_id,
					       enable);
}

#undef __SMU_DUMMY_MAP
#define __SMU_DUMMY_MAP(fea)	#fea
static const char* __smu_feature_names[] = {
	SMU_FEATURE_MASKS
};

static const char *smu_get_feature_name(struct smu_context *smu,
					enum smu_feature_mask feature)
{
	if (feature < 0 || feature >= SMU_FEATURE_COUNT)
		return "unknown smu feature";
	return __smu_feature_names[feature];
}

size_t smu_cmn_get_pp_feature_mask(struct smu_context *smu,
				   char *buf)
{
	uint32_t feature_mask[2] = { 0 };
	int feature_index = 0;
	uint32_t count = 0;
	int8_t sort_feature[SMU_FEATURE_COUNT];
	size_t size = 0;
	int ret = 0, i;

	if (!smu->is_apu) {
		ret = smu_cmn_get_enabled_mask(smu,
						feature_mask,
						2);
		if (ret)
			return 0;
	} else {
		ret = smu_cmn_get_enabled_32_bits_mask(smu,
					feature_mask,
					2);
		if (ret)
			return 0;
	}

	size =  sysfs_emit_at(buf, size, "features high: 0x%08x low: 0x%08x\n",
			feature_mask[1], feature_mask[0]);

	memset(sort_feature, -1, sizeof(sort_feature));

	for (i = 0; i < SMU_FEATURE_COUNT; i++) {
		feature_index = smu_cmn_to_asic_specific_index(smu,
							       CMN2ASIC_MAPPING_FEATURE,
							       i);
		if (feature_index < 0)
			continue;

		sort_feature[feature_index] = i;
	}

	size += sysfs_emit_at(buf, size, "%-2s. %-20s  %-3s : %-s\n",
			"No", "Feature", "Bit", "State");

	for (i = 0; i < SMU_FEATURE_COUNT; i++) {
		if (sort_feature[i] < 0)
			continue;

		size += sysfs_emit_at(buf, size, "%02d. %-20s (%2d) : %s\n",
				count++,
				smu_get_feature_name(smu, sort_feature[i]),
				i,
				!!smu_cmn_feature_is_enabled(smu, sort_feature[i]) ?
				"enabled" : "disabled");
	}

	return size;
}

int smu_cmn_set_pp_feature_mask(struct smu_context *smu,
				uint64_t new_mask)
{
	int ret = 0;
	uint32_t feature_mask[2] = { 0 };
	uint64_t feature_2_enabled = 0;
	uint64_t feature_2_disabled = 0;
	uint64_t feature_enables = 0;

	ret = smu_cmn_get_enabled_mask(smu,
				       feature_mask,
				       2);
	if (ret)
		return ret;

	feature_enables = ((uint64_t)feature_mask[1] << 32 |
			   (uint64_t)feature_mask[0]);

	feature_2_enabled  = ~feature_enables & new_mask;
	feature_2_disabled = feature_enables & ~new_mask;

	if (feature_2_enabled) {
		ret = smu_cmn_feature_update_enable_state(smu,
							  feature_2_enabled,
							  true);
		if (ret)
			return ret;
	}
	if (feature_2_disabled) {
		ret = smu_cmn_feature_update_enable_state(smu,
							  feature_2_disabled,
							  false);
		if (ret)
			return ret;
	}

	return ret;
}

/**
 * smu_cmn_disable_all_features_with_exception - disable all dpm features
 *                                               except this specified by
 *                                               @mask
 *
 * @smu:               smu_context pointer
 * @no_hw_disablement: whether real dpm disablement should be performed
 *                     true: update the cache(about dpm enablement state) only
 *                     false: real dpm disablement plus cache update
 * @mask:              the dpm feature which should not be disabled
 *                     SMU_FEATURE_COUNT: no exception, all dpm features
 *                     to disable
 *
 * Returns:
 * 0 on success or a negative error code on failure.
 */
int smu_cmn_disable_all_features_with_exception(struct smu_context *smu,
						bool no_hw_disablement,
						enum smu_feature_mask mask)
{
	struct smu_feature *feature = &smu->smu_feature;
	uint64_t features_to_disable = U64_MAX;
	int skipped_feature_id;

	if (mask != SMU_FEATURE_COUNT) {
		skipped_feature_id = smu_cmn_to_asic_specific_index(smu,
								    CMN2ASIC_MAPPING_FEATURE,
								    mask);
		if (skipped_feature_id < 0)
			return -EINVAL;

		features_to_disable &= ~(1ULL << skipped_feature_id);
	}

	if (no_hw_disablement) {
		mutex_lock(&feature->mutex);
		bitmap_andnot(feature->enabled, feature->enabled,
				(unsigned long *)(&features_to_disable), SMU_FEATURE_MAX);
		mutex_unlock(&feature->mutex);

		return 0;
	} else {
		return smu_cmn_feature_update_enable_state(smu,
							   features_to_disable,
							   0);
	}
}

int smu_cmn_get_smc_version(struct smu_context *smu,
			    uint32_t *if_version,
			    uint32_t *smu_version)
{
	int ret = 0;

	if (!if_version && !smu_version)
		return -EINVAL;

	if (smu->smc_fw_if_version && smu->smc_fw_version)
	{
		if (if_version)
			*if_version = smu->smc_fw_if_version;

		if (smu_version)
			*smu_version = smu->smc_fw_version;

		return 0;
	}

	if (if_version) {
		ret = smu_cmn_send_smc_msg(smu, SMU_MSG_GetDriverIfVersion, if_version);
		if (ret)
			return ret;

		smu->smc_fw_if_version = *if_version;
	}

	if (smu_version) {
		ret = smu_cmn_send_smc_msg(smu, SMU_MSG_GetSmuVersion, smu_version);
		if (ret)
			return ret;

		smu->smc_fw_version = *smu_version;
	}

	return ret;
}

int smu_cmn_update_table(struct smu_context *smu,
			 enum smu_table_id table_index,
			 int argument,
			 void *table_data,
			 bool drv2smu)
{
	struct smu_table_context *smu_table = &smu->smu_table;
	struct amdgpu_device *adev = smu->adev;
	struct smu_table *table = &smu_table->driver_table;
	int table_id = smu_cmn_to_asic_specific_index(smu,
						      CMN2ASIC_MAPPING_TABLE,
						      table_index);
	uint32_t table_size;
	int ret = 0;
	if (!table_data || table_id >= SMU_TABLE_COUNT || table_id < 0)
		return -EINVAL;

	table_size = smu_table->tables[table_index].size;

	if (drv2smu) {
		memcpy(table->cpu_addr, table_data, table_size);
		/*
		 * Flush hdp cache: to guard the content seen by
		 * GPU is consitent with CPU.
		 */
		amdgpu_asic_flush_hdp(adev, NULL);
	}

	ret = smu_cmn_send_smc_msg_with_param(smu, drv2smu ?
					  SMU_MSG_TransferTableDram2Smu :
					  SMU_MSG_TransferTableSmu2Dram,
					  table_id | ((argument & 0xFFFF) << 16),
					  NULL);
	if (ret)
		return ret;

	if (!drv2smu) {
		amdgpu_asic_invalidate_hdp(adev, NULL);
		memcpy(table_data, table->cpu_addr, table_size);
	}

	return 0;
}

int smu_cmn_write_watermarks_table(struct smu_context *smu)
{
	void *watermarks_table = smu->smu_table.watermarks_table;

	if (!watermarks_table)
		return -EINVAL;

	return smu_cmn_update_table(smu,
				    SMU_TABLE_WATERMARKS,
				    0,
				    watermarks_table,
				    true);
}

int smu_cmn_write_pptable(struct smu_context *smu)
{
	void *pptable = smu->smu_table.driver_pptable;

	return smu_cmn_update_table(smu,
				    SMU_TABLE_PPTABLE,
				    0,
				    pptable,
				    true);
}

int smu_cmn_get_metrics_table_locked(struct smu_context *smu,
				     void *metrics_table,
				     bool bypass_cache)
{
	struct smu_table_context *smu_table= &smu->smu_table;
	uint32_t table_size =
		smu_table->tables[SMU_TABLE_SMU_METRICS].size;
	int ret = 0;

	if (bypass_cache ||
	    !smu_table->metrics_time ||
	    time_after(jiffies, smu_table->metrics_time + msecs_to_jiffies(1))) {
		ret = smu_cmn_update_table(smu,
				       SMU_TABLE_SMU_METRICS,
				       0,
				       smu_table->metrics_table,
				       false);
		if (ret) {
			dev_info(smu->adev->dev, "Failed to export SMU metrics table!\n");
			return ret;
		}
		smu_table->metrics_time = jiffies;
	}

	if (metrics_table)
		memcpy(metrics_table, smu_table->metrics_table, table_size);

	return 0;
}

int smu_cmn_get_metrics_table(struct smu_context *smu,
			      void *metrics_table,
			      bool bypass_cache)
{
	int ret = 0;

	mutex_lock(&smu->metrics_lock);
	ret = smu_cmn_get_metrics_table_locked(smu,
					       metrics_table,
					       bypass_cache);
	mutex_unlock(&smu->metrics_lock);

	return ret;
}

void smu_cmn_init_soft_gpu_metrics(void *table, uint8_t frev, uint8_t crev)
{
	struct metrics_table_header *header = (struct metrics_table_header *)table;
	uint16_t structure_size;

#define METRICS_VERSION(a, b)	((a << 16) | b )

	switch (METRICS_VERSION(frev, crev)) {
	case METRICS_VERSION(1, 0):
		structure_size = sizeof(struct gpu_metrics_v1_0);
		break;
	case METRICS_VERSION(1, 1):
		structure_size = sizeof(struct gpu_metrics_v1_1);
		break;
	case METRICS_VERSION(1, 2):
		structure_size = sizeof(struct gpu_metrics_v1_2);
		break;
	case METRICS_VERSION(1, 3):
		structure_size = sizeof(struct gpu_metrics_v1_3);
		break;
	case METRICS_VERSION(2, 0):
		structure_size = sizeof(struct gpu_metrics_v2_0);
		break;
	case METRICS_VERSION(2, 1):
		structure_size = sizeof(struct gpu_metrics_v2_1);
		break;
	case METRICS_VERSION(2, 2):
		structure_size = sizeof(struct gpu_metrics_v2_2);
		break;
	default:
		return;
	}

#undef METRICS_VERSION

	memset(header, 0xFF, structure_size);

	header->format_revision = frev;
	header->content_revision = crev;
	header->structure_size = structure_size;

}

int smu_cmn_set_mp1_state(struct smu_context *smu,
			  enum pp_mp1_state mp1_state)
{
	enum smu_message_type msg;
	int ret;

	switch (mp1_state) {
	case PP_MP1_STATE_SHUTDOWN:
		msg = SMU_MSG_PrepareMp1ForShutdown;
		break;
	case PP_MP1_STATE_UNLOAD:
		msg = SMU_MSG_PrepareMp1ForUnload;
		break;
	case PP_MP1_STATE_RESET:
		msg = SMU_MSG_PrepareMp1ForReset;
		break;
	case PP_MP1_STATE_NONE:
	default:
		return 0;
	}

	ret = smu_cmn_send_smc_msg(smu, msg, NULL);
	if (ret)
		dev_err(smu->adev->dev, "[PrepareMp1] Failed!\n");

	return ret;
}

bool smu_cmn_is_audio_func_enabled(struct amdgpu_device *adev)
{
	struct pci_dev *p = NULL;
	bool snd_driver_loaded;

	/*
	 * If the ASIC comes with no audio function, we always assume
	 * it is "enabled".
	 */
	p = pci_get_domain_bus_and_slot(pci_domain_nr(adev->pdev->bus),
			adev->pdev->bus->number, 1);
	if (!p)
		return true;

	snd_driver_loaded = pci_is_enabled(p) ? true : false;

	pci_dev_put(p);

	return snd_driver_loaded;
}<|MERGE_RESOLUTION|>--- conflicted
+++ resolved
@@ -137,51 +137,6 @@
 {
 	struct amdgpu_device *adev = smu->adev;
 	const char *message = smu_get_message_name(smu, msg);
-<<<<<<< HEAD
-
-	switch (reg_c2pmsg_90) {
-	case SMU_RESP_NONE:
-		dev_err_ratelimited(adev->dev,
-				    "SMU: I'm not done with your previous command!");
-		break;
-	case SMU_RESP_OK:
-		/* The SMU executed the command. It completed with a
-		 * successful result.
-		 */
-		break;
-	case SMU_RESP_CMD_FAIL:
-		/* The SMU executed the command. It completed with an
-		 * unsuccessful result.
-		 */
-		break;
-	case SMU_RESP_CMD_UNKNOWN:
-		dev_err_ratelimited(adev->dev,
-				    "SMU: unknown command: index:%d param:0x%08X message:%s",
-				    msg_index, param, message);
-		break;
-	case SMU_RESP_CMD_BAD_PREREQ:
-		dev_err_ratelimited(adev->dev,
-				    "SMU: valid command, bad prerequisites: index:%d param:0x%08X message:%s",
-				    msg_index, param, message);
-		break;
-	case SMU_RESP_BUSY_OTHER:
-		dev_err_ratelimited(adev->dev,
-				    "SMU: I'm very busy for your command: index:%d param:0x%08X message:%s",
-				    msg_index, param, message);
-		break;
-	case SMU_RESP_DEBUG_END:
-		dev_err_ratelimited(adev->dev,
-				    "SMU: I'm debugging!");
-		break;
-	default:
-		dev_err_ratelimited(adev->dev,
-				    "SMU: response:0x%08X for index:%d param:0x%08X message:%s?",
-				    reg_c2pmsg_90, msg_index, param, message);
-		break;
-	}
-}
-
-=======
 
 	switch (reg_c2pmsg_90) {
 	case SMU_RESP_NONE: {
@@ -229,7 +184,6 @@
 	}
 }
 
->>>>>>> df0cc57e
 static int __smu_cmn_reg2errno(struct smu_context *smu, u32 reg_c2pmsg_90)
 {
 	int res;
