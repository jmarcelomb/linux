--- conflicted
+++ resolved
@@ -281,11 +281,6 @@
 	void (*set_low_power_state)(struct clk_mgr *clk_mgr);
 	void (*exit_low_power_state)(struct clk_mgr *clk_mgr);
 	bool (*is_ips_supported)(struct clk_mgr *clk_mgr);
-<<<<<<< HEAD
-	void (*set_idle_state)(struct clk_mgr *clk_mgr, bool allow_idle);
-	uint32_t (*get_idle_state)(struct clk_mgr *clk_mgr);
-=======
->>>>>>> 0c383648
 
 	void (*init_clocks)(struct clk_mgr *clk_mgr);
 
