/*
 * Copyright 2023 Advanced Micro Devices, Inc.
 *
 * Permission is hereby granted, free of charge, to any person obtaining a
 * copy of this software and associated documentation files (the "Software"),
 * to deal in the Software without restriction, including without limitation
 * the rights to use, copy, modify, merge, publish, distribute, sublicense,
 * and/or sell copies of the Software, and to permit persons to whom the
 * Software is furnished to do so, subject to the following conditions:
 *
 * The above copyright notice and this permission notice shall be included in
 * all copies or substantial portions of the Software.
 *
 * THE SOFTWARE IS PROVIDED "AS IS", WITHOUT WARRANTY OF ANY KIND, EXPRESS OR
 * IMPLIED, INCLUDING BUT NOT LIMITED TO THE WARRANTIES OF MERCHANTABILITY,
 * FITNESS FOR A PARTICULAR PURPOSE AND NONINFRINGEMENT.  IN NO EVENT SHALL
 * THE COPYRIGHT HOLDER(S) OR AUTHOR(S) BE LIABLE FOR ANY CLAIM, DAMAGES OR
 * OTHER LIABILITY, WHETHER IN AN ACTION OF CONTRACT, TORT OR OTHERWISE,
 * ARISING FROM, OUT OF OR IN CONNECTION WITH THE SOFTWARE OR THE USE OR
 * OTHER DEALINGS IN THE SOFTWARE.
 *
 * Authors: AMD
 *
 */

/* FILE POLICY AND INTENDED USAGE:
 * This file owns the programming sequence of stream's dpms state associated
 * with the link and link's enable/disable sequences as result of the stream's
 * dpms state change.
 *
 * TODO - The reason link owns stream's dpms programming sequence is
 * because dpms programming sequence is highly dependent on underlying signal
 * specific link protocols. This unfortunately causes link to own a portion of
 * stream state programming sequence. This creates a gray area where the
 * boundary between link and stream is not clearly defined.
 */

#include "link_dpms.h"
#include "link_hwss.h"
#include "link_validation.h"
#include "accessories/link_dp_trace.h"
#include "protocols/link_dpcd.h"
#include "protocols/link_ddc.h"
#include "protocols/link_hpd.h"
#include "protocols/link_dp_phy.h"
#include "protocols/link_dp_capability.h"
#include "protocols/link_dp_training.h"
#include "protocols/link_edp_panel_control.h"
#include "protocols/link_dp_dpia_bw.h"

#include "dm_helpers.h"
#include "link_enc_cfg.h"
#include "resource.h"
#include "dsc.h"
#include "dccg.h"
#include "clk_mgr.h"
#include "atomfirmware.h"
<<<<<<< HEAD
=======
#include "vpg.h"

>>>>>>> 0c383648
#define DC_LOGGER \
	dc_logger
#define DC_LOGGER_INIT(logger) \
	struct dal_logger *dc_logger = logger

#define LINK_INFO(...) \
	DC_LOG_HW_HOTPLUG(  \
		__VA_ARGS__)

#define RETIMER_REDRIVER_INFO(...) \
	DC_LOG_RETIMER_REDRIVER(  \
		__VA_ARGS__)

#define MAX_MTP_SLOT_COUNT 64
#define LINK_TRAINING_ATTEMPTS 4
#define PEAK_FACTOR_X1000 1006

void link_blank_all_dp_displays(struct dc *dc)
{
	unsigned int i;
	uint8_t dpcd_power_state = '\0';
	enum dc_status status = DC_ERROR_UNEXPECTED;

	for (i = 0; i < dc->link_count; i++) {
		if ((dc->links[i]->connector_signal != SIGNAL_TYPE_DISPLAY_PORT) ||
			(dc->links[i]->priv == NULL) || (dc->links[i]->local_sink == NULL))
			continue;

		/* DP 2.0 spec requires that we read LTTPR caps first */
		dp_retrieve_lttpr_cap(dc->links[i]);
		/* if any of the displays are lit up turn them off */
		status = core_link_read_dpcd(dc->links[i], DP_SET_POWER,
							&dpcd_power_state, sizeof(dpcd_power_state));

		if (status == DC_OK && dpcd_power_state == DP_POWER_STATE_D0)
			link_blank_dp_stream(dc->links[i], true);
	}

}

void link_blank_all_edp_displays(struct dc *dc)
{
	unsigned int i;
	uint8_t dpcd_power_state = '\0';
	enum dc_status status = DC_ERROR_UNEXPECTED;

	for (i = 0; i < dc->link_count; i++) {
		if ((dc->links[i]->connector_signal != SIGNAL_TYPE_EDP) ||
			(!dc->links[i]->edp_sink_present))
			continue;

		/* if any of the displays are lit up turn them off */
		status = core_link_read_dpcd(dc->links[i], DP_SET_POWER,
							&dpcd_power_state, sizeof(dpcd_power_state));

		if (status == DC_OK && dpcd_power_state == DP_POWER_STATE_D0)
			link_blank_dp_stream(dc->links[i], true);
	}
}

void link_blank_dp_stream(struct dc_link *link, bool hw_init)
{
	unsigned int j;
	struct dc  *dc = link->ctx->dc;
	enum signal_type signal = link->connector_signal;

	if ((signal == SIGNAL_TYPE_EDP) ||
		(signal == SIGNAL_TYPE_DISPLAY_PORT)) {
		if (link->ep_type == DISPLAY_ENDPOINT_PHY &&
			link->link_enc->funcs->get_dig_frontend &&
			link->link_enc->funcs->is_dig_enabled(link->link_enc)) {
			int fe = link->link_enc->funcs->get_dig_frontend(link->link_enc);

			if (fe != ENGINE_ID_UNKNOWN)
				for (j = 0; j < dc->res_pool->stream_enc_count; j++) {
					if (fe == dc->res_pool->stream_enc[j]->id) {
						dc->res_pool->stream_enc[j]->funcs->dp_blank(link,
									dc->res_pool->stream_enc[j]);
						break;
					}
				}
		}

		if ((!link->wa_flags.dp_keep_receiver_powered) || hw_init)
			dpcd_write_rx_power_ctrl(link, false);
	}
}

void link_set_all_streams_dpms_off_for_link(struct dc_link *link)
{
	struct pipe_ctx *pipes[MAX_PIPES];
	struct dc_state *state = link->dc->current_state;
	uint8_t count;
	int i;
	struct dc_stream_update stream_update;
	bool dpms_off = true;
	struct link_resource link_res = {0};

	memset(&stream_update, 0, sizeof(stream_update));
	stream_update.dpms_off = &dpms_off;

	link_get_master_pipes_with_dpms_on(link, state, &count, pipes);

	for (i = 0; i < count; i++) {
		stream_update.stream = pipes[i]->stream;
		dc_commit_updates_for_stream(link->ctx->dc, NULL, 0,
				pipes[i]->stream, &stream_update,
				state);
	}

	/* link can be also enabled by vbios. In this case it is not recorded
	 * in pipe_ctx. Disable link phy here to make sure it is completely off
	 */
	dp_disable_link_phy(link, &link_res, link->connector_signal);
}

void link_resume(struct dc_link *link)
{
	if (link->connector_signal != SIGNAL_TYPE_VIRTUAL)
		program_hpd_filter(link);
}

/* This function returns true if the pipe is used to feed video signal directly
 * to the link.
 */
static bool is_master_pipe_for_link(const struct dc_link *link,
		const struct pipe_ctx *pipe)
{
	return resource_is_pipe_type(pipe, OTG_MASTER) &&
			pipe->stream->link == link;
}

/*
 * This function finds all master pipes feeding to a given link with dpms set to
 * on in given dc state.
 */
void link_get_master_pipes_with_dpms_on(const struct dc_link *link,
		struct dc_state *state,
		uint8_t *count,
		struct pipe_ctx *pipes[MAX_PIPES])
{
	int i;
	struct pipe_ctx *pipe = NULL;

	*count = 0;
	for (i = 0; i < MAX_PIPES; i++) {
		pipe = &state->res_ctx.pipe_ctx[i];

		if (is_master_pipe_for_link(link, pipe) &&
				pipe->stream->dpms_off == false) {
			pipes[(*count)++] = pipe;
		}
	}
}

static bool get_ext_hdmi_settings(struct pipe_ctx *pipe_ctx,
		enum engine_id eng_id,
		struct ext_hdmi_settings *settings)
{
	bool result = false;
	int i = 0;
	struct integrated_info *integrated_info =
			pipe_ctx->stream->ctx->dc_bios->integrated_info;

	if (integrated_info == NULL)
		return false;

	/*
	 * Get retimer settings from sbios for passing SI eye test for DCE11
	 * The setting values are varied based on board revision and port id
	 * Therefore the setting values of each ports is passed by sbios.
	 */

	// Check if current bios contains ext Hdmi settings
	if (integrated_info->gpu_cap_info & 0x20) {
		switch (eng_id) {
		case ENGINE_ID_DIGA:
			settings->slv_addr = integrated_info->dp0_ext_hdmi_slv_addr;
			settings->reg_num = integrated_info->dp0_ext_hdmi_6g_reg_num;
			settings->reg_num_6g = integrated_info->dp0_ext_hdmi_6g_reg_num;
			memmove(settings->reg_settings,
					integrated_info->dp0_ext_hdmi_reg_settings,
					sizeof(integrated_info->dp0_ext_hdmi_reg_settings));
			memmove(settings->reg_settings_6g,
					integrated_info->dp0_ext_hdmi_6g_reg_settings,
					sizeof(integrated_info->dp0_ext_hdmi_6g_reg_settings));
			result = true;
			break;
		case ENGINE_ID_DIGB:
			settings->slv_addr = integrated_info->dp1_ext_hdmi_slv_addr;
			settings->reg_num = integrated_info->dp1_ext_hdmi_6g_reg_num;
			settings->reg_num_6g = integrated_info->dp1_ext_hdmi_6g_reg_num;
			memmove(settings->reg_settings,
					integrated_info->dp1_ext_hdmi_reg_settings,
					sizeof(integrated_info->dp1_ext_hdmi_reg_settings));
			memmove(settings->reg_settings_6g,
					integrated_info->dp1_ext_hdmi_6g_reg_settings,
					sizeof(integrated_info->dp1_ext_hdmi_6g_reg_settings));
			result = true;
			break;
		case ENGINE_ID_DIGC:
			settings->slv_addr = integrated_info->dp2_ext_hdmi_slv_addr;
			settings->reg_num = integrated_info->dp2_ext_hdmi_6g_reg_num;
			settings->reg_num_6g = integrated_info->dp2_ext_hdmi_6g_reg_num;
			memmove(settings->reg_settings,
					integrated_info->dp2_ext_hdmi_reg_settings,
					sizeof(integrated_info->dp2_ext_hdmi_reg_settings));
			memmove(settings->reg_settings_6g,
					integrated_info->dp2_ext_hdmi_6g_reg_settings,
					sizeof(integrated_info->dp2_ext_hdmi_6g_reg_settings));
			result = true;
			break;
		case ENGINE_ID_DIGD:
			settings->slv_addr = integrated_info->dp3_ext_hdmi_slv_addr;
			settings->reg_num = integrated_info->dp3_ext_hdmi_6g_reg_num;
			settings->reg_num_6g = integrated_info->dp3_ext_hdmi_6g_reg_num;
			memmove(settings->reg_settings,
					integrated_info->dp3_ext_hdmi_reg_settings,
					sizeof(integrated_info->dp3_ext_hdmi_reg_settings));
			memmove(settings->reg_settings_6g,
					integrated_info->dp3_ext_hdmi_6g_reg_settings,
					sizeof(integrated_info->dp3_ext_hdmi_6g_reg_settings));
			result = true;
			break;
		default:
			break;
		}

		if (result == true) {
			// Validate settings from bios integrated info table
			if (settings->slv_addr == 0)
				return false;
			if (settings->reg_num > 9)
				return false;
			if (settings->reg_num_6g > 3)
				return false;

			for (i = 0; i < settings->reg_num; i++) {
				if (settings->reg_settings[i].i2c_reg_index > 0x20)
					return false;
			}

			for (i = 0; i < settings->reg_num_6g; i++) {
				if (settings->reg_settings_6g[i].i2c_reg_index > 0x20)
					return false;
			}
		}
	}

	return result;
}

static bool write_i2c(struct pipe_ctx *pipe_ctx,
		uint8_t address, uint8_t *buffer, uint32_t length)
{
	struct i2c_command cmd = {0};
	struct i2c_payload payload = {0};

	memset(&payload, 0, sizeof(payload));
	memset(&cmd, 0, sizeof(cmd));

	cmd.number_of_payloads = 1;
	cmd.engine = I2C_COMMAND_ENGINE_DEFAULT;
	cmd.speed = pipe_ctx->stream->ctx->dc->caps.i2c_speed_in_khz;

	payload.address = address;
	payload.data = buffer;
	payload.length = length;
	payload.write = true;
	cmd.payloads = &payload;

	if (dm_helpers_submit_i2c(pipe_ctx->stream->ctx,
			pipe_ctx->stream->link, &cmd))
		return true;

	return false;
}

static void write_i2c_retimer_setting(
		struct pipe_ctx *pipe_ctx,
		bool is_vga_mode,
		bool is_over_340mhz,
		struct ext_hdmi_settings *settings)
{
	uint8_t slave_address = (settings->slv_addr >> 1);
	uint8_t buffer[2];
	const uint8_t apply_rx_tx_change = 0x4;
	uint8_t offset = 0xA;
	uint8_t value = 0;
	int i = 0;
	bool i2c_success = false;
	DC_LOGGER_INIT(pipe_ctx->stream->ctx->logger);

	memset(&buffer, 0, sizeof(buffer));

	/* Start Ext-Hdmi programming*/

	for (i = 0; i < settings->reg_num; i++) {
		/* Apply 3G settings */
		if (settings->reg_settings[i].i2c_reg_index <= 0x20) {

			buffer[0] = settings->reg_settings[i].i2c_reg_index;
			buffer[1] = settings->reg_settings[i].i2c_reg_val;
			i2c_success = write_i2c(pipe_ctx, slave_address,
						buffer, sizeof(buffer));
			RETIMER_REDRIVER_INFO("retimer write to slave_address = 0x%x,\
				offset = 0x%x, reg_val= 0x%x, i2c_success = %d\n",
				slave_address, buffer[0], buffer[1], i2c_success?1:0);

			if (!i2c_success)
				goto i2c_write_fail;

			/* Based on DP159 specs, APPLY_RX_TX_CHANGE bit in 0x0A
			 * needs to be set to 1 on every 0xA-0xC write.
			 */
			if (settings->reg_settings[i].i2c_reg_index == 0xA ||
				settings->reg_settings[i].i2c_reg_index == 0xB ||
				settings->reg_settings[i].i2c_reg_index == 0xC) {

				/* Query current value from offset 0xA */
				if (settings->reg_settings[i].i2c_reg_index == 0xA)
					value = settings->reg_settings[i].i2c_reg_val;
				else {
					i2c_success =
						link_query_ddc_data(
						pipe_ctx->stream->link->ddc,
						slave_address, &offset, 1, &value, 1);
					if (!i2c_success)
						goto i2c_write_fail;
				}

				buffer[0] = offset;
				/* Set APPLY_RX_TX_CHANGE bit to 1 */
				buffer[1] = value | apply_rx_tx_change;
				i2c_success = write_i2c(pipe_ctx, slave_address,
						buffer, sizeof(buffer));
				RETIMER_REDRIVER_INFO("retimer write to slave_address = 0x%x,\
					offset = 0x%x, reg_val = 0x%x, i2c_success = %d\n",
					slave_address, buffer[0], buffer[1], i2c_success?1:0);
				if (!i2c_success)
					goto i2c_write_fail;
			}
		}
	}

	/* Apply 3G settings */
	if (is_over_340mhz) {
		for (i = 0; i < settings->reg_num_6g; i++) {
			/* Apply 3G settings */
			if (settings->reg_settings[i].i2c_reg_index <= 0x20) {

				buffer[0] = settings->reg_settings_6g[i].i2c_reg_index;
				buffer[1] = settings->reg_settings_6g[i].i2c_reg_val;
				i2c_success = write_i2c(pipe_ctx, slave_address,
							buffer, sizeof(buffer));
				RETIMER_REDRIVER_INFO("above 340Mhz: retimer write to slave_address = 0x%x,\
					offset = 0x%x, reg_val = 0x%x, i2c_success = %d\n",
					slave_address, buffer[0], buffer[1], i2c_success?1:0);

				if (!i2c_success)
					goto i2c_write_fail;

				/* Based on DP159 specs, APPLY_RX_TX_CHANGE bit in 0x0A
				 * needs to be set to 1 on every 0xA-0xC write.
				 */
				if (settings->reg_settings_6g[i].i2c_reg_index == 0xA ||
					settings->reg_settings_6g[i].i2c_reg_index == 0xB ||
					settings->reg_settings_6g[i].i2c_reg_index == 0xC) {

					/* Query current value from offset 0xA */
					if (settings->reg_settings_6g[i].i2c_reg_index == 0xA)
						value = settings->reg_settings_6g[i].i2c_reg_val;
					else {
						i2c_success =
								link_query_ddc_data(
								pipe_ctx->stream->link->ddc,
								slave_address, &offset, 1, &value, 1);
						if (!i2c_success)
							goto i2c_write_fail;
					}

					buffer[0] = offset;
					/* Set APPLY_RX_TX_CHANGE bit to 1 */
					buffer[1] = value | apply_rx_tx_change;
					i2c_success = write_i2c(pipe_ctx, slave_address,
							buffer, sizeof(buffer));
					RETIMER_REDRIVER_INFO("retimer write to slave_address = 0x%x,\
						offset = 0x%x, reg_val = 0x%x, i2c_success = %d\n",
						slave_address, buffer[0], buffer[1], i2c_success?1:0);
					if (!i2c_success)
						goto i2c_write_fail;
				}
			}
		}
	}

	if (is_vga_mode) {
		/* Program additional settings if using 640x480 resolution */

		/* Write offset 0xFF to 0x01 */
		buffer[0] = 0xff;
		buffer[1] = 0x01;
		i2c_success = write_i2c(pipe_ctx, slave_address,
				buffer, sizeof(buffer));
		RETIMER_REDRIVER_INFO("retimer write to slave_address = 0x%x,\
				offset = 0x%x, reg_val = 0x%x, i2c_success = %d\n",
				slave_address, buffer[0], buffer[1], i2c_success?1:0);
		if (!i2c_success)
			goto i2c_write_fail;

		/* Write offset 0x00 to 0x23 */
		buffer[0] = 0x00;
		buffer[1] = 0x23;
		i2c_success = write_i2c(pipe_ctx, slave_address,
				buffer, sizeof(buffer));
		RETIMER_REDRIVER_INFO("retimer write to slave_address = 0x%x,\
			offset = 0x%x, reg_val = 0x%x, i2c_success = %d\n",
			slave_address, buffer[0], buffer[1], i2c_success?1:0);
		if (!i2c_success)
			goto i2c_write_fail;

		/* Write offset 0xff to 0x00 */
		buffer[0] = 0xff;
		buffer[1] = 0x00;
		i2c_success = write_i2c(pipe_ctx, slave_address,
				buffer, sizeof(buffer));
		RETIMER_REDRIVER_INFO("retimer write to slave_address = 0x%x,\
			offset = 0x%x, reg_val = 0x%x, i2c_success = %d\n",
			slave_address, buffer[0], buffer[1], i2c_success?1:0);
		if (!i2c_success)
			goto i2c_write_fail;

	}

	return;

i2c_write_fail:
	DC_LOG_DEBUG("Set retimer failed");
}

static void write_i2c_default_retimer_setting(
		struct pipe_ctx *pipe_ctx,
		bool is_vga_mode,
		bool is_over_340mhz)
{
	uint8_t slave_address = (0xBA >> 1);
	uint8_t buffer[2];
	bool i2c_success = false;
	DC_LOGGER_INIT(pipe_ctx->stream->ctx->logger);

	memset(&buffer, 0, sizeof(buffer));

	/* Program Slave Address for tuning single integrity */
	/* Write offset 0x0A to 0x13 */
	buffer[0] = 0x0A;
	buffer[1] = 0x13;
	i2c_success = write_i2c(pipe_ctx, slave_address,
			buffer, sizeof(buffer));
	RETIMER_REDRIVER_INFO("retimer writes default setting to slave_address = 0x%x,\
		offset = 0x%x, reg_val = 0x%x, i2c_success = %d\n",
		slave_address, buffer[0], buffer[1], i2c_success?1:0);
	if (!i2c_success)
		goto i2c_write_fail;

	/* Write offset 0x0A to 0x17 */
	buffer[0] = 0x0A;
	buffer[1] = 0x17;
	i2c_success = write_i2c(pipe_ctx, slave_address,
			buffer, sizeof(buffer));
	RETIMER_REDRIVER_INFO("retimer write to slave_addr = 0x%x,\
		offset = 0x%x, reg_val = 0x%x, i2c_success = %d\n",
		slave_address, buffer[0], buffer[1], i2c_success?1:0);
	if (!i2c_success)
		goto i2c_write_fail;

	/* Write offset 0x0B to 0xDA or 0xD8 */
	buffer[0] = 0x0B;
	buffer[1] = is_over_340mhz ? 0xDA : 0xD8;
	i2c_success = write_i2c(pipe_ctx, slave_address,
			buffer, sizeof(buffer));
	RETIMER_REDRIVER_INFO("retimer write to slave_addr = 0x%x,\
		offset = 0x%x, reg_val = 0x%x, i2c_success = %d\n",
		slave_address, buffer[0], buffer[1], i2c_success?1:0);
	if (!i2c_success)
		goto i2c_write_fail;

	/* Write offset 0x0A to 0x17 */
	buffer[0] = 0x0A;
	buffer[1] = 0x17;
	i2c_success = write_i2c(pipe_ctx, slave_address,
			buffer, sizeof(buffer));
	RETIMER_REDRIVER_INFO("retimer write to slave_addr = 0x%x,\
		offset = 0x%x, reg_val= 0x%x, i2c_success = %d\n",
		slave_address, buffer[0], buffer[1], i2c_success?1:0);
	if (!i2c_success)
		goto i2c_write_fail;

	/* Write offset 0x0C to 0x1D or 0x91 */
	buffer[0] = 0x0C;
	buffer[1] = is_over_340mhz ? 0x1D : 0x91;
	i2c_success = write_i2c(pipe_ctx, slave_address,
			buffer, sizeof(buffer));
	RETIMER_REDRIVER_INFO("retimer write to slave_addr = 0x%x,\
		offset = 0x%x, reg_val = 0x%x, i2c_success = %d\n",
		slave_address, buffer[0], buffer[1], i2c_success?1:0);
	if (!i2c_success)
		goto i2c_write_fail;

	/* Write offset 0x0A to 0x17 */
	buffer[0] = 0x0A;
	buffer[1] = 0x17;
	i2c_success = write_i2c(pipe_ctx, slave_address,
			buffer, sizeof(buffer));
	RETIMER_REDRIVER_INFO("retimer write to slave_addr = 0x%x,\
		offset = 0x%x, reg_val = 0x%x, i2c_success = %d\n",
		slave_address, buffer[0], buffer[1], i2c_success?1:0);
	if (!i2c_success)
		goto i2c_write_fail;


	if (is_vga_mode) {
		/* Program additional settings if using 640x480 resolution */

		/* Write offset 0xFF to 0x01 */
		buffer[0] = 0xff;
		buffer[1] = 0x01;
		i2c_success = write_i2c(pipe_ctx, slave_address,
				buffer, sizeof(buffer));
		RETIMER_REDRIVER_INFO("retimer write to slave_addr = 0x%x,\
			offset = 0x%x, reg_val = 0x%x, i2c_success = %d\n",
			slave_address, buffer[0], buffer[1], i2c_success?1:0);
		if (!i2c_success)
			goto i2c_write_fail;

		/* Write offset 0x00 to 0x23 */
		buffer[0] = 0x00;
		buffer[1] = 0x23;
		i2c_success = write_i2c(pipe_ctx, slave_address,
				buffer, sizeof(buffer));
		RETIMER_REDRIVER_INFO("retimer write to slave_addr = 0x%x,\
			offset = 0x%x, reg_val= 0x%x, i2c_success = %d\n",
			slave_address, buffer[0], buffer[1], i2c_success?1:0);
		if (!i2c_success)
			goto i2c_write_fail;

		/* Write offset 0xff to 0x00 */
		buffer[0] = 0xff;
		buffer[1] = 0x00;
		i2c_success = write_i2c(pipe_ctx, slave_address,
				buffer, sizeof(buffer));
		RETIMER_REDRIVER_INFO("retimer write default setting to slave_addr = 0x%x,\
			offset = 0x%x, reg_val= 0x%x, i2c_success = %d end here\n",
			slave_address, buffer[0], buffer[1], i2c_success?1:0);
		if (!i2c_success)
			goto i2c_write_fail;
	}

	return;

i2c_write_fail:
	DC_LOG_DEBUG("Set default retimer failed");
}

static void write_i2c_redriver_setting(
		struct pipe_ctx *pipe_ctx,
		bool is_over_340mhz)
{
	uint8_t slave_address = (0xF0 >> 1);
	uint8_t buffer[16];
	bool i2c_success = false;
	DC_LOGGER_INIT(pipe_ctx->stream->ctx->logger);

	memset(&buffer, 0, sizeof(buffer));

	// Program Slave Address for tuning single integrity
	buffer[3] = 0x4E;
	buffer[4] = 0x4E;
	buffer[5] = 0x4E;
	buffer[6] = is_over_340mhz ? 0x4E : 0x4A;

	i2c_success = write_i2c(pipe_ctx, slave_address,
					buffer, sizeof(buffer));
	RETIMER_REDRIVER_INFO("redriver write 0 to all 16 reg offset expect following:\n\
		\t slave_addr = 0x%x, offset[3] = 0x%x, offset[4] = 0x%x,\
		offset[5] = 0x%x,offset[6] is_over_340mhz = 0x%x,\
		i2c_success = %d\n",
		slave_address, buffer[3], buffer[4], buffer[5], buffer[6], i2c_success?1:0);

	if (!i2c_success)
		DC_LOG_DEBUG("Set redriver failed");
}

static void update_psp_stream_config(struct pipe_ctx *pipe_ctx, bool dpms_off)
{
	struct cp_psp *cp_psp = &pipe_ctx->stream->ctx->cp_psp;
	struct link_encoder *link_enc = NULL;
	struct cp_psp_stream_config config = {0};
	enum dp_panel_mode panel_mode =
			dp_get_panel_mode(pipe_ctx->stream->link);

	if (cp_psp == NULL || cp_psp->funcs.update_stream_config == NULL)
		return;

	link_enc = link_enc_cfg_get_link_enc(pipe_ctx->stream->link);
	ASSERT(link_enc);
	if (link_enc == NULL)
		return;

	/* otg instance */
	config.otg_inst = (uint8_t) pipe_ctx->stream_res.tg->inst;

	/* dig front end */
	config.dig_fe = (uint8_t) pipe_ctx->stream_res.stream_enc->stream_enc_inst;

	/* stream encoder index */
	config.stream_enc_idx = pipe_ctx->stream_res.stream_enc->id - ENGINE_ID_DIGA;
	if (dp_is_128b_132b_signal(pipe_ctx))
		config.stream_enc_idx =
				pipe_ctx->stream_res.hpo_dp_stream_enc->id - ENGINE_ID_HPO_DP_0;

	/* dig back end */
	config.dig_be = pipe_ctx->stream->link->link_enc_hw_inst;

	/* link encoder index */
	config.link_enc_idx = link_enc->transmitter - TRANSMITTER_UNIPHY_A;
	if (dp_is_128b_132b_signal(pipe_ctx))
		config.link_enc_idx = pipe_ctx->link_res.hpo_dp_link_enc->inst;

	/* dio output index is dpia index for DPIA endpoint & dcio index by default */
	if (pipe_ctx->stream->link->ep_type == DISPLAY_ENDPOINT_USB4_DPIA)
		config.dio_output_idx = pipe_ctx->stream->link->link_id.enum_id - ENUM_ID_1;
	else
		config.dio_output_idx = link_enc->transmitter - TRANSMITTER_UNIPHY_A;


	/* phy index */
	config.phy_idx = resource_transmitter_to_phy_idx(
			pipe_ctx->stream->link->dc, link_enc->transmitter);
	if (pipe_ctx->stream->link->ep_type == DISPLAY_ENDPOINT_USB4_DPIA)
		/* USB4 DPIA doesn't use PHY in our soc, initialize it to 0 */
		config.phy_idx = 0;

	/* stream properties */
	config.assr_enabled = (panel_mode == DP_PANEL_MODE_EDP) ? 1 : 0;
	config.mst_enabled = (pipe_ctx->stream->signal ==
			SIGNAL_TYPE_DISPLAY_PORT_MST) ? 1 : 0;
	config.dp2_enabled = dp_is_128b_132b_signal(pipe_ctx) ? 1 : 0;
	config.usb4_enabled = (pipe_ctx->stream->link->ep_type == DISPLAY_ENDPOINT_USB4_DPIA) ?
			1 : 0;
	config.dpms_off = dpms_off;

	/* dm stream context */
	config.dm_stream_ctx = pipe_ctx->stream->dm_stream_context;

	cp_psp->funcs.update_stream_config(cp_psp->handle, &config);
}

static void set_avmute(struct pipe_ctx *pipe_ctx, bool enable)
{
	struct dc  *dc = pipe_ctx->stream->ctx->dc;

	if (!dc_is_hdmi_signal(pipe_ctx->stream->signal))
		return;

	dc->hwss.set_avmute(pipe_ctx, enable);
}

static void enable_mst_on_sink(struct dc_link *link, bool enable)
{
	unsigned char mstmCntl = 0;

	core_link_read_dpcd(link, DP_MSTM_CTRL, &mstmCntl, 1);
	if (enable)
		mstmCntl |= DP_MST_EN;
	else
		mstmCntl &= (~DP_MST_EN);

	core_link_write_dpcd(link, DP_MSTM_CTRL, &mstmCntl, 1);
}

static void dsc_optc_config_log(struct display_stream_compressor *dsc,
		struct dsc_optc_config *config)
{
	uint32_t precision = 1 << 28;
	uint32_t bytes_per_pixel_int = config->bytes_per_pixel / precision;
	uint32_t bytes_per_pixel_mod = config->bytes_per_pixel % precision;
	uint64_t ll_bytes_per_pix_fraq = bytes_per_pixel_mod;
	DC_LOGGER_INIT(dsc->ctx->logger);

	/* 7 fractional digits decimal precision for bytes per pixel is enough because DSC
	 * bits per pixel precision is 1/16th of a pixel, which means bytes per pixel precision is
	 * 1/16/8 = 1/128 of a byte, or 0.0078125 decimal
	 */
	ll_bytes_per_pix_fraq *= 10000000;
	ll_bytes_per_pix_fraq /= precision;

	DC_LOG_DSC("\tbytes_per_pixel 0x%08x (%d.%07d)",
			config->bytes_per_pixel, bytes_per_pixel_int, (uint32_t)ll_bytes_per_pix_fraq);
	DC_LOG_DSC("\tis_pixel_format_444 %d", config->is_pixel_format_444);
	DC_LOG_DSC("\tslice_width %d", config->slice_width);
}

static bool dp_set_dsc_on_rx(struct pipe_ctx *pipe_ctx, bool enable)
{
	struct dc *dc = pipe_ctx->stream->ctx->dc;
	struct dc_stream_state *stream = pipe_ctx->stream;
	bool result = false;

	if (dc_is_virtual_signal(stream->signal))
		result = true;
	else
		result = dm_helpers_dp_write_dsc_enable(dc->ctx, stream, enable);
	return result;
}

/* The stream with these settings can be sent (unblanked) only after DSC was enabled on RX first,
 * i.e. after dp_enable_dsc_on_rx() had been called
 */
void link_set_dsc_on_stream(struct pipe_ctx *pipe_ctx, bool enable)
{
	/* TODO: Move this to HWSS as this is hardware programming sequence not a
	 * link layer sequence
	 */
	struct display_stream_compressor *dsc = pipe_ctx->stream_res.dsc;
	struct dc *dc = pipe_ctx->stream->ctx->dc;
	struct dc_stream_state *stream = pipe_ctx->stream;
	struct pipe_ctx *odm_pipe;
	int opp_cnt = 1;
	struct dccg *dccg = dc->res_pool->dccg;
	/* It has been found that when DSCCLK is lower than 16Mhz, we will get DCN
	 * register access hung. When DSCCLk is based on refclk, DSCCLk is always a
	 * fixed value higher than 16Mhz so the issue doesn't occur. When DSCCLK is
	 * generated by DTO, DSCCLK would be based on 1/3 dispclk. For small timings
	 * with DSC such as 480p60Hz, the dispclk could be low enough to trigger
	 * this problem. We are implementing a workaround here to keep using dscclk
	 * based on fixed value refclk when timing is smaller than 3x16Mhz (i.e
	 * 48Mhz) pixel clock to avoid hitting this problem.
	 */
	bool should_use_dto_dscclk = (dccg->funcs->set_dto_dscclk != NULL) &&
			stream->timing.pix_clk_100hz > 480000;
	DC_LOGGER_INIT(dsc->ctx->logger);

	for (odm_pipe = pipe_ctx->next_odm_pipe; odm_pipe; odm_pipe = odm_pipe->next_odm_pipe)
		opp_cnt++;

	if (enable) {
		struct dsc_config dsc_cfg;
		struct dsc_optc_config dsc_optc_cfg = {0};
		enum optc_dsc_mode optc_dsc_mode;

		/* Enable DSC hw block */
		dsc_cfg.pic_width = (stream->timing.h_addressable + stream->timing.h_border_left + stream->timing.h_border_right) / opp_cnt;
		dsc_cfg.pic_height = stream->timing.v_addressable + stream->timing.v_border_top + stream->timing.v_border_bottom;
		dsc_cfg.pixel_encoding = stream->timing.pixel_encoding;
		dsc_cfg.color_depth = stream->timing.display_color_depth;
		dsc_cfg.is_odm = pipe_ctx->next_odm_pipe ? true : false;
		dsc_cfg.dc_dsc_cfg = stream->timing.dsc_cfg;
		ASSERT(dsc_cfg.dc_dsc_cfg.num_slices_h % opp_cnt == 0);
		dsc_cfg.dc_dsc_cfg.num_slices_h /= opp_cnt;

		dsc->funcs->dsc_set_config(dsc, &dsc_cfg, &dsc_optc_cfg);
		dsc->funcs->dsc_enable(dsc, pipe_ctx->stream_res.opp->inst);
		if (should_use_dto_dscclk)
			dccg->funcs->set_dto_dscclk(dccg, dsc->inst);
		for (odm_pipe = pipe_ctx->next_odm_pipe; odm_pipe; odm_pipe = odm_pipe->next_odm_pipe) {
			struct display_stream_compressor *odm_dsc = odm_pipe->stream_res.dsc;

			odm_dsc->funcs->dsc_set_config(odm_dsc, &dsc_cfg, &dsc_optc_cfg);
			odm_dsc->funcs->dsc_enable(odm_dsc, odm_pipe->stream_res.opp->inst);
			if (should_use_dto_dscclk)
				dccg->funcs->set_dto_dscclk(dccg, odm_dsc->inst);
		}
		dsc_cfg.dc_dsc_cfg.num_slices_h *= opp_cnt;
		dsc_cfg.pic_width *= opp_cnt;

		optc_dsc_mode = dsc_optc_cfg.is_pixel_format_444 ? OPTC_DSC_ENABLED_444 : OPTC_DSC_ENABLED_NATIVE_SUBSAMPLED;

		/* Enable DSC in encoder */
		if (dc_is_dp_signal(stream->signal) && !dp_is_128b_132b_signal(pipe_ctx)) {
			DC_LOG_DSC("Setting stream encoder DSC config for engine %d:", (int)pipe_ctx->stream_res.stream_enc->id);
			dsc_optc_config_log(dsc, &dsc_optc_cfg);
			pipe_ctx->stream_res.stream_enc->funcs->dp_set_dsc_config(pipe_ctx->stream_res.stream_enc,
									optc_dsc_mode,
									dsc_optc_cfg.bytes_per_pixel,
									dsc_optc_cfg.slice_width);

			/* PPS SDP is set elsewhere because it has to be done after DIG FE is connected to DIG BE */
		}

		/* Enable DSC in OPTC */
		DC_LOG_DSC("Setting optc DSC config for tg instance %d:", pipe_ctx->stream_res.tg->inst);
		dsc_optc_config_log(dsc, &dsc_optc_cfg);
		pipe_ctx->stream_res.tg->funcs->set_dsc_config(pipe_ctx->stream_res.tg,
							optc_dsc_mode,
							dsc_optc_cfg.bytes_per_pixel,
							dsc_optc_cfg.slice_width);
	} else {
		/* disable DSC in OPTC */
		pipe_ctx->stream_res.tg->funcs->set_dsc_config(
				pipe_ctx->stream_res.tg,
				OPTC_DSC_DISABLED, 0, 0);

		/* disable DSC in stream encoder */
		if (dc_is_dp_signal(stream->signal)) {
			if (dp_is_128b_132b_signal(pipe_ctx))
				pipe_ctx->stream_res.hpo_dp_stream_enc->funcs->dp_set_dsc_pps_info_packet(
										pipe_ctx->stream_res.hpo_dp_stream_enc,
										false,
										NULL,
										true);
			else {
				pipe_ctx->stream_res.stream_enc->funcs->dp_set_dsc_config(
						pipe_ctx->stream_res.stream_enc,
						OPTC_DSC_DISABLED, 0, 0);
				pipe_ctx->stream_res.stream_enc->funcs->dp_set_dsc_pps_info_packet(
							pipe_ctx->stream_res.stream_enc, false, NULL, true);
			}
		}

		/* disable DSC block */
		if (dccg->funcs->set_ref_dscclk)
			dccg->funcs->set_ref_dscclk(dccg, pipe_ctx->stream_res.dsc->inst);
		pipe_ctx->stream_res.dsc->funcs->dsc_disable(pipe_ctx->stream_res.dsc);
		for (odm_pipe = pipe_ctx->next_odm_pipe; odm_pipe; odm_pipe = odm_pipe->next_odm_pipe) {
			if (dccg->funcs->set_ref_dscclk)
				dccg->funcs->set_ref_dscclk(dccg, odm_pipe->stream_res.dsc->inst);
			odm_pipe->stream_res.dsc->funcs->dsc_disable(odm_pipe->stream_res.dsc);
		}
	}
}

/*
 * For dynamic bpp change case, dsc is programmed with MASTER_UPDATE_LOCK enabled;
 * hence PPS info packet update need to use frame update instead of immediate update.
 * Added parameter immediate_update for this purpose.
 * The decision to use frame update is hard-coded in function dp_update_dsc_config(),
 * which is the only place where a "false" would be passed in for param immediate_update.
 *
 * immediate_update is only applicable when DSC is enabled.
 */
bool link_set_dsc_pps_packet(struct pipe_ctx *pipe_ctx, bool enable, bool immediate_update)
{
	struct display_stream_compressor *dsc = pipe_ctx->stream_res.dsc;
	struct dc_stream_state *stream = pipe_ctx->stream;

	if (!pipe_ctx->stream->timing.flags.DSC)
		return false;

	if (!dsc)
		return false;

	DC_LOGGER_INIT(dsc->ctx->logger);

	if (enable) {
		struct dsc_config dsc_cfg;
		uint8_t dsc_packed_pps[128];

		memset(&dsc_cfg, 0, sizeof(dsc_cfg));
		memset(dsc_packed_pps, 0, 128);

		/* Enable DSC hw block */
		dsc_cfg.pic_width = stream->timing.h_addressable + stream->timing.h_border_left + stream->timing.h_border_right;
		dsc_cfg.pic_height = stream->timing.v_addressable + stream->timing.v_border_top + stream->timing.v_border_bottom;
		dsc_cfg.pixel_encoding = stream->timing.pixel_encoding;
		dsc_cfg.color_depth = stream->timing.display_color_depth;
		dsc_cfg.is_odm = pipe_ctx->next_odm_pipe ? true : false;
		dsc_cfg.dc_dsc_cfg = stream->timing.dsc_cfg;

		dsc->funcs->dsc_get_packed_pps(dsc, &dsc_cfg, &dsc_packed_pps[0]);
		memcpy(&stream->dsc_packed_pps[0], &dsc_packed_pps[0], sizeof(stream->dsc_packed_pps));
		if (dc_is_dp_signal(stream->signal)) {
			DC_LOG_DSC("Setting stream encoder DSC PPS SDP for engine %d\n", (int)pipe_ctx->stream_res.stream_enc->id);
			if (dp_is_128b_132b_signal(pipe_ctx))
				pipe_ctx->stream_res.hpo_dp_stream_enc->funcs->dp_set_dsc_pps_info_packet(
										pipe_ctx->stream_res.hpo_dp_stream_enc,
										true,
										&dsc_packed_pps[0],
										immediate_update);
			else
				pipe_ctx->stream_res.stream_enc->funcs->dp_set_dsc_pps_info_packet(
						pipe_ctx->stream_res.stream_enc,
						true,
						&dsc_packed_pps[0],
						immediate_update);
		}
	} else {
		/* disable DSC PPS in stream encoder */
		memset(&stream->dsc_packed_pps[0], 0, sizeof(stream->dsc_packed_pps));
		if (dc_is_dp_signal(stream->signal)) {
			if (dp_is_128b_132b_signal(pipe_ctx))
				pipe_ctx->stream_res.hpo_dp_stream_enc->funcs->dp_set_dsc_pps_info_packet(
										pipe_ctx->stream_res.hpo_dp_stream_enc,
										false,
										NULL,
										true);
			else
				pipe_ctx->stream_res.stream_enc->funcs->dp_set_dsc_pps_info_packet(
						pipe_ctx->stream_res.stream_enc, false, NULL, true);
		}
	}

	return true;
}

bool link_set_dsc_enable(struct pipe_ctx *pipe_ctx, bool enable)
{
	struct display_stream_compressor *dsc = pipe_ctx->stream_res.dsc;
	bool result = false;

	if (!pipe_ctx->stream->timing.flags.DSC)
		goto out;
	if (!dsc)
		goto out;

	if (enable) {
		{
			link_set_dsc_on_stream(pipe_ctx, true);
			result = true;
		}
	} else {
		dp_set_dsc_on_rx(pipe_ctx, false);
		link_set_dsc_on_stream(pipe_ctx, false);
		result = true;
	}
out:
	return result;
}

bool link_update_dsc_config(struct pipe_ctx *pipe_ctx)
{
	struct display_stream_compressor *dsc = pipe_ctx->stream_res.dsc;

	if (!pipe_ctx->stream->timing.flags.DSC)
		return false;
	if (!dsc)
		return false;

	link_set_dsc_on_stream(pipe_ctx, true);
	link_set_dsc_pps_packet(pipe_ctx, true, false);
	return true;
}

static void enable_stream_features(struct pipe_ctx *pipe_ctx)
{
	struct dc_stream_state *stream = pipe_ctx->stream;

	if (pipe_ctx->stream->signal != SIGNAL_TYPE_DISPLAY_PORT_MST) {
		struct dc_link *link = stream->link;
		union down_spread_ctrl old_downspread;
		union down_spread_ctrl new_downspread;

		memset(&old_downspread, 0, sizeof(old_downspread));

		core_link_read_dpcd(link, DP_DOWNSPREAD_CTRL,
				&old_downspread.raw, sizeof(old_downspread));

		new_downspread.raw = old_downspread.raw;

		new_downspread.bits.IGNORE_MSA_TIMING_PARAM =
				(stream->ignore_msa_timing_param) ? 1 : 0;

		if (new_downspread.raw != old_downspread.raw) {
			core_link_write_dpcd(link, DP_DOWNSPREAD_CTRL,
				&new_downspread.raw, sizeof(new_downspread));
		}

	} else {
		dm_helpers_mst_enable_stream_features(stream);
	}
}

static void log_vcp_x_y(const struct dc_link *link, struct fixed31_32 avg_time_slots_per_mtp)
{
	const uint32_t VCP_Y_PRECISION = 1000;
	uint64_t vcp_x, vcp_y;
	DC_LOGGER_INIT(link->ctx->logger);

	// Add 0.5*(1/VCP_Y_PRECISION) to round up to decimal precision
	avg_time_slots_per_mtp = dc_fixpt_add(
			avg_time_slots_per_mtp,
			dc_fixpt_from_fraction(
				1,
				2*VCP_Y_PRECISION));

	vcp_x = dc_fixpt_floor(
			avg_time_slots_per_mtp);
	vcp_y = dc_fixpt_floor(
			dc_fixpt_mul_int(
				dc_fixpt_sub_int(
					avg_time_slots_per_mtp,
					dc_fixpt_floor(
							avg_time_slots_per_mtp)),
				VCP_Y_PRECISION));


	if (link->type == dc_connection_mst_branch)
		DC_LOG_DP2("MST Update Payload: set_throttled_vcp_size slot X.Y for MST stream "
				"X: %llu "
				"Y: %llu/%d",
				vcp_x,
				vcp_y,
				VCP_Y_PRECISION);
	else
		DC_LOG_DP2("SST Update Payload: set_throttled_vcp_size slot X.Y for SST stream "
				"X: %llu "
				"Y: %llu/%d",
				vcp_x,
				vcp_y,
				VCP_Y_PRECISION);
}

static struct fixed31_32 get_pbn_per_slot(struct dc_stream_state *stream)
{
	struct fixed31_32 mbytes_per_sec;
	uint32_t link_rate_in_mbytes_per_sec = dp_link_bandwidth_kbps(stream->link,
			&stream->link->cur_link_settings);
	link_rate_in_mbytes_per_sec /= 8000; /* Kbits to MBytes */

	mbytes_per_sec = dc_fixpt_from_int(link_rate_in_mbytes_per_sec);

	return dc_fixpt_div_int(mbytes_per_sec, 54);
}

static struct fixed31_32 get_pbn_from_bw_in_kbps(uint64_t kbps)
{
	struct fixed31_32 peak_kbps;
	uint32_t numerator = 0;
	uint32_t denominator = 1;

	/*
	 * The 1.006 factor (margin 5300ppm + 300ppm ~ 0.6% as per spec) is not
	 * required when determining PBN/time slot utilization on the link between
	 * us and the branch, since that overhead is already accounted for in
	 * the get_pbn_per_slot function.
	 *
	 * The unit of 54/64Mbytes/sec is an arbitrary unit chosen based on
	 * common multiplier to render an integer PBN for all link rate/lane
	 * counts combinations
	 * calculate
	 * peak_kbps *= (64/54)
	 * peak_kbps /= (8 * 1000) convert to bytes
	 */

	numerator = 64;
	denominator = 54 * 8 * 1000;
	kbps *= numerator;
	peak_kbps = dc_fixpt_from_fraction(kbps, denominator);

	return peak_kbps;
}

static struct fixed31_32 get_pbn_from_timing(struct pipe_ctx *pipe_ctx)
{
	uint64_t kbps;
	enum dc_link_encoding_format link_encoding;
<<<<<<< HEAD

	if (dp_is_128b_132b_signal(pipe_ctx))
		link_encoding = DC_LINK_ENCODING_DP_128b_132b;
	else
		link_encoding = DC_LINK_ENCODING_DP_8b_10b;

=======

	if (dp_is_128b_132b_signal(pipe_ctx))
		link_encoding = DC_LINK_ENCODING_DP_128b_132b;
	else
		link_encoding = DC_LINK_ENCODING_DP_8b_10b;

>>>>>>> 0c383648
	kbps = dc_bandwidth_in_kbps_from_timing(&pipe_ctx->stream->timing, link_encoding);
	return get_pbn_from_bw_in_kbps(kbps);
}


// TODO - DP2.0 Link: Fix get_lane_status to handle LTTPR offset (SST and MST)
static void get_lane_status(
	struct dc_link *link,
	uint32_t lane_count,
	union lane_status *status,
	union lane_align_status_updated *status_updated)
{
	unsigned int lane;
	uint8_t dpcd_buf[3] = {0};

	if (status == NULL || status_updated == NULL) {
		return;
	}

	core_link_read_dpcd(
			link,
			DP_LANE0_1_STATUS,
			dpcd_buf,
			sizeof(dpcd_buf));

	for (lane = 0; lane < lane_count; lane++) {
		status[lane].raw = dp_get_nibble_at_index(&dpcd_buf[0], lane);
	}

	status_updated->raw = dpcd_buf[2];
}

static bool poll_for_allocation_change_trigger(struct dc_link *link)
{
	/*
	 * wait for ACT handled
	 */
	int i;
	const int act_retries = 30;
	enum act_return_status result = ACT_FAILED;
	union payload_table_update_status update_status = {0};
	union lane_status dpcd_lane_status[LANE_COUNT_DP_MAX];
	union lane_align_status_updated lane_status_updated;
	DC_LOGGER_INIT(link->ctx->logger);

	if (link->aux_access_disabled)
		return true;
	for (i = 0; i < act_retries; i++) {
		get_lane_status(link, link->cur_link_settings.lane_count, dpcd_lane_status, &lane_status_updated);

		if (!dp_is_cr_done(link->cur_link_settings.lane_count, dpcd_lane_status) ||
				!dp_is_ch_eq_done(link->cur_link_settings.lane_count, dpcd_lane_status) ||
				!dp_is_symbol_locked(link->cur_link_settings.lane_count, dpcd_lane_status) ||
				!dp_is_interlane_aligned(lane_status_updated)) {
			DC_LOG_ERROR("SST Update Payload: Link loss occurred while "
					"polling for ACT handled.");
			result = ACT_LINK_LOST;
			break;
		}
		core_link_read_dpcd(
				link,
				DP_PAYLOAD_TABLE_UPDATE_STATUS,
				&update_status.raw,
				1);

		if (update_status.bits.ACT_HANDLED == 1) {
			DC_LOG_DP2("SST Update Payload: ACT handled by downstream.");
			result = ACT_SUCCESS;
			break;
		}

		fsleep(5000);
	}

	if (result == ACT_FAILED) {
		DC_LOG_ERROR("SST Update Payload: ACT still not handled after retries, "
				"continue on. Something is wrong with the branch.");
	}

	return (result == ACT_SUCCESS);
}

static void update_mst_stream_alloc_table(
	struct dc_link *link,
	struct stream_encoder *stream_enc,
	struct hpo_dp_stream_encoder *hpo_dp_stream_enc, // TODO: Rename stream_enc to dio_stream_enc?
	const struct dc_dp_mst_stream_allocation_table *proposed_table)
{
	struct link_mst_stream_allocation work_table[MAX_CONTROLLER_NUM] = { 0 };
	struct link_mst_stream_allocation *dc_alloc;

	int i;
	int j;

	/* if DRM proposed_table has more than one new payload */
	ASSERT(proposed_table->stream_count -
			link->mst_stream_alloc_table.stream_count < 2);

	/* copy proposed_table to link, add stream encoder */
	for (i = 0; i < proposed_table->stream_count; i++) {

		for (j = 0; j < link->mst_stream_alloc_table.stream_count; j++) {
			dc_alloc =
			&link->mst_stream_alloc_table.stream_allocations[j];

			if (dc_alloc->vcp_id ==
				proposed_table->stream_allocations[i].vcp_id) {

				work_table[i] = *dc_alloc;
				work_table[i].slot_count = proposed_table->stream_allocations[i].slot_count;
				break; /* exit j loop */
			}
		}

		/* new vcp_id */
		if (j == link->mst_stream_alloc_table.stream_count) {
			work_table[i].vcp_id =
				proposed_table->stream_allocations[i].vcp_id;
			work_table[i].slot_count =
				proposed_table->stream_allocations[i].slot_count;
			work_table[i].stream_enc = stream_enc;
			work_table[i].hpo_dp_stream_enc = hpo_dp_stream_enc;
		}
	}

	/* update link->mst_stream_alloc_table with work_table */
	link->mst_stream_alloc_table.stream_count =
			proposed_table->stream_count;
	for (i = 0; i < MAX_CONTROLLER_NUM; i++)
		link->mst_stream_alloc_table.stream_allocations[i] =
				work_table[i];
}

static void remove_stream_from_alloc_table(
		struct dc_link *link,
		struct stream_encoder *dio_stream_enc,
		struct hpo_dp_stream_encoder *hpo_dp_stream_enc)
{
	int i = 0;
	struct link_mst_stream_allocation_table *table =
			&link->mst_stream_alloc_table;

	if (hpo_dp_stream_enc) {
		for (; i < table->stream_count; i++)
			if (hpo_dp_stream_enc == table->stream_allocations[i].hpo_dp_stream_enc)
				break;
	} else {
		for (; i < table->stream_count; i++)
			if (dio_stream_enc == table->stream_allocations[i].stream_enc)
				break;
	}

	if (i < table->stream_count) {
		i++;
		for (; i < table->stream_count; i++)
			table->stream_allocations[i-1] = table->stream_allocations[i];
		memset(&table->stream_allocations[table->stream_count-1], 0,
				sizeof(struct link_mst_stream_allocation));
		table->stream_count--;
	}
}

static enum dc_status deallocate_mst_payload(struct pipe_ctx *pipe_ctx)
{
	struct dc_stream_state *stream = pipe_ctx->stream;
	struct dc_link *link = stream->link;
	struct dc_dp_mst_stream_allocation_table proposed_table = {0};
	struct fixed31_32 avg_time_slots_per_mtp = dc_fixpt_from_int(0);
	int i;
	bool mst_mode = (link->type == dc_connection_mst_branch);
	const struct link_hwss *link_hwss = get_link_hwss(link, &pipe_ctx->link_res);
	const struct dc_link_settings empty_link_settings = {0};
	DC_LOGGER_INIT(link->ctx->logger);

	/* deallocate_mst_payload is called before disable link. When mode or
	 * disable/enable monitor, new stream is created which is not in link
	 * stream[] yet. For this, payload is not allocated yet, so de-alloc
	 * should not done. For new mode set, map_resources will get engine
	 * for new stream, so stream_enc->id should be validated until here.
	 */

	/* slot X.Y */
	if (link_hwss->ext.set_throttled_vcp_size)
		link_hwss->ext.set_throttled_vcp_size(pipe_ctx, avg_time_slots_per_mtp);
	if (link_hwss->ext.set_hblank_min_symbol_width)
		link_hwss->ext.set_hblank_min_symbol_width(pipe_ctx,
				&empty_link_settings,
				avg_time_slots_per_mtp);

	if (mst_mode) {
		/* when link is in mst mode, reply on mst manager to remove
		 * payload
		 */
		if (dm_helpers_dp_mst_write_payload_allocation_table(
				stream->ctx,
				stream,
				&proposed_table,
				false))
			update_mst_stream_alloc_table(
					link,
					pipe_ctx->stream_res.stream_enc,
					pipe_ctx->stream_res.hpo_dp_stream_enc,
					&proposed_table);
		else
			DC_LOG_WARNING("Failed to update"
					"MST allocation table for"
					"pipe idx:%d\n",
					pipe_ctx->pipe_idx);
	} else {
		/* when link is no longer in mst mode (mst hub unplugged),
		 * remove payload with default dc logic
		 */
		remove_stream_from_alloc_table(link, pipe_ctx->stream_res.stream_enc,
				pipe_ctx->stream_res.hpo_dp_stream_enc);
	}

	DC_LOG_MST("%s"
			"stream_count: %d: ",
			__func__,
			link->mst_stream_alloc_table.stream_count);

	for (i = 0; i < MAX_CONTROLLER_NUM; i++) {
		DC_LOG_MST("stream_enc[%d]: %p      "
		"stream[%d].hpo_dp_stream_enc: %p      "
		"stream[%d].vcp_id: %d      "
		"stream[%d].slot_count: %d\n",
		i,
		(void *) link->mst_stream_alloc_table.stream_allocations[i].stream_enc,
		i,
		(void *) link->mst_stream_alloc_table.stream_allocations[i].hpo_dp_stream_enc,
		i,
		link->mst_stream_alloc_table.stream_allocations[i].vcp_id,
		i,
		link->mst_stream_alloc_table.stream_allocations[i].slot_count);
	}

	/* update mst stream allocation table hardware state */
	if (link_hwss->ext.update_stream_allocation_table == NULL ||
			link_dp_get_encoding_format(&link->cur_link_settings) == DP_UNKNOWN_ENCODING) {
		DC_LOG_DEBUG("Unknown encoding format\n");
		return DC_ERROR_UNEXPECTED;
	}

	link_hwss->ext.update_stream_allocation_table(link, &pipe_ctx->link_res,
			&link->mst_stream_alloc_table);

	if (mst_mode)
		dm_helpers_dp_mst_poll_for_allocation_change_trigger(
			stream->ctx,
			stream);

	dm_helpers_dp_mst_update_mst_mgr_for_deallocation(
			stream->ctx,
			stream);

	return DC_OK;
}

/* convert link_mst_stream_alloc_table to dm dp_mst_stream_alloc_table
 * because stream_encoder is not exposed to dm
 */
static enum dc_status allocate_mst_payload(struct pipe_ctx *pipe_ctx)
{
	struct dc_stream_state *stream = pipe_ctx->stream;
	struct dc_link *link = stream->link;
	struct dc_dp_mst_stream_allocation_table proposed_table = {0};
	struct fixed31_32 avg_time_slots_per_mtp;
	struct fixed31_32 pbn;
	struct fixed31_32 pbn_per_slot;
	int i;
	enum act_return_status ret;
	const struct link_hwss *link_hwss = get_link_hwss(link, &pipe_ctx->link_res);
	DC_LOGGER_INIT(link->ctx->logger);

	/* enable_link_dp_mst already check link->enabled_stream_count
	 * and stream is in link->stream[]. This is called during set mode,
	 * stream_enc is available.
	 */

	/* get calculate VC payload for stream: stream_alloc */
	if (dm_helpers_dp_mst_write_payload_allocation_table(
		stream->ctx,
		stream,
		&proposed_table,
		true))
		update_mst_stream_alloc_table(
					link,
					pipe_ctx->stream_res.stream_enc,
					pipe_ctx->stream_res.hpo_dp_stream_enc,
					&proposed_table);
	else
		DC_LOG_WARNING("Failed to update"
				"MST allocation table for"
				"pipe idx:%d\n",
				pipe_ctx->pipe_idx);

	DC_LOG_MST("%s  "
			"stream_count: %d: \n ",
			__func__,
			link->mst_stream_alloc_table.stream_count);

	for (i = 0; i < MAX_CONTROLLER_NUM; i++) {
		DC_LOG_MST("stream_enc[%d]: %p      "
		"stream[%d].hpo_dp_stream_enc: %p      "
		"stream[%d].vcp_id: %d      "
		"stream[%d].slot_count: %d\n",
		i,
		(void *) link->mst_stream_alloc_table.stream_allocations[i].stream_enc,
		i,
		(void *) link->mst_stream_alloc_table.stream_allocations[i].hpo_dp_stream_enc,
		i,
		link->mst_stream_alloc_table.stream_allocations[i].vcp_id,
		i,
		link->mst_stream_alloc_table.stream_allocations[i].slot_count);
	}

	ASSERT(proposed_table.stream_count > 0);

	/* program DP source TX for payload */
	if (link_hwss->ext.update_stream_allocation_table == NULL ||
			link_dp_get_encoding_format(&link->cur_link_settings) == DP_UNKNOWN_ENCODING) {
		DC_LOG_ERROR("Failure: unknown encoding format\n");
		return DC_ERROR_UNEXPECTED;
	}

	link_hwss->ext.update_stream_allocation_table(link,
			&pipe_ctx->link_res,
			&link->mst_stream_alloc_table);

	/* send down message */
	ret = dm_helpers_dp_mst_poll_for_allocation_change_trigger(
			stream->ctx,
			stream);

	if (ret != ACT_LINK_LOST)
		dm_helpers_dp_mst_send_payload_allocation(
				stream->ctx,
				stream);

	/* slot X.Y for only current stream */
	pbn_per_slot = get_pbn_per_slot(stream);
	if (pbn_per_slot.value == 0) {
		DC_LOG_ERROR("Failure: pbn_per_slot==0 not allowed. Cannot continue, returning DC_UNSUPPORTED_VALUE.\n");
		return DC_UNSUPPORTED_VALUE;
	}
	pbn = get_pbn_from_timing(pipe_ctx);
	avg_time_slots_per_mtp = dc_fixpt_div(pbn, pbn_per_slot);

	log_vcp_x_y(link, avg_time_slots_per_mtp);

	if (link_hwss->ext.set_throttled_vcp_size)
		link_hwss->ext.set_throttled_vcp_size(pipe_ctx, avg_time_slots_per_mtp);
	if (link_hwss->ext.set_hblank_min_symbol_width)
		link_hwss->ext.set_hblank_min_symbol_width(pipe_ctx,
				&link->cur_link_settings,
				avg_time_slots_per_mtp);

	return DC_OK;
}

struct fixed31_32 link_calculate_sst_avg_time_slots_per_mtp(
		const struct dc_stream_state *stream,
		const struct dc_link *link)
{
	struct fixed31_32 link_bw_effective =
			dc_fixpt_from_int(
					dp_link_bandwidth_kbps(link, &link->cur_link_settings));
	struct fixed31_32 timeslot_bw_effective =
			dc_fixpt_div_int(link_bw_effective, MAX_MTP_SLOT_COUNT);
	struct fixed31_32 timing_bw =
			dc_fixpt_from_int(
					dc_bandwidth_in_kbps_from_timing(&stream->timing,
							dc_link_get_highest_encoding_format(link)));
	struct fixed31_32 avg_time_slots_per_mtp =
			dc_fixpt_div(timing_bw, timeslot_bw_effective);

	return avg_time_slots_per_mtp;
}


static bool write_128b_132b_sst_payload_allocation_table(
		const struct dc_stream_state *stream,
		struct dc_link *link,
		struct link_mst_stream_allocation_table *proposed_table,
		bool allocate)
{
	const uint8_t vc_id = 1; /// VC ID always 1 for SST
	const uint8_t start_time_slot = 0; /// Always start at time slot 0 for SST
	bool result = false;
	uint8_t req_slot_count = 0;
	struct fixed31_32 avg_time_slots_per_mtp = { 0 };
	union payload_table_update_status update_status = { 0 };
	const uint32_t max_retries = 30;
	uint32_t retries = 0;
	DC_LOGGER_INIT(link->ctx->logger);

	if (allocate)	{
		avg_time_slots_per_mtp = link_calculate_sst_avg_time_slots_per_mtp(stream, link);
		req_slot_count = dc_fixpt_ceil(avg_time_slots_per_mtp);
		/// Validation should filter out modes that exceed link BW
		ASSERT(req_slot_count <= MAX_MTP_SLOT_COUNT);
		if (req_slot_count > MAX_MTP_SLOT_COUNT)
			return false;
	} else {
		/// Leave req_slot_count = 0 if allocate is false.
	}

	proposed_table->stream_count = 1; /// Always 1 stream for SST
	proposed_table->stream_allocations[0].slot_count = req_slot_count;
	proposed_table->stream_allocations[0].vcp_id = vc_id;

	if (link->aux_access_disabled)
		return true;

	/// Write DPCD 2C0 = 1 to start updating
	update_status.bits.VC_PAYLOAD_TABLE_UPDATED = 1;
	core_link_write_dpcd(
			link,
			DP_PAYLOAD_TABLE_UPDATE_STATUS,
			&update_status.raw,
			1);

	/// Program the changes in DPCD 1C0 - 1C2
	ASSERT(vc_id == 1);
	core_link_write_dpcd(
			link,
			DP_PAYLOAD_ALLOCATE_SET,
			&vc_id,
			1);

	ASSERT(start_time_slot == 0);
	core_link_write_dpcd(
			link,
			DP_PAYLOAD_ALLOCATE_START_TIME_SLOT,
			&start_time_slot,
			1);

	core_link_write_dpcd(
			link,
			DP_PAYLOAD_ALLOCATE_TIME_SLOT_COUNT,
			&req_slot_count,
			1);

	/// Poll till DPCD 2C0 read 1
	/// Try for at least 150ms (30 retries, with 5ms delay after each attempt)

	while (retries < max_retries) {
		if (core_link_read_dpcd(
				link,
				DP_PAYLOAD_TABLE_UPDATE_STATUS,
				&update_status.raw,
				1) == DC_OK) {
			if (update_status.bits.VC_PAYLOAD_TABLE_UPDATED == 1) {
				DC_LOG_DP2("SST Update Payload: downstream payload table updated.");
				result = true;
				break;
			}
		} else {
			union dpcd_rev dpcdRev = {0};

			if (core_link_read_dpcd(
					link,
					DP_DPCD_REV,
					&dpcdRev.raw,
					1) != DC_OK) {
				DC_LOG_ERROR("SST Update Payload: Unable to read DPCD revision "
						"of sink while polling payload table "
						"updated status bit.");
				break;
			}
		}
		retries++;
		fsleep(5000);
	}

	if (!result && retries == max_retries) {
		DC_LOG_ERROR("SST Update Payload: Payload table not updated after retries, "
				"continue on. Something is wrong with the branch.");
		// TODO - DP2.0 Payload: Read and log the payload table from downstream branch
	}

	return result;
}

/*
 * Payload allocation/deallocation for SST introduced in DP2.0
 */
static enum dc_status update_sst_payload(struct pipe_ctx *pipe_ctx,
						 bool allocate)
{
	struct dc_stream_state *stream = pipe_ctx->stream;
	struct dc_link *link = stream->link;
	struct link_mst_stream_allocation_table proposed_table = {0};
	struct fixed31_32 avg_time_slots_per_mtp;
	const struct dc_link_settings empty_link_settings = {0};
	const struct link_hwss *link_hwss = get_link_hwss(link, &pipe_ctx->link_res);
	DC_LOGGER_INIT(link->ctx->logger);

	/* slot X.Y for SST payload deallocate */
	if (!allocate) {
		avg_time_slots_per_mtp = dc_fixpt_from_int(0);

		log_vcp_x_y(link, avg_time_slots_per_mtp);

		if (link_hwss->ext.set_throttled_vcp_size)
			link_hwss->ext.set_throttled_vcp_size(pipe_ctx,
					avg_time_slots_per_mtp);
		if (link_hwss->ext.set_hblank_min_symbol_width)
			link_hwss->ext.set_hblank_min_symbol_width(pipe_ctx,
					&empty_link_settings,
					avg_time_slots_per_mtp);
	}

	/* calculate VC payload and update branch with new payload allocation table*/
	if (!write_128b_132b_sst_payload_allocation_table(
			stream,
			link,
			&proposed_table,
			allocate)) {
		DC_LOG_ERROR("SST Update Payload: Failed to update "
						"allocation table for "
						"pipe idx: %d\n",
						pipe_ctx->pipe_idx);
		return DC_FAIL_DP_PAYLOAD_ALLOCATION;
	}

	proposed_table.stream_allocations[0].hpo_dp_stream_enc = pipe_ctx->stream_res.hpo_dp_stream_enc;

	ASSERT(proposed_table.stream_count == 1);

	//TODO - DP2.0 Logging: Instead of hpo_dp_stream_enc pointer, log instance id
	DC_LOG_DP2("SST Update Payload: hpo_dp_stream_enc: %p      "
		"vcp_id: %d      "
		"slot_count: %d\n",
		(void *) proposed_table.stream_allocations[0].hpo_dp_stream_enc,
		proposed_table.stream_allocations[0].vcp_id,
		proposed_table.stream_allocations[0].slot_count);

	/* program DP source TX for payload */
	link_hwss->ext.update_stream_allocation_table(link, &pipe_ctx->link_res,
			&proposed_table);

	/* poll for ACT handled */
	if (!poll_for_allocation_change_trigger(link)) {
		// Failures will result in blackscreen and errors logged
		BREAK_TO_DEBUGGER();
	}

	/* slot X.Y for SST payload allocate */
	if (allocate && link_dp_get_encoding_format(&link->cur_link_settings) ==
			DP_128b_132b_ENCODING) {
		avg_time_slots_per_mtp = link_calculate_sst_avg_time_slots_per_mtp(stream, link);

		log_vcp_x_y(link, avg_time_slots_per_mtp);

		if (link_hwss->ext.set_throttled_vcp_size)
			link_hwss->ext.set_throttled_vcp_size(pipe_ctx,
					avg_time_slots_per_mtp);
		if (link_hwss->ext.set_hblank_min_symbol_width)
			link_hwss->ext.set_hblank_min_symbol_width(pipe_ctx,
					&link->cur_link_settings,
					avg_time_slots_per_mtp);
	}

	/* Always return DC_OK.
	 * If part of sequence fails, log failure(s) and show blackscreen
	 */
	return DC_OK;
}

enum dc_status link_reduce_mst_payload(struct pipe_ctx *pipe_ctx, uint32_t bw_in_kbps)
{
	struct dc_stream_state *stream = pipe_ctx->stream;
	struct dc_link *link = stream->link;
	struct fixed31_32 avg_time_slots_per_mtp;
	struct fixed31_32 pbn;
	struct fixed31_32 pbn_per_slot;
	struct dc_dp_mst_stream_allocation_table proposed_table = {0};
	uint8_t i;
	const struct link_hwss *link_hwss = get_link_hwss(link, &pipe_ctx->link_res);
	DC_LOGGER_INIT(link->ctx->logger);

	/* decrease throttled vcp size */
	pbn_per_slot = get_pbn_per_slot(stream);
	pbn = get_pbn_from_bw_in_kbps(bw_in_kbps);
	avg_time_slots_per_mtp = dc_fixpt_div(pbn, pbn_per_slot);

	if (link_hwss->ext.set_throttled_vcp_size)
		link_hwss->ext.set_throttled_vcp_size(pipe_ctx, avg_time_slots_per_mtp);
	if (link_hwss->ext.set_hblank_min_symbol_width)
		link_hwss->ext.set_hblank_min_symbol_width(pipe_ctx,
				&link->cur_link_settings,
				avg_time_slots_per_mtp);

	/* send ALLOCATE_PAYLOAD sideband message with updated pbn */
	dm_helpers_dp_mst_send_payload_allocation(
			stream->ctx,
			stream);

	/* notify immediate branch device table update */
	if (dm_helpers_dp_mst_write_payload_allocation_table(
			stream->ctx,
			stream,
			&proposed_table,
			true)) {
		/* update mst stream allocation table software state */
		update_mst_stream_alloc_table(
				link,
				pipe_ctx->stream_res.stream_enc,
				pipe_ctx->stream_res.hpo_dp_stream_enc,
				&proposed_table);
	} else {
		DC_LOG_WARNING("Failed to update"
				"MST allocation table for"
				"pipe idx:%d\n",
				pipe_ctx->pipe_idx);
	}

	DC_LOG_MST("%s  "
			"stream_count: %d: \n ",
			__func__,
			link->mst_stream_alloc_table.stream_count);

	for (i = 0; i < MAX_CONTROLLER_NUM; i++) {
		DC_LOG_MST("stream_enc[%d]: %p      "
		"stream[%d].hpo_dp_stream_enc: %p      "
		"stream[%d].vcp_id: %d      "
		"stream[%d].slot_count: %d\n",
		i,
		(void *) link->mst_stream_alloc_table.stream_allocations[i].stream_enc,
		i,
		(void *) link->mst_stream_alloc_table.stream_allocations[i].hpo_dp_stream_enc,
		i,
		link->mst_stream_alloc_table.stream_allocations[i].vcp_id,
		i,
		link->mst_stream_alloc_table.stream_allocations[i].slot_count);
	}

	ASSERT(proposed_table.stream_count > 0);

	/* update mst stream allocation table hardware state */
	if (link_hwss->ext.update_stream_allocation_table == NULL ||
			link_dp_get_encoding_format(&link->cur_link_settings) == DP_UNKNOWN_ENCODING) {
		DC_LOG_ERROR("Failure: unknown encoding format\n");
		return DC_ERROR_UNEXPECTED;
	}

	link_hwss->ext.update_stream_allocation_table(link, &pipe_ctx->link_res,
			&link->mst_stream_alloc_table);

	/* poll for immediate branch device ACT handled */
	dm_helpers_dp_mst_poll_for_allocation_change_trigger(
			stream->ctx,
			stream);

	return DC_OK;
}

enum dc_status link_increase_mst_payload(struct pipe_ctx *pipe_ctx, uint32_t bw_in_kbps)
{
	struct dc_stream_state *stream = pipe_ctx->stream;
	struct dc_link *link = stream->link;
	struct fixed31_32 avg_time_slots_per_mtp;
	struct fixed31_32 pbn;
	struct fixed31_32 pbn_per_slot;
	struct dc_dp_mst_stream_allocation_table proposed_table = {0};
	uint8_t i;
	enum act_return_status ret;
	const struct link_hwss *link_hwss = get_link_hwss(link, &pipe_ctx->link_res);
	DC_LOGGER_INIT(link->ctx->logger);

	/* notify immediate branch device table update */
	if (dm_helpers_dp_mst_write_payload_allocation_table(
				stream->ctx,
				stream,
				&proposed_table,
				true)) {
		/* update mst stream allocation table software state */
		update_mst_stream_alloc_table(
				link,
				pipe_ctx->stream_res.stream_enc,
				pipe_ctx->stream_res.hpo_dp_stream_enc,
				&proposed_table);
	}

	DC_LOG_MST("%s  "
			"stream_count: %d: \n ",
			__func__,
			link->mst_stream_alloc_table.stream_count);

	for (i = 0; i < MAX_CONTROLLER_NUM; i++) {
		DC_LOG_MST("stream_enc[%d]: %p      "
		"stream[%d].hpo_dp_stream_enc: %p      "
		"stream[%d].vcp_id: %d      "
		"stream[%d].slot_count: %d\n",
		i,
		(void *) link->mst_stream_alloc_table.stream_allocations[i].stream_enc,
		i,
		(void *) link->mst_stream_alloc_table.stream_allocations[i].hpo_dp_stream_enc,
		i,
		link->mst_stream_alloc_table.stream_allocations[i].vcp_id,
		i,
		link->mst_stream_alloc_table.stream_allocations[i].slot_count);
	}

	ASSERT(proposed_table.stream_count > 0);

	/* update mst stream allocation table hardware state */
	if (link_hwss->ext.update_stream_allocation_table == NULL ||
			link_dp_get_encoding_format(&link->cur_link_settings) == DP_UNKNOWN_ENCODING) {
		DC_LOG_ERROR("Failure: unknown encoding format\n");
		return DC_ERROR_UNEXPECTED;
	}

	link_hwss->ext.update_stream_allocation_table(link, &pipe_ctx->link_res,
			&link->mst_stream_alloc_table);

	/* poll for immediate branch device ACT handled */
	ret = dm_helpers_dp_mst_poll_for_allocation_change_trigger(
			stream->ctx,
			stream);

	if (ret != ACT_LINK_LOST) {
		/* send ALLOCATE_PAYLOAD sideband message with updated pbn */
		dm_helpers_dp_mst_send_payload_allocation(
				stream->ctx,
				stream);
	}

	/* increase throttled vcp size */
	pbn = get_pbn_from_bw_in_kbps(bw_in_kbps);
	pbn_per_slot = get_pbn_per_slot(stream);
	avg_time_slots_per_mtp = dc_fixpt_div(pbn, pbn_per_slot);

	if (link_hwss->ext.set_throttled_vcp_size)
		link_hwss->ext.set_throttled_vcp_size(pipe_ctx, avg_time_slots_per_mtp);
	if (link_hwss->ext.set_hblank_min_symbol_width)
		link_hwss->ext.set_hblank_min_symbol_width(pipe_ctx,
				&link->cur_link_settings,
				avg_time_slots_per_mtp);

	return DC_OK;
}

static void disable_link_dp(struct dc_link *link,
		const struct link_resource *link_res,
		enum signal_type signal)
{
	struct dc_link_settings link_settings = link->cur_link_settings;

	if (signal == SIGNAL_TYPE_DISPLAY_PORT_MST &&
			link->mst_stream_alloc_table.stream_count > 0)
		/* disable MST link only when last vc payload is deallocated */
		return;

	dp_disable_link_phy(link, link_res, signal);

	if (link->connector_signal == SIGNAL_TYPE_EDP) {
		if (!link->skip_implict_edp_power_control)
			link->dc->hwss.edp_power_control(link, false);
	}

	if (signal == SIGNAL_TYPE_DISPLAY_PORT_MST)
		/* set the sink to SST mode after disabling the link */
		enable_mst_on_sink(link, false);

	if (link_dp_get_encoding_format(&link_settings) ==
			DP_8b_10b_ENCODING) {
		dp_set_fec_enable(link, false);
		dp_set_fec_ready(link, link_res, false);
	}
}

static void disable_link(struct dc_link *link,
		const struct link_resource *link_res,
		enum signal_type signal)
{
	if (dc_is_dp_signal(signal)) {
		disable_link_dp(link, link_res, signal);
	} else if (signal != SIGNAL_TYPE_VIRTUAL) {
		link->dc->hwss.disable_link_output(link, link_res, signal);
	}

	if (signal == SIGNAL_TYPE_DISPLAY_PORT_MST) {
		/* MST disable link only when no stream use the link */
		if (link->mst_stream_alloc_table.stream_count <= 0)
			link->link_status.link_active = false;
	} else {
		link->link_status.link_active = false;
	}
}

static void enable_link_hdmi(struct pipe_ctx *pipe_ctx)
{
	struct dc_stream_state *stream = pipe_ctx->stream;
	struct dc_link *link = stream->link;
	enum dc_color_depth display_color_depth;
	enum engine_id eng_id;
	struct ext_hdmi_settings settings = {0};
	bool is_over_340mhz = false;
	bool is_vga_mode = (stream->timing.h_addressable == 640)
			&& (stream->timing.v_addressable == 480);
	struct dc *dc = pipe_ctx->stream->ctx->dc;
	const struct link_hwss *link_hwss = get_link_hwss(link, &pipe_ctx->link_res);

	if (stream->phy_pix_clk == 0)
		stream->phy_pix_clk = stream->timing.pix_clk_100hz / 10;
	if (stream->phy_pix_clk > 340000)
		is_over_340mhz = true;

	if (dc_is_hdmi_signal(pipe_ctx->stream->signal)) {
		unsigned short masked_chip_caps = pipe_ctx->stream->link->chip_caps &
				EXT_DISPLAY_PATH_CAPS__EXT_CHIP_MASK;
		if (masked_chip_caps == EXT_DISPLAY_PATH_CAPS__HDMI20_TISN65DP159RSBT) {
			/* DP159, Retimer settings */
			eng_id = pipe_ctx->stream_res.stream_enc->id;

			if (get_ext_hdmi_settings(pipe_ctx, eng_id, &settings)) {
				write_i2c_retimer_setting(pipe_ctx,
						is_vga_mode, is_over_340mhz, &settings);
			} else {
				write_i2c_default_retimer_setting(pipe_ctx,
						is_vga_mode, is_over_340mhz);
			}
		} else if (masked_chip_caps == EXT_DISPLAY_PATH_CAPS__HDMI20_PI3EQX1204) {
			/* PI3EQX1204, Redriver settings */
			write_i2c_redriver_setting(pipe_ctx, is_over_340mhz);
		}
	}

	if (dc_is_hdmi_signal(pipe_ctx->stream->signal))
		write_scdc_data(
			stream->link->ddc,
			stream->phy_pix_clk,
			stream->timing.flags.LTE_340MCSC_SCRAMBLE);

	memset(&stream->link->cur_link_settings, 0,
			sizeof(struct dc_link_settings));

	display_color_depth = stream->timing.display_color_depth;
	if (stream->timing.pixel_encoding == PIXEL_ENCODING_YCBCR422)
		display_color_depth = COLOR_DEPTH_888;

	/* We need to enable stream encoder for TMDS first to apply 1/4 TMDS
	 * character clock in case that beyond 340MHz.
	 */
	if (dc_is_hdmi_tmds_signal(pipe_ctx->stream->signal))
		link_hwss->setup_stream_encoder(pipe_ctx);

	dc->hwss.enable_tmds_link_output(
			link,
			&pipe_ctx->link_res,
			pipe_ctx->stream->signal,
			pipe_ctx->clock_source->id,
			display_color_depth,
			stream->phy_pix_clk);

	if (dc_is_hdmi_signal(pipe_ctx->stream->signal))
		read_scdc_data(link->ddc);
}

static enum dc_status enable_link_dp(struct dc_state *state,
				     struct pipe_ctx *pipe_ctx)
{
	struct dc_stream_state *stream = pipe_ctx->stream;
	enum dc_status status;
	bool skip_video_pattern;
	struct dc_link *link = stream->link;
	const struct dc_link_settings *link_settings =
			&pipe_ctx->link_config.dp_link_settings;
	bool fec_enable;
	int i;
	bool apply_seamless_boot_optimization = false;
	uint32_t bl_oled_enable_delay = 50; // in ms
	uint32_t post_oui_delay = 30; // 30ms
	/* Reduce link bandwidth between failed link training attempts. */
	bool do_fallback = false;
	int lt_attempts = LINK_TRAINING_ATTEMPTS;

	// Increase retry count if attempting DP1.x on FIXED_VS link
	if ((link->chip_caps & EXT_DISPLAY_PATH_CAPS__DP_FIXED_VS_EN) &&
			link_dp_get_encoding_format(link_settings) == DP_8b_10b_ENCODING)
		lt_attempts = 10;

	// check for seamless boot
	for (i = 0; i < state->stream_count; i++) {
		if (state->streams[i]->apply_seamless_boot_optimization) {
			apply_seamless_boot_optimization = true;
			break;
		}
	}

	/* Train with fallback when enabling DPIA link. Conventional links are
	 * trained with fallback during sink detection.
	 */
	if (link->ep_type == DISPLAY_ENDPOINT_USB4_DPIA)
		do_fallback = true;

	/*
	 * Temporary w/a to get DP2.0 link rates to work with SST.
	 * TODO DP2.0 - Workaround: Remove w/a if and when the issue is resolved.
	 */
	if (link_dp_get_encoding_format(link_settings) == DP_128b_132b_ENCODING &&
			pipe_ctx->stream->signal == SIGNAL_TYPE_DISPLAY_PORT &&
			link->dc->debug.set_mst_en_for_sst) {
		enable_mst_on_sink(link, true);
	}
	if (pipe_ctx->stream->signal == SIGNAL_TYPE_EDP) {
		/*in case it is not on*/
		if (!link->dc->config.edp_no_power_sequencing)
			link->dc->hwss.edp_power_control(link, true);
		link->dc->hwss.edp_wait_for_hpd_ready(link, true);
	}

	if (link_dp_get_encoding_format(link_settings) == DP_128b_132b_ENCODING) {
		/* TODO - DP2.0 HW: calculate 32 symbol clock for HPO encoder */
	} else {
		pipe_ctx->stream_res.pix_clk_params.requested_sym_clk =
				link_settings->link_rate * LINK_RATE_REF_FREQ_IN_KHZ;
		if (state->clk_mgr && !apply_seamless_boot_optimization)
			state->clk_mgr->funcs->update_clocks(state->clk_mgr,
					state, false);
	}

	// during mode switch we do DP_SET_POWER off then on, and OUI is lost
	dpcd_set_source_specific_data(link);
	if (link->dpcd_sink_ext_caps.raw != 0) {
		post_oui_delay += link->panel_config.pps.extra_post_OUI_ms;
		msleep(post_oui_delay);
	}

	// similarly, mode switch can cause loss of cable ID
	dpcd_write_cable_id_to_dprx(link);

	skip_video_pattern = true;

	if (link_settings->link_rate == LINK_RATE_LOW)
		skip_video_pattern = false;

	if (perform_link_training_with_retries(link_settings,
					       skip_video_pattern,
					       lt_attempts,
					       pipe_ctx,
					       pipe_ctx->stream->signal,
					       do_fallback)) {
		status = DC_OK;
	} else {
		status = DC_FAIL_DP_LINK_TRAINING;
	}

	if (link->preferred_training_settings.fec_enable)
		fec_enable = *link->preferred_training_settings.fec_enable;
	else
		fec_enable = true;

	if (link_dp_get_encoding_format(link_settings) == DP_8b_10b_ENCODING)
		dp_set_fec_enable(link, fec_enable);

	// during mode set we do DP_SET_POWER off then on, aux writes are lost
	if (link->dpcd_sink_ext_caps.bits.oled == 1 ||
		link->dpcd_sink_ext_caps.bits.sdr_aux_backlight_control == 1 ||
		link->dpcd_sink_ext_caps.bits.hdr_aux_backlight_control == 1) {
		set_default_brightness_aux(link);
		if (link->dpcd_sink_ext_caps.bits.oled == 1)
			msleep(bl_oled_enable_delay);
		edp_backlight_enable_aux(link, true);
	}

	return status;
}

static enum dc_status enable_link_edp(
		struct dc_state *state,
		struct pipe_ctx *pipe_ctx)
{
	return enable_link_dp(state, pipe_ctx);
}

static void enable_link_lvds(struct pipe_ctx *pipe_ctx)
{
	struct dc_stream_state *stream = pipe_ctx->stream;
	struct dc_link *link = stream->link;
	struct dc *dc = stream->ctx->dc;

	if (stream->phy_pix_clk == 0)
		stream->phy_pix_clk = stream->timing.pix_clk_100hz / 10;

	memset(&stream->link->cur_link_settings, 0,
			sizeof(struct dc_link_settings));
	dc->hwss.enable_lvds_link_output(
			link,
			&pipe_ctx->link_res,
			pipe_ctx->clock_source->id,
			stream->phy_pix_clk);

}

static enum dc_status enable_link_dp_mst(
		struct dc_state *state,
		struct pipe_ctx *pipe_ctx)
{
	struct dc_link *link = pipe_ctx->stream->link;
	unsigned char mstm_cntl = 0;

	/* sink signal type after MST branch is MST. Multiple MST sinks
	 * share one link. Link DP PHY is enable or training only once.
	 */
	if (link->link_status.link_active)
		return DC_OK;

	/* clear payload table */
	core_link_read_dpcd(link, DP_MSTM_CTRL, &mstm_cntl, 1);
	if (mstm_cntl & DP_MST_EN)
		dm_helpers_dp_mst_clear_payload_allocation_table(link->ctx, link);

	/* to make sure the pending down rep can be processed
	 * before enabling the link
	 */
	dm_helpers_dp_mst_poll_pending_down_reply(link->ctx, link);

	/* set the sink to MST mode before enabling the link */
	enable_mst_on_sink(link, true);

	return enable_link_dp(state, pipe_ctx);
}

static enum dc_status enable_link(
		struct dc_state *state,
		struct pipe_ctx *pipe_ctx)
{
	enum dc_status status = DC_ERROR_UNEXPECTED;
	struct dc_stream_state *stream = pipe_ctx->stream;
	struct dc_link *link = stream->link;

	/* There's some scenarios where driver is unloaded with display
	 * still enabled. When driver is reloaded, it may cause a display
	 * to not light up if there is a mismatch between old and new
	 * link settings. Need to call disable first before enabling at
	 * new link settings.
	 */
	if (link->link_status.link_active)
		disable_link(link, &pipe_ctx->link_res, pipe_ctx->stream->signal);

	switch (pipe_ctx->stream->signal) {
	case SIGNAL_TYPE_DISPLAY_PORT:
		status = enable_link_dp(state, pipe_ctx);
		break;
	case SIGNAL_TYPE_EDP:
		status = enable_link_edp(state, pipe_ctx);
		break;
	case SIGNAL_TYPE_DISPLAY_PORT_MST:
		status = enable_link_dp_mst(state, pipe_ctx);
		msleep(200);
		break;
	case SIGNAL_TYPE_DVI_SINGLE_LINK:
	case SIGNAL_TYPE_DVI_DUAL_LINK:
	case SIGNAL_TYPE_HDMI_TYPE_A:
		enable_link_hdmi(pipe_ctx);
		status = DC_OK;
		break;
	case SIGNAL_TYPE_LVDS:
		enable_link_lvds(pipe_ctx);
		status = DC_OK;
		break;
	case SIGNAL_TYPE_VIRTUAL:
		status = DC_OK;
		break;
	default:
		break;
	}

	if (status == DC_OK) {
		pipe_ctx->stream->link->link_status.link_active = true;
	}

	return status;
}

static bool allocate_usb4_bandwidth_for_stream(struct dc_stream_state *stream, int bw)
{
	struct dc_link *link = stream->sink->link;
	int req_bw = bw;

	DC_LOGGER_INIT(link->ctx->logger);

	if (!link->dpia_bw_alloc_config.bw_alloc_enabled)
		return false;

	if (stream->signal == SIGNAL_TYPE_DISPLAY_PORT_MST) {
		int sink_index = 0;
		int i = 0;

		for (i = 0; i < link->sink_count; i++) {
			if (link->remote_sinks[i] == NULL)
				continue;

			if (stream->sink->sink_id != link->remote_sinks[i]->sink_id)
				req_bw += link->dpia_bw_alloc_config.remote_sink_req_bw[i];
			else
				sink_index = i;
		}

		link->dpia_bw_alloc_config.remote_sink_req_bw[sink_index] = bw;
	}

	/* get dp overhead for dp tunneling */
	link->dpia_bw_alloc_config.dp_overhead = link_dp_dpia_get_dp_overhead_in_dp_tunneling(link);
	req_bw += link->dpia_bw_alloc_config.dp_overhead;

	if (link_dp_dpia_allocate_usb4_bandwidth_for_stream(link, req_bw)) {
		if (req_bw <= link->dpia_bw_alloc_config.allocated_bw) {
			DC_LOG_DEBUG("%s, Success in allocate bw for link(%d), allocated_bw(%d), dp_overhead(%d)\n",
					__func__, link->link_index, link->dpia_bw_alloc_config.allocated_bw,
					link->dpia_bw_alloc_config.dp_overhead);
		} else {
			// Cannot get the required bandwidth.
			DC_LOG_ERROR("%s, Failed to allocate bw for link(%d), allocated_bw(%d), dp_overhead(%d)\n",
					__func__, link->link_index, link->dpia_bw_alloc_config.allocated_bw,
					link->dpia_bw_alloc_config.dp_overhead);
			return false;
		}
	} else {
		DC_LOG_DEBUG("%s, usb4 request bw timeout\n", __func__);
		return false;
	}

	if (stream->signal == SIGNAL_TYPE_DISPLAY_PORT_MST) {
		int i = 0;

		for (i = 0; i < link->sink_count; i++) {
			if (link->remote_sinks[i] == NULL)
				continue;
			DC_LOG_DEBUG("%s, remote_sink=%s, request_bw=%d\n", __func__,
					(const char *)(&link->remote_sinks[i]->edid_caps.display_name[0]),
					link->dpia_bw_alloc_config.remote_sink_req_bw[i]);
		}
	}

	return true;
}

static bool allocate_usb4_bandwidth(struct dc_stream_state *stream)
{
	bool ret;

	int bw = dc_bandwidth_in_kbps_from_timing(&stream->timing,
			dc_link_get_highest_encoding_format(stream->sink->link));

	ret = allocate_usb4_bandwidth_for_stream(stream, bw);

	return ret;
}

static bool deallocate_usb4_bandwidth(struct dc_stream_state *stream)
{
	bool ret;

	ret = allocate_usb4_bandwidth_for_stream(stream, 0);

	return ret;
}

void link_set_dpms_off(struct pipe_ctx *pipe_ctx)
{
	struct dc  *dc = pipe_ctx->stream->ctx->dc;
	struct dc_stream_state *stream = pipe_ctx->stream;
	struct dc_link *link = stream->sink->link;
	struct vpg *vpg = pipe_ctx->stream_res.stream_enc->vpg;
	enum dp_panel_mode panel_mode_dp = dp_get_panel_mode(link);

	DC_LOGGER_INIT(pipe_ctx->stream->ctx->logger);

	DC_LOGGER_INIT(pipe_ctx->stream->ctx->logger);

	ASSERT(is_master_pipe_for_link(link, pipe_ctx));

	if (dp_is_128b_132b_signal(pipe_ctx))
		vpg = pipe_ctx->stream_res.hpo_dp_stream_enc->vpg;
	if (dc_is_virtual_signal(pipe_ctx->stream->signal))
		return;

	if (pipe_ctx->stream->sink) {
		if (pipe_ctx->stream->sink->sink_signal != SIGNAL_TYPE_VIRTUAL &&
			pipe_ctx->stream->sink->sink_signal != SIGNAL_TYPE_NONE) {
			DC_LOG_DC("%s pipe_ctx dispname=%s signal=%x\n", __func__,
			pipe_ctx->stream->sink->edid_caps.display_name,
			pipe_ctx->stream->signal);
		}
	}

	if (!pipe_ctx->stream->sink->edid_caps.panel_patch.skip_avmute) {
		if (dc_is_hdmi_signal(pipe_ctx->stream->signal))
			set_avmute(pipe_ctx, true);
	}

	dc->hwss.disable_audio_stream(pipe_ctx);

	edp_set_panel_assr(link, pipe_ctx, &panel_mode_dp, false);

	update_psp_stream_config(pipe_ctx, true);
	dc->hwss.blank_stream(pipe_ctx);

	if (pipe_ctx->stream->link->ep_type == DISPLAY_ENDPOINT_USB4_DPIA)
		deallocate_usb4_bandwidth(pipe_ctx->stream);

	if (pipe_ctx->stream->signal == SIGNAL_TYPE_DISPLAY_PORT_MST)
		deallocate_mst_payload(pipe_ctx);
	else if (pipe_ctx->stream->signal == SIGNAL_TYPE_DISPLAY_PORT &&
			dp_is_128b_132b_signal(pipe_ctx))
		update_sst_payload(pipe_ctx, false);

	if (dc_is_hdmi_signal(pipe_ctx->stream->signal)) {
		struct ext_hdmi_settings settings = {0};
		enum engine_id eng_id = pipe_ctx->stream_res.stream_enc->id;

		unsigned short masked_chip_caps = link->chip_caps &
				EXT_DISPLAY_PATH_CAPS__EXT_CHIP_MASK;
		//Need to inform that sink is going to use legacy HDMI mode.
		write_scdc_data(
			link->ddc,
			165000,//vbios only handles 165Mhz.
			false);
		if (masked_chip_caps == EXT_DISPLAY_PATH_CAPS__HDMI20_TISN65DP159RSBT) {
			/* DP159, Retimer settings */
			if (get_ext_hdmi_settings(pipe_ctx, eng_id, &settings))
				write_i2c_retimer_setting(pipe_ctx,
						false, false, &settings);
			else
				write_i2c_default_retimer_setting(pipe_ctx,
						false, false);
		} else if (masked_chip_caps == EXT_DISPLAY_PATH_CAPS__HDMI20_PI3EQX1204) {
			/* PI3EQX1204, Redriver settings */
			write_i2c_redriver_setting(pipe_ctx, false);
		}
	}

	if (pipe_ctx->stream->signal == SIGNAL_TYPE_DISPLAY_PORT &&
			!dp_is_128b_132b_signal(pipe_ctx)) {

		/* In DP1.x SST mode, our encoder will go to TPS1
		 * when link is on but stream is off.
		 * Disabling link before stream will avoid exposing TPS1 pattern
		 * during the disable sequence as it will confuse some receivers
		 * state machine.
		 * In DP2 or MST mode, our encoder will stay video active
		 */
		disable_link(pipe_ctx->stream->link, &pipe_ctx->link_res, pipe_ctx->stream->signal);
		dc->hwss.disable_stream(pipe_ctx);
	} else {
		dc->hwss.disable_stream(pipe_ctx);
		disable_link(pipe_ctx->stream->link, &pipe_ctx->link_res, pipe_ctx->stream->signal);
	}

	if (pipe_ctx->stream->timing.flags.DSC) {
		if (dc_is_dp_signal(pipe_ctx->stream->signal))
			link_set_dsc_enable(pipe_ctx, false);
	}
	if (dp_is_128b_132b_signal(pipe_ctx)) {
		if (pipe_ctx->stream_res.tg->funcs->set_out_mux)
			pipe_ctx->stream_res.tg->funcs->set_out_mux(pipe_ctx->stream_res.tg, OUT_MUX_DIO);
	}

	if (vpg && vpg->funcs->vpg_powerdown)
		vpg->funcs->vpg_powerdown(vpg);

	/* for psp not exist case */
	if (link->connector_signal == SIGNAL_TYPE_EDP && dc->debug.psp_disabled_wa) {
		/* reset internal save state to default since eDP is  off */
		enum dp_panel_mode panel_mode = dp_get_panel_mode(pipe_ctx->stream->link);
		/* since current psp not loaded, we need to reset it to default*/
		link->panel_mode = panel_mode;
	}
}

void link_set_dpms_on(
		struct dc_state *state,
		struct pipe_ctx *pipe_ctx)
{
	struct dc *dc = pipe_ctx->stream->ctx->dc;
	struct dc_stream_state *stream = pipe_ctx->stream;
	struct dc_link *link = stream->sink->link;
	enum dc_status status;
	struct link_encoder *link_enc;
	enum otg_out_mux_dest otg_out_dest = OUT_MUX_DIO;
	struct vpg *vpg = pipe_ctx->stream_res.stream_enc->vpg;
	const struct link_hwss *link_hwss = get_link_hwss(link, &pipe_ctx->link_res);
	bool apply_edp_fast_boot_optimization =
		pipe_ctx->stream->apply_edp_fast_boot_optimization;

	DC_LOGGER_INIT(pipe_ctx->stream->ctx->logger);

	ASSERT(is_master_pipe_for_link(link, pipe_ctx));

	if (dp_is_128b_132b_signal(pipe_ctx))
		vpg = pipe_ctx->stream_res.hpo_dp_stream_enc->vpg;
	if (dc_is_virtual_signal(pipe_ctx->stream->signal))
		return;

	if (pipe_ctx->stream->sink) {
		if (pipe_ctx->stream->sink->sink_signal != SIGNAL_TYPE_VIRTUAL &&
			pipe_ctx->stream->sink->sink_signal != SIGNAL_TYPE_NONE) {
			DC_LOG_DC("%s pipe_ctx dispname=%s signal=%x\n", __func__,
			pipe_ctx->stream->sink->edid_caps.display_name,
			pipe_ctx->stream->signal);
		}
	}

	link_enc = link_enc_cfg_get_link_enc(link);
	ASSERT(link_enc);

	if (!dc_is_virtual_signal(pipe_ctx->stream->signal)
			&& !dp_is_128b_132b_signal(pipe_ctx)) {
		struct stream_encoder *stream_enc = pipe_ctx->stream_res.stream_enc;

		if (link_enc)
			link_enc->funcs->setup(
				link_enc,
				pipe_ctx->stream->signal);

		if (stream_enc && stream_enc->funcs->dig_stream_enable)
			stream_enc->funcs->dig_stream_enable(
				stream_enc,
				pipe_ctx->stream->signal, 1);
	}

	pipe_ctx->stream->link->link_state_valid = true;

	if (pipe_ctx->stream_res.tg->funcs->set_out_mux) {
		if (dp_is_128b_132b_signal(pipe_ctx))
			otg_out_dest = OUT_MUX_HPO_DP;
		else
			otg_out_dest = OUT_MUX_DIO;
		pipe_ctx->stream_res.tg->funcs->set_out_mux(pipe_ctx->stream_res.tg, otg_out_dest);
	}

	link_hwss->setup_stream_attribute(pipe_ctx);

	pipe_ctx->stream->apply_edp_fast_boot_optimization = false;

	// Enable VPG before building infoframe
	if (vpg && vpg->funcs->vpg_poweron)
		vpg->funcs->vpg_poweron(vpg);

	resource_build_info_frame(pipe_ctx);
	dc->hwss.update_info_frame(pipe_ctx);

	if (dc_is_dp_signal(pipe_ctx->stream->signal))
		dp_trace_source_sequence(link, DPCD_SOURCE_SEQ_AFTER_UPDATE_INFO_FRAME);

	/* Do not touch link on seamless boot optimization. */
	if (pipe_ctx->stream->apply_seamless_boot_optimization) {
		pipe_ctx->stream->dpms_off = false;

		/* Still enable stream features & audio on seamless boot for DP external displays */
		if (pipe_ctx->stream->signal == SIGNAL_TYPE_DISPLAY_PORT) {
			enable_stream_features(pipe_ctx);
			dc->hwss.enable_audio_stream(pipe_ctx);
		}

		update_psp_stream_config(pipe_ctx, false);
		return;
	}

	/* eDP lit up by bios already, no need to enable again. */
	if (pipe_ctx->stream->signal == SIGNAL_TYPE_EDP &&
				apply_edp_fast_boot_optimization &&
				!pipe_ctx->stream->timing.flags.DSC &&
				!pipe_ctx->next_odm_pipe) {
		pipe_ctx->stream->dpms_off = false;
		update_psp_stream_config(pipe_ctx, false);
		return;
	}

	if (pipe_ctx->stream->dpms_off)
		return;

	/* Have to setup DSC before DIG FE and BE are connected (which happens before the
	 * link training). This is to make sure the bandwidth sent to DIG BE won't be
	 * bigger than what the link and/or DIG BE can handle. VBID[6]/CompressedStream_flag
	 * will be automatically set at a later time when the video is enabled
	 * (DP_VID_STREAM_EN = 1).
	 */
	if (pipe_ctx->stream->timing.flags.DSC) {
		if (dc_is_dp_signal(pipe_ctx->stream->signal) ||
		    dc_is_virtual_signal(pipe_ctx->stream->signal))
			link_set_dsc_enable(pipe_ctx, true);
	}

	status = enable_link(state, pipe_ctx);

	if (status != DC_OK) {
		DC_LOG_WARNING("enabling link %u failed: %d\n",
		pipe_ctx->stream->link->link_index,
		status);

		/* Abort stream enable *unless* the failure was due to
		 * DP link training - some DP monitors will recover and
		 * show the stream anyway. But MST displays can't proceed
		 * without link training.
		 */
		if (status != DC_FAIL_DP_LINK_TRAINING ||
				pipe_ctx->stream->signal == SIGNAL_TYPE_DISPLAY_PORT_MST) {
			if (false == stream->link->link_status.link_active)
				disable_link(stream->link, &pipe_ctx->link_res,
						pipe_ctx->stream->signal);
			BREAK_TO_DEBUGGER();
			return;
		}
	}

	/* turn off otg test pattern if enable */
	if (pipe_ctx->stream_res.tg->funcs->set_test_pattern)
		pipe_ctx->stream_res.tg->funcs->set_test_pattern(pipe_ctx->stream_res.tg,
				CONTROLLER_DP_TEST_PATTERN_VIDEOMODE,
				COLOR_DEPTH_UNDEFINED);

	/* This second call is needed to reconfigure the DIG
	 * as a workaround for the incorrect value being applied
	 * from transmitter control.
	 */
	if (!(dc_is_virtual_signal(pipe_ctx->stream->signal) ||
			dp_is_128b_132b_signal(pipe_ctx))) {
			struct stream_encoder *stream_enc = pipe_ctx->stream_res.stream_enc;

			if (link_enc)
				link_enc->funcs->setup(
					link_enc,
					pipe_ctx->stream->signal);

			if (stream_enc && stream_enc->funcs->dig_stream_enable)
				stream_enc->funcs->dig_stream_enable(
					stream_enc,
					pipe_ctx->stream->signal, 1);

		}

	dc->hwss.enable_stream(pipe_ctx);

	/* Set DPS PPS SDP (AKA "info frames") */
	if (pipe_ctx->stream->timing.flags.DSC) {
		if (dc_is_dp_signal(pipe_ctx->stream->signal) ||
				dc_is_virtual_signal(pipe_ctx->stream->signal)) {
			dp_set_dsc_on_rx(pipe_ctx, true);
			link_set_dsc_pps_packet(pipe_ctx, true, true);
		}
	}

	if (pipe_ctx->stream->link->ep_type == DISPLAY_ENDPOINT_USB4_DPIA)
		allocate_usb4_bandwidth(pipe_ctx->stream);

	if (pipe_ctx->stream->signal == SIGNAL_TYPE_DISPLAY_PORT_MST)
		allocate_mst_payload(pipe_ctx);
	else if (pipe_ctx->stream->signal == SIGNAL_TYPE_DISPLAY_PORT &&
			dp_is_128b_132b_signal(pipe_ctx))
		update_sst_payload(pipe_ctx, true);

	dc->hwss.unblank_stream(pipe_ctx,
		&pipe_ctx->stream->link->cur_link_settings);

	if (stream->sink_patches.delay_ignore_msa > 0)
		msleep(stream->sink_patches.delay_ignore_msa);

	if (dc_is_dp_signal(pipe_ctx->stream->signal))
		enable_stream_features(pipe_ctx);
	update_psp_stream_config(pipe_ctx, false);

	dc->hwss.enable_audio_stream(pipe_ctx);

	if (dc_is_hdmi_signal(pipe_ctx->stream->signal)) {
		set_avmute(pipe_ctx, false);
	}
}<|MERGE_RESOLUTION|>--- conflicted
+++ resolved
@@ -55,11 +55,8 @@
 #include "dccg.h"
 #include "clk_mgr.h"
 #include "atomfirmware.h"
-<<<<<<< HEAD
-=======
 #include "vpg.h"
 
->>>>>>> 0c383648
 #define DC_LOGGER \
 	dc_logger
 #define DC_LOGGER_INIT(logger) \
@@ -1115,21 +1112,12 @@
 {
 	uint64_t kbps;
 	enum dc_link_encoding_format link_encoding;
-<<<<<<< HEAD
 
 	if (dp_is_128b_132b_signal(pipe_ctx))
 		link_encoding = DC_LINK_ENCODING_DP_128b_132b;
 	else
 		link_encoding = DC_LINK_ENCODING_DP_8b_10b;
 
-=======
-
-	if (dp_is_128b_132b_signal(pipe_ctx))
-		link_encoding = DC_LINK_ENCODING_DP_128b_132b;
-	else
-		link_encoding = DC_LINK_ENCODING_DP_8b_10b;
-
->>>>>>> 0c383648
 	kbps = dc_bandwidth_in_kbps_from_timing(&pipe_ctx->stream->timing, link_encoding);
 	return get_pbn_from_bw_in_kbps(kbps);
 }
@@ -2302,8 +2290,6 @@
 
 	DC_LOGGER_INIT(pipe_ctx->stream->ctx->logger);
 
-	DC_LOGGER_INIT(pipe_ctx->stream->ctx->logger);
-
 	ASSERT(is_master_pipe_for_link(link, pipe_ctx));
 
 	if (dp_is_128b_132b_signal(pipe_ctx))
