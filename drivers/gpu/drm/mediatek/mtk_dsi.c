--- conflicted
+++ resolved
@@ -246,20 +246,6 @@
 	timing->da_hs_prepare = (59 * data_rate_mhz + 4 * 1000) / 8000 + 1;
 	timing->da_hs_zero = (163 * data_rate_mhz + 11 * 1000) / 8000 + 1 -
 			     timing->da_hs_prepare;
-<<<<<<< HEAD
-	timing->da_hs_trail = timing->da_hs_prepare + 1;
-
-	timing->ta_go = 4 * timing->lpx - 2;
-	timing->ta_sure = timing->lpx + 2;
-	timing->ta_get = 4 * timing->lpx;
-	timing->da_hs_exit = 2 * timing->lpx + 1;
-
-	timing->clk_hs_prepare = 70 * data_rate_mhz / (8 * 1000);
-	timing->clk_hs_post = timing->clk_hs_prepare + 8;
-	timing->clk_hs_trail = timing->clk_hs_prepare;
-	timing->clk_hs_zero = timing->clk_hs_trail * 4;
-	timing->clk_hs_exit = 2 * timing->clk_hs_trail;
-=======
 	timing->da_hs_trail = (78 * data_rate_mhz + 7 * 1000) / 8000 + 1;
 
 	timing->ta_go = 4 * timing->lpx;
@@ -273,7 +259,6 @@
 	timing->clk_hs_zero = (330 * data_rate_mhz / (8 * 1000)) + 1 -
 			      timing->clk_hs_prepare;
 	timing->clk_hs_exit = (118 * data_rate_mhz / (8 * 1000)) + 1;
->>>>>>> 0c383648
 
 	timcon0 = FIELD_PREP(LPX, timing->lpx) |
 		  FIELD_PREP(HS_PREP, timing->da_hs_prepare) |
@@ -405,21 +390,12 @@
 static void mtk_dsi_ps_control(struct mtk_dsi *dsi, bool config_vact)
 {
 	u32 dsi_buf_bpp, ps_val, ps_wc, vact_nl;
-<<<<<<< HEAD
 
 	if (dsi->format == MIPI_DSI_FMT_RGB565)
 		dsi_buf_bpp = 2;
 	else
 		dsi_buf_bpp = 3;
 
-=======
-
-	if (dsi->format == MIPI_DSI_FMT_RGB565)
-		dsi_buf_bpp = 2;
-	else
-		dsi_buf_bpp = 3;
-
->>>>>>> 0c383648
 	/* Word count */
 	ps_wc = FIELD_PREP(DSI_PS_WC, dsi->vm.hactive * dsi_buf_bpp);
 	ps_val = ps_wc;
