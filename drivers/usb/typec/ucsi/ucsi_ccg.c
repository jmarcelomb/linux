// SPDX-License-Identifier: GPL-2.0
/*
 * UCSI driver for Cypress CCGx Type-C controller
 *
 * Copyright (C) 2017-2018 NVIDIA Corporation. All rights reserved.
 * Author: Ajay Gupta <ajayg@nvidia.com>
 *
 * Some code borrowed from drivers/usb/typec/ucsi/ucsi_acpi.c
 */
#include <linux/acpi.h>
#include <linux/delay.h>
#include <linux/firmware.h>
#include <linux/i2c.h>
#include <linux/module.h>
#include <linux/pci.h>
#include <linux/platform_device.h>

#include <asm/unaligned.h>
#include "ucsi.h"

enum enum_fw_mode {
	BOOT,   /* bootloader */
	FW1,    /* FW partition-1 (contains secondary fw) */
	FW2,    /* FW partition-2 (contains primary fw) */
	FW_INVALID,
};

#define CCGX_RAB_DEVICE_MODE			0x0000
#define CCGX_RAB_INTR_REG			0x0006
#define  DEV_INT				BIT(0)
#define  PORT0_INT				BIT(1)
#define  PORT1_INT				BIT(2)
#define  UCSI_READ_INT				BIT(7)
#define CCGX_RAB_JUMP_TO_BOOT			0x0007
#define  TO_BOOT				'J'
#define  TO_ALT_FW				'A'
#define CCGX_RAB_RESET_REQ			0x0008
#define  RESET_SIG				'R'
#define  CMD_RESET_I2C				0x0
#define  CMD_RESET_DEV				0x1
#define CCGX_RAB_ENTER_FLASHING			0x000A
#define  FLASH_ENTER_SIG			'P'
#define CCGX_RAB_VALIDATE_FW			0x000B
#define CCGX_RAB_FLASH_ROW_RW			0x000C
#define  FLASH_SIG				'F'
#define  FLASH_RD_CMD				0x0
#define  FLASH_WR_CMD				0x1
#define  FLASH_FWCT1_WR_CMD			0x2
#define  FLASH_FWCT2_WR_CMD			0x3
#define  FLASH_FWCT_SIG_WR_CMD			0x4
#define CCGX_RAB_READ_ALL_VER			0x0010
#define CCGX_RAB_READ_FW2_VER			0x0020
#define CCGX_RAB_UCSI_CONTROL			0x0039
#define CCGX_RAB_UCSI_CONTROL_START		BIT(0)
#define CCGX_RAB_UCSI_CONTROL_STOP		BIT(1)
#define CCGX_RAB_UCSI_DATA_BLOCK(offset)	(0xf000 | ((offset) & 0xff))
#define REG_FLASH_RW_MEM        0x0200
#define DEV_REG_IDX				CCGX_RAB_DEVICE_MODE
#define CCGX_RAB_PDPORT_ENABLE			0x002C
#define  PDPORT_1		BIT(0)
#define  PDPORT_2		BIT(1)
#define CCGX_RAB_RESPONSE			0x007E
#define  ASYNC_EVENT				BIT(7)

/* CCGx events & async msg codes */
#define RESET_COMPLETE		0x80
#define EVENT_INDEX		RESET_COMPLETE
#define PORT_CONNECT_DET	0x84
#define PORT_DISCONNECT_DET	0x85
#define ROLE_SWAP_COMPELETE	0x87

/* ccg firmware */
#define CYACD_LINE_SIZE         527
#define CCG4_ROW_SIZE           256
#define FW1_METADATA_ROW        0x1FF
#define FW2_METADATA_ROW        0x1FE
#define FW_CFG_TABLE_SIG_SIZE	256

static int secondary_fw_min_ver = 41;

enum enum_flash_mode {
	SECONDARY_BL,	/* update secondary using bootloader */
	PRIMARY,	/* update primary using secondary */
	SECONDARY,	/* update secondary using primary */
	FLASH_NOT_NEEDED,	/* update not required */
	FLASH_INVALID,
};

static const char * const ccg_fw_names[] = {
	"ccg_boot.cyacd",
	"ccg_primary.cyacd",
	"ccg_secondary.cyacd"
};

struct ccg_dev_info {
#define CCG_DEVINFO_FWMODE_SHIFT (0)
#define CCG_DEVINFO_FWMODE_MASK (0x3 << CCG_DEVINFO_FWMODE_SHIFT)
#define CCG_DEVINFO_PDPORTS_SHIFT (2)
#define CCG_DEVINFO_PDPORTS_MASK (0x3 << CCG_DEVINFO_PDPORTS_SHIFT)
	u8 mode;
	u8 bl_mode;
	__le16 silicon_id;
	__le16 bl_last_row;
} __packed;

struct version_format {
	__le16 build;
	u8 patch;
	u8 ver;
#define CCG_VERSION_MIN_SHIFT (0)
#define CCG_VERSION_MIN_MASK (0xf << CCG_VERSION_MIN_SHIFT)
#define CCG_VERSION_MAJ_SHIFT (4)
#define CCG_VERSION_MAJ_MASK (0xf << CCG_VERSION_MAJ_SHIFT)
} __packed;

struct version_info {
	struct version_format base;
	struct version_format app;
};

struct fw_config_table {
	u32 identity;
	u16 table_size;
	u8 fwct_version;
	u8 is_key_change;
	u8 guid[16];
	struct version_format base;
	struct version_format app;
	u8 primary_fw_digest[32];
	u32 key_exp_length;
	u8 key_modulus[256];
	u8 key_exp[4];
};

/* CCGx response codes */
enum ccg_resp_code {
	CMD_NO_RESP             = 0x00,
	CMD_SUCCESS             = 0x02,
	FLASH_DATA_AVAILABLE    = 0x03,
	CMD_INVALID             = 0x05,
	FLASH_UPDATE_FAIL       = 0x07,
	INVALID_FW              = 0x08,
	INVALID_ARG             = 0x09,
	CMD_NOT_SUPPORT         = 0x0A,
	TRANSACTION_FAIL        = 0x0C,
	PD_CMD_FAIL             = 0x0D,
	UNDEF_ERROR             = 0x0F,
	INVALID_RESP		= 0x10,
};

#define CCG_EVENT_MAX	(EVENT_INDEX + 43)

struct ccg_cmd {
	u16 reg;
	u32 data;
	int len;
	u32 delay; /* ms delay for cmd timeout  */
};

struct ccg_resp {
	u8 code;
	u8 length;
};

struct ucsi_ccg {
	struct device *dev;
	struct ucsi *ucsi;
	struct ucsi_ppm ppm;
	struct i2c_client *client;
	struct ccg_dev_info info;
	/* version info for boot, primary and secondary */
	struct version_info version[FW2 + 1];
	/* CCG HPI communication flags */
	unsigned long flags;
#define RESET_PENDING	0
#define DEV_CMD_PENDING	1
	struct ccg_resp dev_resp;
	u8 cmd_resp;
	int port_num;
	int irq;
	struct work_struct work;
	struct mutex lock; /* to sync between user and driver thread */

	/* fw build with vendor information */
	u16 fw_build;
};

static int ccg_read(struct ucsi_ccg *uc, u16 rab, u8 *data, u32 len)
{
	struct i2c_client *client = uc->client;
	const struct i2c_adapter_quirks *quirks = client->adapter->quirks;
	unsigned char buf[2];
	struct i2c_msg msgs[] = {
		{
			.addr	= client->addr,
			.flags  = 0x0,
			.len	= sizeof(buf),
			.buf	= buf,
		},
		{
			.addr	= client->addr,
			.flags  = I2C_M_RD,
			.buf	= data,
		},
	};
	u32 rlen, rem_len = len, max_read_len = len;
	int status;

	/* check any max_read_len limitation on i2c adapter */
	if (quirks && quirks->max_read_len)
		max_read_len = quirks->max_read_len;

	while (rem_len > 0) {
		msgs[1].buf = &data[len - rem_len];
		rlen = min_t(u16, rem_len, max_read_len);
		msgs[1].len = rlen;
		put_unaligned_le16(rab, buf);
		status = i2c_transfer(client->adapter, msgs, ARRAY_SIZE(msgs));
		if (status < 0) {
			dev_err(uc->dev, "i2c_transfer failed %d\n", status);
			return status;
		}
		rab += rlen;
		rem_len -= rlen;
	}

	return 0;
}

static int ccg_write(struct ucsi_ccg *uc, u16 rab, u8 *data, u32 len)
{
	struct i2c_client *client = uc->client;
	unsigned char *buf;
	struct i2c_msg msgs[] = {
		{
			.addr	= client->addr,
			.flags  = 0x0,
		}
	};
	int status;

	buf = kzalloc(len + sizeof(rab), GFP_KERNEL);
	if (!buf)
		return -ENOMEM;

	put_unaligned_le16(rab, buf);
	memcpy(buf + sizeof(rab), data, len);

	msgs[0].len = len + sizeof(rab);
	msgs[0].buf = buf;

	status = i2c_transfer(client->adapter, msgs, ARRAY_SIZE(msgs));
	if (status < 0) {
		dev_err(uc->dev, "i2c_transfer failed %d\n", status);
		kfree(buf);
		return status;
	}

	kfree(buf);
	return 0;
}

static int ucsi_ccg_init(struct ucsi_ccg *uc)
{
	unsigned int count = 10;
	u8 data;
	int status;

	data = CCGX_RAB_UCSI_CONTROL_STOP;
	status = ccg_write(uc, CCGX_RAB_UCSI_CONTROL, &data, sizeof(data));
	if (status < 0)
		return status;

	data = CCGX_RAB_UCSI_CONTROL_START;
	status = ccg_write(uc, CCGX_RAB_UCSI_CONTROL, &data, sizeof(data));
	if (status < 0)
		return status;

	/*
	 * Flush CCGx RESPONSE queue by acking interrupts. Above ucsi control
	 * register write will push response which must be cleared.
	 */
	do {
		status = ccg_read(uc, CCGX_RAB_INTR_REG, &data, sizeof(data));
		if (status < 0)
			return status;

		if (!data)
			return 0;

		status = ccg_write(uc, CCGX_RAB_INTR_REG, &data, sizeof(data));
		if (status < 0)
			return status;

		usleep_range(10000, 11000);
	} while (--count);

	return -ETIMEDOUT;
}

static int ucsi_ccg_send_data(struct ucsi_ccg *uc)
{
	u8 *ppm = (u8 *)uc->ppm.data;
	int status;
	u16 rab;

	rab = CCGX_RAB_UCSI_DATA_BLOCK(offsetof(struct ucsi_data, message_out));
	status = ccg_write(uc, rab, ppm +
			   offsetof(struct ucsi_data, message_out),
			   sizeof(uc->ppm.data->message_out));
	if (status < 0)
		return status;

	rab = CCGX_RAB_UCSI_DATA_BLOCK(offsetof(struct ucsi_data, ctrl));
	return ccg_write(uc, rab, ppm + offsetof(struct ucsi_data, ctrl),
			 sizeof(uc->ppm.data->ctrl));
}

static int ucsi_ccg_recv_data(struct ucsi_ccg *uc)
{
	u8 *ppm = (u8 *)uc->ppm.data;
	int status;
	u16 rab;

	rab = CCGX_RAB_UCSI_DATA_BLOCK(offsetof(struct ucsi_data, cci));
	status = ccg_read(uc, rab, ppm + offsetof(struct ucsi_data, cci),
			  sizeof(uc->ppm.data->cci));
	if (status < 0)
		return status;

	rab = CCGX_RAB_UCSI_DATA_BLOCK(offsetof(struct ucsi_data, message_in));
	return ccg_read(uc, rab, ppm + offsetof(struct ucsi_data, message_in),
			sizeof(uc->ppm.data->message_in));
}

static int ucsi_ccg_ack_interrupt(struct ucsi_ccg *uc)
{
	int status;
	unsigned char data;

	status = ccg_read(uc, CCGX_RAB_INTR_REG, &data, sizeof(data));
	if (status < 0)
		return status;

	return ccg_write(uc, CCGX_RAB_INTR_REG, &data, sizeof(data));
}

static int ucsi_ccg_sync(struct ucsi_ppm *ppm)
{
	struct ucsi_ccg *uc = container_of(ppm, struct ucsi_ccg, ppm);
	int status;

	status = ucsi_ccg_recv_data(uc);
	if (status < 0)
		return status;

	/* ack interrupt to allow next command to run */
	return ucsi_ccg_ack_interrupt(uc);
}

static int ucsi_ccg_cmd(struct ucsi_ppm *ppm, struct ucsi_control *ctrl)
{
	struct ucsi_ccg *uc = container_of(ppm, struct ucsi_ccg, ppm);

	ppm->data->ctrl.raw_cmd = ctrl->raw_cmd;
	return ucsi_ccg_send_data(uc);
}

static irqreturn_t ccg_irq_handler(int irq, void *data)
{
	struct ucsi_ccg *uc = data;

	ucsi_notify(uc->ucsi);

	return IRQ_HANDLED;
}

static int get_fw_info(struct ucsi_ccg *uc)
{
	int err;

	err = ccg_read(uc, CCGX_RAB_READ_ALL_VER, (u8 *)(&uc->version),
		       sizeof(uc->version));
	if (err < 0)
		return err;

	err = ccg_read(uc, CCGX_RAB_DEVICE_MODE, (u8 *)(&uc->info),
		       sizeof(uc->info));
	if (err < 0)
		return err;

	return 0;
}

static inline bool invalid_async_evt(int code)
{
	return (code >= CCG_EVENT_MAX) || (code < EVENT_INDEX);
}

static void ccg_process_response(struct ucsi_ccg *uc)
{
	struct device *dev = uc->dev;

	if (uc->dev_resp.code & ASYNC_EVENT) {
		if (uc->dev_resp.code == RESET_COMPLETE) {
			if (test_bit(RESET_PENDING, &uc->flags))
				uc->cmd_resp = uc->dev_resp.code;
			get_fw_info(uc);
		}
		if (invalid_async_evt(uc->dev_resp.code))
			dev_err(dev, "invalid async evt %d\n",
				uc->dev_resp.code);
	} else {
		if (test_bit(DEV_CMD_PENDING, &uc->flags)) {
			uc->cmd_resp = uc->dev_resp.code;
			clear_bit(DEV_CMD_PENDING, &uc->flags);
		} else {
			dev_err(dev, "dev resp 0x%04x but no cmd pending\n",
				uc->dev_resp.code);
		}
	}
}

static int ccg_read_response(struct ucsi_ccg *uc)
{
	unsigned long target = jiffies + msecs_to_jiffies(1000);
	struct device *dev = uc->dev;
	u8 intval;
	int status;

	/* wait for interrupt status to get updated */
	do {
		status = ccg_read(uc, CCGX_RAB_INTR_REG, &intval,
				  sizeof(intval));
		if (status < 0)
			return status;

		if (intval & DEV_INT)
			break;
		usleep_range(500, 600);
	} while (time_is_after_jiffies(target));

	if (time_is_before_jiffies(target)) {
		dev_err(dev, "response timeout error\n");
		return -ETIME;
	}

	status = ccg_read(uc, CCGX_RAB_RESPONSE, (u8 *)&uc->dev_resp,
			  sizeof(uc->dev_resp));
	if (status < 0)
		return status;

	status = ccg_write(uc, CCGX_RAB_INTR_REG, &intval, sizeof(intval));
	if (status < 0)
		return status;

	return 0;
}

/* Caller must hold uc->lock */
static int ccg_send_command(struct ucsi_ccg *uc, struct ccg_cmd *cmd)
{
	struct device *dev = uc->dev;
	int ret;

	switch (cmd->reg & 0xF000) {
	case DEV_REG_IDX:
		set_bit(DEV_CMD_PENDING, &uc->flags);
		break;
	default:
		dev_err(dev, "invalid cmd register\n");
		break;
	}

	ret = ccg_write(uc, cmd->reg, (u8 *)&cmd->data, cmd->len);
	if (ret < 0)
		return ret;

	msleep(cmd->delay);

	ret = ccg_read_response(uc);
	if (ret < 0) {
		dev_err(dev, "response read error\n");
		switch (cmd->reg & 0xF000) {
		case DEV_REG_IDX:
			clear_bit(DEV_CMD_PENDING, &uc->flags);
			break;
		default:
			dev_err(dev, "invalid cmd register\n");
			break;
		}
		return -EIO;
	}
	ccg_process_response(uc);

	return uc->cmd_resp;
}

static int ccg_cmd_enter_flashing(struct ucsi_ccg *uc)
{
	struct ccg_cmd cmd;
	int ret;

	cmd.reg = CCGX_RAB_ENTER_FLASHING;
	cmd.data = FLASH_ENTER_SIG;
	cmd.len = 1;
	cmd.delay = 50;

	mutex_lock(&uc->lock);

	ret = ccg_send_command(uc, &cmd);

	mutex_unlock(&uc->lock);

	if (ret != CMD_SUCCESS) {
		dev_err(uc->dev, "enter flashing failed ret=%d\n", ret);
		return ret;
	}

	return 0;
}

static int ccg_cmd_reset(struct ucsi_ccg *uc)
{
	struct ccg_cmd cmd;
	u8 *p;
	int ret;

	p = (u8 *)&cmd.data;
	cmd.reg = CCGX_RAB_RESET_REQ;
	p[0] = RESET_SIG;
	p[1] = CMD_RESET_DEV;
	cmd.len = 2;
	cmd.delay = 5000;

	mutex_lock(&uc->lock);

	set_bit(RESET_PENDING, &uc->flags);

	ret = ccg_send_command(uc, &cmd);
	if (ret != RESET_COMPLETE)
		goto err_clear_flag;

	ret = 0;

err_clear_flag:
	clear_bit(RESET_PENDING, &uc->flags);

	mutex_unlock(&uc->lock);

	return ret;
}

static int ccg_cmd_port_control(struct ucsi_ccg *uc, bool enable)
{
	struct ccg_cmd cmd;
	int ret;

	cmd.reg = CCGX_RAB_PDPORT_ENABLE;
	if (enable)
		cmd.data = (uc->port_num == 1) ?
			    PDPORT_1 : (PDPORT_1 | PDPORT_2);
	else
		cmd.data = 0x0;
	cmd.len = 1;
	cmd.delay = 10;

	mutex_lock(&uc->lock);

	ret = ccg_send_command(uc, &cmd);

	mutex_unlock(&uc->lock);

	if (ret != CMD_SUCCESS) {
		dev_err(uc->dev, "port control failed ret=%d\n", ret);
		return ret;
	}
	return 0;
}

static int ccg_cmd_jump_boot_mode(struct ucsi_ccg *uc, int bl_mode)
{
	struct ccg_cmd cmd;
	int ret;

	cmd.reg = CCGX_RAB_JUMP_TO_BOOT;

	if (bl_mode)
		cmd.data = TO_BOOT;
	else
		cmd.data = TO_ALT_FW;

	cmd.len = 1;
	cmd.delay = 100;

	mutex_lock(&uc->lock);

	set_bit(RESET_PENDING, &uc->flags);

	ret = ccg_send_command(uc, &cmd);
	if (ret != RESET_COMPLETE)
		goto err_clear_flag;

	ret = 0;

err_clear_flag:
	clear_bit(RESET_PENDING, &uc->flags);

	mutex_unlock(&uc->lock);

	return ret;
}

static int
ccg_cmd_write_flash_row(struct ucsi_ccg *uc, u16 row,
			const void *data, u8 fcmd)
{
	struct i2c_client *client = uc->client;
	struct ccg_cmd cmd;
	u8 buf[CCG4_ROW_SIZE + 2];
	u8 *p;
	int ret;

	/* Copy the data into the flash read/write memory. */
	put_unaligned_le16(REG_FLASH_RW_MEM, buf);

	memcpy(buf + 2, data, CCG4_ROW_SIZE);

	mutex_lock(&uc->lock);

	ret = i2c_master_send(client, buf, CCG4_ROW_SIZE + 2);
	if (ret != CCG4_ROW_SIZE + 2) {
		dev_err(uc->dev, "REG_FLASH_RW_MEM write fail %d\n", ret);
		mutex_unlock(&uc->lock);
		return ret < 0 ? ret : -EIO;
	}

	/* Use the FLASH_ROW_READ_WRITE register to trigger */
	/* writing of data to the desired flash row */
	p = (u8 *)&cmd.data;
	cmd.reg = CCGX_RAB_FLASH_ROW_RW;
	p[0] = FLASH_SIG;
	p[1] = fcmd;
	put_unaligned_le16(row, &p[2]);
	cmd.len = 4;
	cmd.delay = 50;
	if (fcmd == FLASH_FWCT_SIG_WR_CMD)
		cmd.delay += 400;
	if (row == 510)
		cmd.delay += 220;
	ret = ccg_send_command(uc, &cmd);

	mutex_unlock(&uc->lock);

	if (ret != CMD_SUCCESS) {
		dev_err(uc->dev, "write flash row failed ret=%d\n", ret);
		return ret;
	}

	return 0;
}

static int ccg_cmd_validate_fw(struct ucsi_ccg *uc, unsigned int fwid)
{
	struct ccg_cmd cmd;
	int ret;

	cmd.reg = CCGX_RAB_VALIDATE_FW;
	cmd.data = fwid;
	cmd.len = 1;
	cmd.delay = 500;

	mutex_lock(&uc->lock);

	ret = ccg_send_command(uc, &cmd);

	mutex_unlock(&uc->lock);

	if (ret != CMD_SUCCESS)
		return ret;

	return 0;
}

static bool ccg_check_vendor_version(struct ucsi_ccg *uc,
				     struct version_format *app,
				     struct fw_config_table *fw_cfg)
{
	struct device *dev = uc->dev;

	/* Check if the fw build is for supported vendors */
	if (le16_to_cpu(app->build) != uc->fw_build) {
		dev_info(dev, "current fw is not from supported vendor\n");
		return false;
	}

	/* Check if the new fw build is for supported vendors */
	if (le16_to_cpu(fw_cfg->app.build) != uc->fw_build) {
		dev_info(dev, "new fw is not from supported vendor\n");
		return false;
	}
	return true;
}

static bool ccg_check_fw_version(struct ucsi_ccg *uc, const char *fw_name,
				 struct version_format *app)
{
	const struct firmware *fw = NULL;
	struct device *dev = uc->dev;
	struct fw_config_table fw_cfg;
	u32 cur_version, new_version;
	bool is_later = false;

	if (request_firmware(&fw, fw_name, dev) != 0) {
		dev_err(dev, "error: Failed to open cyacd file %s\n", fw_name);
		return false;
	}

	/*
	 * check if signed fw
	 * last part of fw image is fw cfg table and signature
	 */
	if (fw->size < sizeof(fw_cfg) + FW_CFG_TABLE_SIG_SIZE)
		goto out_release_firmware;

	memcpy((uint8_t *)&fw_cfg, fw->data + fw->size -
	       sizeof(fw_cfg) - FW_CFG_TABLE_SIG_SIZE, sizeof(fw_cfg));

	if (fw_cfg.identity != ('F' | 'W' << 8 | 'C' << 16 | 'T' << 24)) {
		dev_info(dev, "not a signed image\n");
		goto out_release_firmware;
	}

	/* compare input version with FWCT version */
	cur_version = le16_to_cpu(app->build) | app->patch << 16 |
			app->ver << 24;

	new_version = le16_to_cpu(fw_cfg.app.build) | fw_cfg.app.patch << 16 |
			fw_cfg.app.ver << 24;

	if (!ccg_check_vendor_version(uc, app, &fw_cfg))
		goto out_release_firmware;

	if (new_version > cur_version)
		is_later = true;

out_release_firmware:
	release_firmware(fw);
	return is_later;
}

static int ccg_fw_update_needed(struct ucsi_ccg *uc,
				enum enum_flash_mode *mode)
{
	struct device *dev = uc->dev;
	int err;
	struct version_info version[3];

	err = ccg_read(uc, CCGX_RAB_DEVICE_MODE, (u8 *)(&uc->info),
		       sizeof(uc->info));
	if (err) {
		dev_err(dev, "read device mode failed\n");
		return err;
	}

	err = ccg_read(uc, CCGX_RAB_READ_ALL_VER, (u8 *)version,
		       sizeof(version));
	if (err) {
		dev_err(dev, "read device mode failed\n");
		return err;
	}

	if (memcmp(&version[FW1], "\0\0\0\0\0\0\0\0",
		   sizeof(struct version_info)) == 0) {
		dev_info(dev, "secondary fw is not flashed\n");
		*mode = SECONDARY_BL;
	} else if (le16_to_cpu(version[FW1].base.build) <
		secondary_fw_min_ver) {
		dev_info(dev, "secondary fw version is too low (< %d)\n",
			 secondary_fw_min_ver);
		*mode = SECONDARY;
	} else if (memcmp(&version[FW2], "\0\0\0\0\0\0\0\0",
		   sizeof(struct version_info)) == 0) {
		dev_info(dev, "primary fw is not flashed\n");
		*mode = PRIMARY;
	} else if (ccg_check_fw_version(uc, ccg_fw_names[PRIMARY],
		   &version[FW2].app)) {
		dev_info(dev, "found primary fw with later version\n");
		*mode = PRIMARY;
	} else {
		dev_info(dev, "secondary and primary fw are the latest\n");
		*mode = FLASH_NOT_NEEDED;
	}
	return 0;
}

static int do_flash(struct ucsi_ccg *uc, enum enum_flash_mode mode)
{
	struct device *dev = uc->dev;
	const struct firmware *fw = NULL;
	const char *p, *s;
	const char *eof;
	int err, row, len, line_sz, line_cnt = 0;
	unsigned long start_time = jiffies;
	struct fw_config_table  fw_cfg;
	u8 fw_cfg_sig[FW_CFG_TABLE_SIG_SIZE];
	u8 *wr_buf;

	err = request_firmware(&fw, ccg_fw_names[mode], dev);
	if (err) {
		dev_err(dev, "request %s failed err=%d\n",
			ccg_fw_names[mode], err);
		return err;
	}

	if (((uc->info.mode & CCG_DEVINFO_FWMODE_MASK) >>
			CCG_DEVINFO_FWMODE_SHIFT) == FW2) {
		err = ccg_cmd_port_control(uc, false);
		if (err < 0)
			goto release_fw;
		err = ccg_cmd_jump_boot_mode(uc, 0);
		if (err < 0)
			goto release_fw;
	}

	eof = fw->data + fw->size;

	/*
	 * check if signed fw
	 * last part of fw image is fw cfg table and signature
	 */
	if (fw->size < sizeof(fw_cfg) + sizeof(fw_cfg_sig))
		goto not_signed_fw;

	memcpy((uint8_t *)&fw_cfg, fw->data + fw->size -
	       sizeof(fw_cfg) - sizeof(fw_cfg_sig), sizeof(fw_cfg));

	if (fw_cfg.identity != ('F' | ('W' << 8) | ('C' << 16) | ('T' << 24))) {
		dev_info(dev, "not a signed image\n");
		goto not_signed_fw;
	}
	eof = fw->data + fw->size - sizeof(fw_cfg) - sizeof(fw_cfg_sig);

	memcpy((uint8_t *)&fw_cfg_sig,
	       fw->data + fw->size - sizeof(fw_cfg_sig), sizeof(fw_cfg_sig));

	/* flash fw config table and signature first */
	err = ccg_cmd_write_flash_row(uc, 0, (u8 *)&fw_cfg,
				      FLASH_FWCT1_WR_CMD);
	if (err)
		goto release_fw;

	err = ccg_cmd_write_flash_row(uc, 0, (u8 *)&fw_cfg + CCG4_ROW_SIZE,
				      FLASH_FWCT2_WR_CMD);
	if (err)
		goto release_fw;

	err = ccg_cmd_write_flash_row(uc, 0, &fw_cfg_sig,
				      FLASH_FWCT_SIG_WR_CMD);
	if (err)
		goto release_fw;

not_signed_fw:
	wr_buf = kzalloc(CCG4_ROW_SIZE + 4, GFP_KERNEL);
<<<<<<< HEAD
	if (!wr_buf)
		return -ENOMEM;
=======
	if (!wr_buf) {
		err = -ENOMEM;
		goto release_fw;
	}
>>>>>>> 4b972a01

	err = ccg_cmd_enter_flashing(uc);
	if (err)
		goto release_mem;

	/*****************************************************************
	 * CCG firmware image (.cyacd) file line format
	 *
	 * :00rrrrllll[dd....]cc/r/n
	 *
	 * :00   header
	 * rrrr is row number to flash				(4 char)
	 * llll is data len to flash				(4 char)
	 * dd   is a data field represents one byte of data	(512 char)
	 * cc   is checksum					(2 char)
	 * \r\n newline
	 *
	 * Total length: 3 + 4 + 4 + 512 + 2 + 2 = 527
	 *
	 *****************************************************************/

	p = strnchr(fw->data, fw->size, ':');
	while (p < eof) {
		s = strnchr(p + 1, eof - p - 1, ':');

		if (!s)
			s = eof;

		line_sz = s - p;

		if (line_sz != CYACD_LINE_SIZE) {
			dev_err(dev, "Bad FW format line_sz=%d\n", line_sz);
			err =  -EINVAL;
			goto release_mem;
		}

		if (hex2bin(wr_buf, p + 3, CCG4_ROW_SIZE + 4)) {
			err =  -EINVAL;
			goto release_mem;
		}

		row = get_unaligned_be16(wr_buf);
		len = get_unaligned_be16(&wr_buf[2]);

		if (len != CCG4_ROW_SIZE) {
			err =  -EINVAL;
			goto release_mem;
		}

		err = ccg_cmd_write_flash_row(uc, row, wr_buf + 4,
					      FLASH_WR_CMD);
		if (err)
			goto release_mem;

		line_cnt++;
		p = s;
	}

	dev_info(dev, "total %d row flashed. time: %dms\n",
		 line_cnt, jiffies_to_msecs(jiffies - start_time));

	err = ccg_cmd_validate_fw(uc, (mode == PRIMARY) ? FW2 :  FW1);
	if (err)
		dev_err(dev, "%s validation failed err=%d\n",
			(mode == PRIMARY) ? "FW2" :  "FW1", err);
	else
		dev_info(dev, "%s validated\n",
			 (mode == PRIMARY) ? "FW2" :  "FW1");

	err = ccg_cmd_port_control(uc, false);
	if (err < 0)
		goto release_mem;

	err = ccg_cmd_reset(uc);
	if (err < 0)
		goto release_mem;

	err = ccg_cmd_port_control(uc, true);
	if (err < 0)
		goto release_mem;

release_mem:
	kfree(wr_buf);

release_fw:
	release_firmware(fw);
	return err;
}

/*******************************************************************************
 * CCG4 has two copies of the firmware in addition to the bootloader.
 * If the device is running FW1, FW2 can be updated with the new version.
 * Dual firmware mode allows the CCG device to stay in a PD contract and support
 * USB PD and Type-C functionality while a firmware update is in progress.
 ******************************************************************************/
static int ccg_fw_update(struct ucsi_ccg *uc, enum enum_flash_mode flash_mode)
{
	int err;

	while (flash_mode != FLASH_NOT_NEEDED) {
		err = do_flash(uc, flash_mode);
		if (err < 0)
			return err;
		err = ccg_fw_update_needed(uc, &flash_mode);
		if (err < 0)
			return err;
	}
	dev_info(uc->dev, "CCG FW update successful\n");

	return err;
}

static int ccg_restart(struct ucsi_ccg *uc)
{
	struct device *dev = uc->dev;
	int status;

	status = ucsi_ccg_init(uc);
	if (status < 0) {
		dev_err(dev, "ucsi_ccg_start fail, err=%d\n", status);
		return status;
	}

	status = request_threaded_irq(uc->irq, NULL, ccg_irq_handler,
				      IRQF_ONESHOT | IRQF_TRIGGER_HIGH,
				      dev_name(dev), uc);
	if (status < 0) {
		dev_err(dev, "request_threaded_irq failed - %d\n", status);
		return status;
	}

	uc->ucsi = ucsi_register_ppm(dev, &uc->ppm);
	if (IS_ERR(uc->ucsi)) {
		dev_err(uc->dev, "ucsi_register_ppm failed\n");
		return PTR_ERR(uc->ucsi);
	}

	return 0;
}

static void ccg_update_firmware(struct work_struct *work)
{
	struct ucsi_ccg *uc = container_of(work, struct ucsi_ccg, work);
	enum enum_flash_mode flash_mode;
	int status;

	status = ccg_fw_update_needed(uc, &flash_mode);
	if (status < 0)
		return;

	if (flash_mode != FLASH_NOT_NEEDED) {
		ucsi_unregister_ppm(uc->ucsi);
		free_irq(uc->irq, uc);

		ccg_fw_update(uc, flash_mode);
		ccg_restart(uc);
	}
}

static ssize_t do_flash_store(struct device *dev,
			      struct device_attribute *attr,
			      const char *buf, size_t n)
{
	struct ucsi_ccg *uc = i2c_get_clientdata(to_i2c_client(dev));
	bool flash;

	if (kstrtobool(buf, &flash))
		return -EINVAL;

	if (!flash)
		return n;

	if (uc->fw_build == 0x0) {
		dev_err(dev, "fail to flash FW due to missing FW build info\n");
		return -EINVAL;
	}

	schedule_work(&uc->work);
	return n;
}

static DEVICE_ATTR_WO(do_flash);

static struct attribute *ucsi_ccg_sysfs_attrs[] = {
	&dev_attr_do_flash.attr,
	NULL,
};

static struct attribute_group ucsi_ccg_attr_group = {
	.attrs = ucsi_ccg_sysfs_attrs,
};

static int ucsi_ccg_probe(struct i2c_client *client,
			  const struct i2c_device_id *id)
{
	struct device *dev = &client->dev;
	struct ucsi_ccg *uc;
	int status;
	u16 rab;

	uc = devm_kzalloc(dev, sizeof(*uc), GFP_KERNEL);
	if (!uc)
		return -ENOMEM;

	uc->ppm.data = devm_kzalloc(dev, sizeof(struct ucsi_data), GFP_KERNEL);
	if (!uc->ppm.data)
		return -ENOMEM;

	uc->ppm.cmd = ucsi_ccg_cmd;
	uc->ppm.sync = ucsi_ccg_sync;
	uc->dev = dev;
	uc->client = client;
	mutex_init(&uc->lock);
	INIT_WORK(&uc->work, ccg_update_firmware);

	/* Only fail FW flashing when FW build information is not provided */
	status = device_property_read_u16(dev, "ccgx,firmware-build",
					  &uc->fw_build);
	if (status)
		dev_err(uc->dev, "failed to get FW build information\n");

	/* reset ccg device and initialize ucsi */
	status = ucsi_ccg_init(uc);
	if (status < 0) {
		dev_err(uc->dev, "ucsi_ccg_init failed - %d\n", status);
		return status;
	}

	status = get_fw_info(uc);
	if (status < 0) {
		dev_err(uc->dev, "get_fw_info failed - %d\n", status);
		return status;
	}

	uc->port_num = 1;

	if (uc->info.mode & CCG_DEVINFO_PDPORTS_MASK)
		uc->port_num++;

	status = request_threaded_irq(client->irq, NULL, ccg_irq_handler,
				      IRQF_ONESHOT | IRQF_TRIGGER_HIGH,
				      dev_name(dev), uc);
	if (status < 0) {
		dev_err(uc->dev, "request_threaded_irq failed - %d\n", status);
		return status;
	}

	uc->irq = client->irq;

	uc->ucsi = ucsi_register_ppm(dev, &uc->ppm);
	if (IS_ERR(uc->ucsi)) {
		dev_err(uc->dev, "ucsi_register_ppm failed\n");
		return PTR_ERR(uc->ucsi);
	}

	rab = CCGX_RAB_UCSI_DATA_BLOCK(offsetof(struct ucsi_data, version));
	status = ccg_read(uc, rab, (u8 *)(uc->ppm.data) +
			  offsetof(struct ucsi_data, version),
			  sizeof(uc->ppm.data->version));
	if (status < 0) {
		ucsi_unregister_ppm(uc->ucsi);
		return status;
	}

	i2c_set_clientdata(client, uc);

	status = sysfs_create_group(&uc->dev->kobj, &ucsi_ccg_attr_group);
	if (status)
		dev_err(uc->dev, "cannot create sysfs group: %d\n", status);

	return 0;
}

static int ucsi_ccg_remove(struct i2c_client *client)
{
	struct ucsi_ccg *uc = i2c_get_clientdata(client);

	cancel_work_sync(&uc->work);
	ucsi_unregister_ppm(uc->ucsi);
	free_irq(uc->irq, uc);
	sysfs_remove_group(&uc->dev->kobj, &ucsi_ccg_attr_group);

	return 0;
}

static const struct i2c_device_id ucsi_ccg_device_id[] = {
	{"ccgx-ucsi", 0},
	{}
};
MODULE_DEVICE_TABLE(i2c, ucsi_ccg_device_id);

static struct i2c_driver ucsi_ccg_driver = {
	.driver = {
		.name = "ucsi_ccg",
	},
	.probe = ucsi_ccg_probe,
	.remove = ucsi_ccg_remove,
	.id_table = ucsi_ccg_device_id,
};

module_i2c_driver(ucsi_ccg_driver);

MODULE_AUTHOR("Ajay Gupta <ajayg@nvidia.com>");
MODULE_DESCRIPTION("UCSI driver for Cypress CCGx Type-C controller");
MODULE_LICENSE("GPL v2");<|MERGE_RESOLUTION|>--- conflicted
+++ resolved
@@ -862,15 +862,10 @@
 
 not_signed_fw:
 	wr_buf = kzalloc(CCG4_ROW_SIZE + 4, GFP_KERNEL);
-<<<<<<< HEAD
-	if (!wr_buf)
-		return -ENOMEM;
-=======
 	if (!wr_buf) {
 		err = -ENOMEM;
 		goto release_fw;
 	}
->>>>>>> 4b972a01
 
 	err = ccg_cmd_enter_flashing(uc);
 	if (err)
