/*
 * Copyright (c) 2013, Sony Mobile Communications AB.
 * Copyright (c) 2013, The Linux Foundation. All rights reserved.
 *
 * This program is free software; you can redistribute it and/or modify
 * it under the terms of the GNU General Public License version 2 and
 * only version 2 as published by the Free Software Foundation.
 *
 * This program is distributed in the hope that it will be useful,
 * but WITHOUT ANY WARRANTY; without even the implied warranty of
 * MERCHANTABILITY or FITNESS FOR A PARTICULAR PURPOSE.  See the
 * GNU General Public License for more details.
 */

#include <linux/delay.h>
#include <linux/err.h>
#include <linux/io.h>
#include <linux/module.h>
#include <linux/of.h>
#include <linux/platform_device.h>
#include <linux/pinctrl/machine.h>
#include <linux/pinctrl/pinctrl.h>
#include <linux/pinctrl/pinmux.h>
#include <linux/pinctrl/pinconf.h>
#include <linux/pinctrl/pinconf-generic.h>
#include <linux/slab.h>
#include <linux/gpio.h>
#include <linux/interrupt.h>
#include <linux/spinlock.h>
#include <linux/reboot.h>
#include <linux/pm.h>

#include "../core.h"
#include "../pinconf.h"
#include "pinctrl-msm.h"
#include "../pinctrl-utils.h"

#define MAX_NR_GPIO 300
#define PS_HOLD_OFFSET 0x820

/**
 * struct msm_pinctrl - state for a pinctrl-msm device
 * @dev:            device handle.
 * @pctrl:          pinctrl handle.
 * @chip:           gpiochip handle.
 * @restart_nb:     restart notifier block.
 * @irq:            parent irq for the TLMM irq_chip.
 * @lock:           Spinlock to protect register resources as well
 *                  as msm_pinctrl data structures.
 * @enabled_irqs:   Bitmap of currently enabled irqs.
 * @dual_edge_irqs: Bitmap of irqs that need sw emulated dual edge
 *                  detection.
 * @soc;            Reference to soc_data of platform specific data.
 * @regs:           Base address for the TLMM register map.
 */
struct msm_pinctrl {
	struct device *dev;
	struct pinctrl_dev *pctrl;
	struct gpio_chip chip;
	struct notifier_block restart_nb;
	int irq;

	spinlock_t lock;

	DECLARE_BITMAP(dual_edge_irqs, MAX_NR_GPIO);
	DECLARE_BITMAP(enabled_irqs, MAX_NR_GPIO);

	const struct msm_pinctrl_soc_data *soc;
	void __iomem *regs;
};

static inline struct msm_pinctrl *to_msm_pinctrl(struct gpio_chip *gc)
{
	return container_of(gc, struct msm_pinctrl, chip);
}

static int msm_get_groups_count(struct pinctrl_dev *pctldev)
{
	struct msm_pinctrl *pctrl = pinctrl_dev_get_drvdata(pctldev);

	return pctrl->soc->ngroups;
}

static const char *msm_get_group_name(struct pinctrl_dev *pctldev,
				      unsigned group)
{
	struct msm_pinctrl *pctrl = pinctrl_dev_get_drvdata(pctldev);

	return pctrl->soc->groups[group].name;
}

static int msm_get_group_pins(struct pinctrl_dev *pctldev,
			      unsigned group,
			      const unsigned **pins,
			      unsigned *num_pins)
{
	struct msm_pinctrl *pctrl = pinctrl_dev_get_drvdata(pctldev);

	*pins = pctrl->soc->groups[group].pins;
	*num_pins = pctrl->soc->groups[group].npins;
	return 0;
}

static const struct pinctrl_ops msm_pinctrl_ops = {
	.get_groups_count	= msm_get_groups_count,
	.get_group_name		= msm_get_group_name,
	.get_group_pins		= msm_get_group_pins,
	.dt_node_to_map		= pinconf_generic_dt_node_to_map_group,
	.dt_free_map		= pinctrl_utils_dt_free_map,
};

static int msm_get_functions_count(struct pinctrl_dev *pctldev)
{
	struct msm_pinctrl *pctrl = pinctrl_dev_get_drvdata(pctldev);

	return pctrl->soc->nfunctions;
}

static const char *msm_get_function_name(struct pinctrl_dev *pctldev,
					 unsigned function)
{
	struct msm_pinctrl *pctrl = pinctrl_dev_get_drvdata(pctldev);

	return pctrl->soc->functions[function].name;
}

static int msm_get_function_groups(struct pinctrl_dev *pctldev,
				   unsigned function,
				   const char * const **groups,
				   unsigned * const num_groups)
{
	struct msm_pinctrl *pctrl = pinctrl_dev_get_drvdata(pctldev);

	*groups = pctrl->soc->functions[function].groups;
	*num_groups = pctrl->soc->functions[function].ngroups;
	return 0;
}

static int msm_pinmux_set_mux(struct pinctrl_dev *pctldev,
			      unsigned function,
			      unsigned group)
{
	struct msm_pinctrl *pctrl = pinctrl_dev_get_drvdata(pctldev);
	const struct msm_pingroup *g;
	unsigned long flags;
	u32 val;
	int i;

	g = &pctrl->soc->groups[group];

	for (i = 0; i < g->nfuncs; i++) {
		if (g->funcs[i] == function)
			break;
	}

	if (WARN_ON(i == g->nfuncs))
		return -EINVAL;

	spin_lock_irqsave(&pctrl->lock, flags);

	val = readl(pctrl->regs + g->ctl_reg);
	val &= ~(0x7 << g->mux_bit);
	val |= i << g->mux_bit;
	writel(val, pctrl->regs + g->ctl_reg);

	spin_unlock_irqrestore(&pctrl->lock, flags);

	return 0;
}

static const struct pinmux_ops msm_pinmux_ops = {
	.get_functions_count	= msm_get_functions_count,
	.get_function_name	= msm_get_function_name,
	.get_function_groups	= msm_get_function_groups,
	.set_mux		= msm_pinmux_set_mux,
};

static int msm_config_reg(struct msm_pinctrl *pctrl,
			  const struct msm_pingroup *g,
			  unsigned param,
			  unsigned *mask,
			  unsigned *bit)
{
	switch (param) {
	case PIN_CONFIG_BIAS_DISABLE:
	case PIN_CONFIG_BIAS_PULL_DOWN:
	case PIN_CONFIG_BIAS_BUS_HOLD:
	case PIN_CONFIG_BIAS_PULL_UP:
		*bit = g->pull_bit;
		*mask = 3;
		break;
	case PIN_CONFIG_DRIVE_STRENGTH:
		*bit = g->drv_bit;
		*mask = 7;
		break;
	case PIN_CONFIG_OUTPUT:
	case PIN_CONFIG_INPUT_ENABLE:
		*bit = g->oe_bit;
		*mask = 1;
		break;
	default:
		return -ENOTSUPP;
	}

	return 0;
}

#define MSM_NO_PULL	0
#define MSM_PULL_DOWN	1
#define MSM_KEEPER	2
#define MSM_PULL_UP	3

static unsigned msm_regval_to_drive(u32 val)
{
	return (val + 1) * 2;
}

static int msm_config_group_get(struct pinctrl_dev *pctldev,
				unsigned int group,
				unsigned long *config)
{
	const struct msm_pingroup *g;
	struct msm_pinctrl *pctrl = pinctrl_dev_get_drvdata(pctldev);
	unsigned param = pinconf_to_config_param(*config);
	unsigned mask;
	unsigned arg;
	unsigned bit;
	int ret;
	u32 val;

	g = &pctrl->soc->groups[group];

	ret = msm_config_reg(pctrl, g, param, &mask, &bit);
	if (ret < 0)
		return ret;

	val = readl(pctrl->regs + g->ctl_reg);
	arg = (val >> bit) & mask;

	/* Convert register value to pinconf value */
	switch (param) {
	case PIN_CONFIG_BIAS_DISABLE:
		arg = arg == MSM_NO_PULL;
		break;
	case PIN_CONFIG_BIAS_PULL_DOWN:
		arg = arg == MSM_PULL_DOWN;
		break;
	case PIN_CONFIG_BIAS_BUS_HOLD:
		arg = arg == MSM_KEEPER;
		break;
	case PIN_CONFIG_BIAS_PULL_UP:
		arg = arg == MSM_PULL_UP;
		break;
	case PIN_CONFIG_DRIVE_STRENGTH:
		arg = msm_regval_to_drive(arg);
		break;
	case PIN_CONFIG_OUTPUT:
		/* Pin is not output */
		if (!arg)
			return -EINVAL;

		val = readl(pctrl->regs + g->io_reg);
		arg = !!(val & BIT(g->in_bit));
		break;
	case PIN_CONFIG_INPUT_ENABLE:
		/* Pin is output */
		if (arg)
			return -EINVAL;
		arg = 1;
		break;
	default:
		return -ENOTSUPP;
	}

	*config = pinconf_to_config_packed(param, arg);

	return 0;
}

static int msm_config_group_set(struct pinctrl_dev *pctldev,
				unsigned group,
				unsigned long *configs,
				unsigned num_configs)
{
	const struct msm_pingroup *g;
	struct msm_pinctrl *pctrl = pinctrl_dev_get_drvdata(pctldev);
	unsigned long flags;
	unsigned param;
	unsigned mask;
	unsigned arg;
	unsigned bit;
	int ret;
	u32 val;
	int i;

	g = &pctrl->soc->groups[group];

	for (i = 0; i < num_configs; i++) {
		param = pinconf_to_config_param(configs[i]);
		arg = pinconf_to_config_argument(configs[i]);

		ret = msm_config_reg(pctrl, g, param, &mask, &bit);
		if (ret < 0)
			return ret;

		/* Convert pinconf values to register values */
		switch (param) {
		case PIN_CONFIG_BIAS_DISABLE:
			arg = MSM_NO_PULL;
			break;
		case PIN_CONFIG_BIAS_PULL_DOWN:
			arg = MSM_PULL_DOWN;
			break;
		case PIN_CONFIG_BIAS_BUS_HOLD:
			arg = MSM_KEEPER;
			break;
		case PIN_CONFIG_BIAS_PULL_UP:
			arg = MSM_PULL_UP;
			break;
		case PIN_CONFIG_DRIVE_STRENGTH:
			/* Check for invalid values */
			if (arg > 16 || arg < 2 || (arg % 2) != 0)
				arg = -1;
			else
				arg = (arg / 2) - 1;
			break;
		case PIN_CONFIG_OUTPUT:
			/* set output value */
			spin_lock_irqsave(&pctrl->lock, flags);
			val = readl(pctrl->regs + g->io_reg);
			if (arg)
				val |= BIT(g->out_bit);
			else
				val &= ~BIT(g->out_bit);
			writel(val, pctrl->regs + g->io_reg);
			spin_unlock_irqrestore(&pctrl->lock, flags);

			/* enable output */
			arg = 1;
			break;
		case PIN_CONFIG_INPUT_ENABLE:
			/* disable output */
			arg = 0;
			break;
		default:
			dev_err(pctrl->dev, "Unsupported config parameter: %x\n",
				param);
			return -EINVAL;
		}

		/* Range-check user-supplied value */
		if (arg & ~mask) {
			dev_err(pctrl->dev, "config %x: %x is invalid\n", param, arg);
			return -EINVAL;
		}

		spin_lock_irqsave(&pctrl->lock, flags);
		val = readl(pctrl->regs + g->ctl_reg);
		val &= ~(mask << bit);
		val |= arg << bit;
		writel(val, pctrl->regs + g->ctl_reg);
		spin_unlock_irqrestore(&pctrl->lock, flags);
	}

	return 0;
}

static const struct pinconf_ops msm_pinconf_ops = {
	.is_generic		= true,
	.pin_config_group_get	= msm_config_group_get,
	.pin_config_group_set	= msm_config_group_set,
};

static struct pinctrl_desc msm_pinctrl_desc = {
	.pctlops = &msm_pinctrl_ops,
	.pmxops = &msm_pinmux_ops,
	.confops = &msm_pinconf_ops,
	.owner = THIS_MODULE,
};

static int msm_gpio_direction_input(struct gpio_chip *chip, unsigned offset)
{
	const struct msm_pingroup *g;
	struct msm_pinctrl *pctrl = container_of(chip, struct msm_pinctrl, chip);
	unsigned long flags;
	u32 val;

	g = &pctrl->soc->groups[offset];

	spin_lock_irqsave(&pctrl->lock, flags);

	val = readl(pctrl->regs + g->ctl_reg);
	val &= ~BIT(g->oe_bit);
	writel(val, pctrl->regs + g->ctl_reg);

	spin_unlock_irqrestore(&pctrl->lock, flags);

	return 0;
}

static int msm_gpio_direction_output(struct gpio_chip *chip, unsigned offset, int value)
{
	const struct msm_pingroup *g;
	struct msm_pinctrl *pctrl = container_of(chip, struct msm_pinctrl, chip);
	unsigned long flags;
	u32 val;

	g = &pctrl->soc->groups[offset];

	spin_lock_irqsave(&pctrl->lock, flags);

	val = readl(pctrl->regs + g->io_reg);
	if (value)
		val |= BIT(g->out_bit);
	else
		val &= ~BIT(g->out_bit);
	writel(val, pctrl->regs + g->io_reg);

	val = readl(pctrl->regs + g->ctl_reg);
	val |= BIT(g->oe_bit);
	writel(val, pctrl->regs + g->ctl_reg);

	spin_unlock_irqrestore(&pctrl->lock, flags);

	return 0;
}

static int msm_gpio_get(struct gpio_chip *chip, unsigned offset)
{
	const struct msm_pingroup *g;
	struct msm_pinctrl *pctrl = container_of(chip, struct msm_pinctrl, chip);
	u32 val;

	g = &pctrl->soc->groups[offset];

	val = readl(pctrl->regs + g->io_reg);
	return !!(val & BIT(g->in_bit));
}

static void msm_gpio_set(struct gpio_chip *chip, unsigned offset, int value)
{
	const struct msm_pingroup *g;
	struct msm_pinctrl *pctrl = container_of(chip, struct msm_pinctrl, chip);
	unsigned long flags;
	u32 val;

	g = &pctrl->soc->groups[offset];

	spin_lock_irqsave(&pctrl->lock, flags);

	val = readl(pctrl->regs + g->io_reg);
	if (value)
		val |= BIT(g->out_bit);
	else
		val &= ~BIT(g->out_bit);
	writel(val, pctrl->regs + g->io_reg);

	spin_unlock_irqrestore(&pctrl->lock, flags);
}

static int msm_gpio_request(struct gpio_chip *chip, unsigned offset)
{
	int gpio = chip->base + offset;
	return pinctrl_request_gpio(gpio);
}

static void msm_gpio_free(struct gpio_chip *chip, unsigned offset)
{
	int gpio = chip->base + offset;
	return pinctrl_free_gpio(gpio);
}

#ifdef CONFIG_DEBUG_FS
#include <linux/seq_file.h>

static void msm_gpio_dbg_show_one(struct seq_file *s,
				  struct pinctrl_dev *pctldev,
				  struct gpio_chip *chip,
				  unsigned offset,
				  unsigned gpio)
{
	const struct msm_pingroup *g;
	struct msm_pinctrl *pctrl = container_of(chip, struct msm_pinctrl, chip);
	unsigned func;
	int is_out;
	int drive;
	int pull;
	u32 ctl_reg;

	static const char * const pulls[] = {
		"no pull",
		"pull down",
		"keeper",
		"pull up"
	};

	g = &pctrl->soc->groups[offset];
	ctl_reg = readl(pctrl->regs + g->ctl_reg);

	is_out = !!(ctl_reg & BIT(g->oe_bit));
	func = (ctl_reg >> g->mux_bit) & 7;
	drive = (ctl_reg >> g->drv_bit) & 7;
	pull = (ctl_reg >> g->pull_bit) & 3;

	seq_printf(s, " %-8s: %-3s %d", g->name, is_out ? "out" : "in", func);
	seq_printf(s, " %dmA", msm_regval_to_drive(drive));
	seq_printf(s, " %s", pulls[pull]);
}

static void msm_gpio_dbg_show(struct seq_file *s, struct gpio_chip *chip)
{
	unsigned gpio = chip->base;
	unsigned i;

	for (i = 0; i < chip->ngpio; i++, gpio++) {
		msm_gpio_dbg_show_one(s, NULL, chip, i, gpio);
		seq_puts(s, "\n");
	}
}

#else
#define msm_gpio_dbg_show NULL
#endif

static struct gpio_chip msm_gpio_template = {
	.direction_input  = msm_gpio_direction_input,
	.direction_output = msm_gpio_direction_output,
	.get              = msm_gpio_get,
	.set              = msm_gpio_set,
	.request          = msm_gpio_request,
	.free             = msm_gpio_free,
	.dbg_show         = msm_gpio_dbg_show,
};

/* For dual-edge interrupts in software, since some hardware has no
 * such support:
 *
 * At appropriate moments, this function may be called to flip the polarity
 * settings of both-edge irq lines to try and catch the next edge.
 *
 * The attempt is considered successful if:
 * - the status bit goes high, indicating that an edge was caught, or
 * - the input value of the gpio doesn't change during the attempt.
 * If the value changes twice during the process, that would cause the first
 * test to fail but would force the second, as two opposite
 * transitions would cause a detection no matter the polarity setting.
 *
 * The do-loop tries to sledge-hammer closed the timing hole between
 * the initial value-read and the polarity-write - if the line value changes
 * during that window, an interrupt is lost, the new polarity setting is
 * incorrect, and the first success test will fail, causing a retry.
 *
 * Algorithm comes from Google's msmgpio driver.
 */
static void msm_gpio_update_dual_edge_pos(struct msm_pinctrl *pctrl,
					  const struct msm_pingroup *g,
					  struct irq_data *d)
{
	int loop_limit = 100;
	unsigned val, val2, intstat;
	unsigned pol;

	do {
		val = readl(pctrl->regs + g->io_reg) & BIT(g->in_bit);

		pol = readl(pctrl->regs + g->intr_cfg_reg);
		pol ^= BIT(g->intr_polarity_bit);
		writel(pol, pctrl->regs + g->intr_cfg_reg);

		val2 = readl(pctrl->regs + g->io_reg) & BIT(g->in_bit);
		intstat = readl(pctrl->regs + g->intr_status_reg);
		if (intstat || (val == val2))
			return;
	} while (loop_limit-- > 0);
	dev_err(pctrl->dev, "dual-edge irq failed to stabilize, %#08x != %#08x\n",
		val, val2);
}

static void msm_gpio_irq_mask(struct irq_data *d)
{
	struct gpio_chip *gc = irq_data_get_irq_chip_data(d);
	struct msm_pinctrl *pctrl = to_msm_pinctrl(gc);
	const struct msm_pingroup *g;
	unsigned long flags;
	u32 val;

	g = &pctrl->soc->groups[d->hwirq];

	spin_lock_irqsave(&pctrl->lock, flags);

	val = readl(pctrl->regs + g->intr_cfg_reg);
	val &= ~BIT(g->intr_enable_bit);
	writel(val, pctrl->regs + g->intr_cfg_reg);

	clear_bit(d->hwirq, pctrl->enabled_irqs);

	spin_unlock_irqrestore(&pctrl->lock, flags);
}

static void msm_gpio_irq_unmask(struct irq_data *d)
{
	struct gpio_chip *gc = irq_data_get_irq_chip_data(d);
	struct msm_pinctrl *pctrl = to_msm_pinctrl(gc);
	const struct msm_pingroup *g;
	unsigned long flags;
	u32 val;

	g = &pctrl->soc->groups[d->hwirq];

	spin_lock_irqsave(&pctrl->lock, flags);

	val = readl(pctrl->regs + g->intr_status_reg);
	val &= ~BIT(g->intr_status_bit);
	writel(val, pctrl->regs + g->intr_status_reg);

	val = readl(pctrl->regs + g->intr_cfg_reg);
	val |= BIT(g->intr_enable_bit);
	writel(val, pctrl->regs + g->intr_cfg_reg);

	set_bit(d->hwirq, pctrl->enabled_irqs);

	spin_unlock_irqrestore(&pctrl->lock, flags);
}

static void msm_gpio_irq_ack(struct irq_data *d)
{
	struct gpio_chip *gc = irq_data_get_irq_chip_data(d);
	struct msm_pinctrl *pctrl = to_msm_pinctrl(gc);
	const struct msm_pingroup *g;
	unsigned long flags;
	u32 val;

	g = &pctrl->soc->groups[d->hwirq];

	spin_lock_irqsave(&pctrl->lock, flags);

	val = readl(pctrl->regs + g->intr_status_reg);
	if (g->intr_ack_high)
		val |= BIT(g->intr_status_bit);
	else
		val &= ~BIT(g->intr_status_bit);
	writel(val, pctrl->regs + g->intr_status_reg);

	if (test_bit(d->hwirq, pctrl->dual_edge_irqs))
		msm_gpio_update_dual_edge_pos(pctrl, g, d);

	spin_unlock_irqrestore(&pctrl->lock, flags);
}

static int msm_gpio_irq_set_type(struct irq_data *d, unsigned int type)
{
	struct gpio_chip *gc = irq_data_get_irq_chip_data(d);
	struct msm_pinctrl *pctrl = to_msm_pinctrl(gc);
	const struct msm_pingroup *g;
	unsigned long flags;
	u32 val;

	g = &pctrl->soc->groups[d->hwirq];

	spin_lock_irqsave(&pctrl->lock, flags);

	/*
	 * For hw without possibility of detecting both edges
	 */
	if (g->intr_detection_width == 1 && type == IRQ_TYPE_EDGE_BOTH)
		set_bit(d->hwirq, pctrl->dual_edge_irqs);
	else
		clear_bit(d->hwirq, pctrl->dual_edge_irqs);

	/* Route interrupts to application cpu */
	val = readl(pctrl->regs + g->intr_target_reg);
	val &= ~(7 << g->intr_target_bit);
	val |= g->intr_target_kpss_val << g->intr_target_bit;
	writel(val, pctrl->regs + g->intr_target_reg);

	/* Update configuration for gpio.
	 * RAW_STATUS_EN is left on for all gpio irqs. Due to the
	 * internal circuitry of TLMM, toggling the RAW_STATUS
	 * could cause the INTR_STATUS to be set for EDGE interrupts.
	 */
	val = readl(pctrl->regs + g->intr_cfg_reg);
	val |= BIT(g->intr_raw_status_bit);
	if (g->intr_detection_width == 2) {
		val &= ~(3 << g->intr_detection_bit);
		val &= ~(1 << g->intr_polarity_bit);
		switch (type) {
		case IRQ_TYPE_EDGE_RISING:
			val |= 1 << g->intr_detection_bit;
			val |= BIT(g->intr_polarity_bit);
			break;
		case IRQ_TYPE_EDGE_FALLING:
			val |= 2 << g->intr_detection_bit;
			val |= BIT(g->intr_polarity_bit);
			break;
		case IRQ_TYPE_EDGE_BOTH:
			val |= 3 << g->intr_detection_bit;
			val |= BIT(g->intr_polarity_bit);
			break;
		case IRQ_TYPE_LEVEL_LOW:
			break;
		case IRQ_TYPE_LEVEL_HIGH:
			val |= BIT(g->intr_polarity_bit);
			break;
		}
	} else if (g->intr_detection_width == 1) {
		val &= ~(1 << g->intr_detection_bit);
		val &= ~(1 << g->intr_polarity_bit);
		switch (type) {
		case IRQ_TYPE_EDGE_RISING:
			val |= BIT(g->intr_detection_bit);
			val |= BIT(g->intr_polarity_bit);
			break;
		case IRQ_TYPE_EDGE_FALLING:
			val |= BIT(g->intr_detection_bit);
			break;
		case IRQ_TYPE_EDGE_BOTH:
			val |= BIT(g->intr_detection_bit);
			val |= BIT(g->intr_polarity_bit);
			break;
		case IRQ_TYPE_LEVEL_LOW:
			break;
		case IRQ_TYPE_LEVEL_HIGH:
			val |= BIT(g->intr_polarity_bit);
			break;
		}
	} else {
		BUG();
	}
	writel(val, pctrl->regs + g->intr_cfg_reg);

	if (test_bit(d->hwirq, pctrl->dual_edge_irqs))
		msm_gpio_update_dual_edge_pos(pctrl, g, d);

	spin_unlock_irqrestore(&pctrl->lock, flags);

	if (type & (IRQ_TYPE_LEVEL_LOW | IRQ_TYPE_LEVEL_HIGH))
		irq_set_handler_locked(d, handle_level_irq);
	else if (type & (IRQ_TYPE_EDGE_FALLING | IRQ_TYPE_EDGE_RISING))
		irq_set_handler_locked(d, handle_edge_irq);

	return 0;
}

static int msm_gpio_irq_set_wake(struct irq_data *d, unsigned int on)
{
	struct gpio_chip *gc = irq_data_get_irq_chip_data(d);
	struct msm_pinctrl *pctrl = to_msm_pinctrl(gc);
	unsigned long flags;

	spin_lock_irqsave(&pctrl->lock, flags);

	irq_set_irq_wake(pctrl->irq, on);

	spin_unlock_irqrestore(&pctrl->lock, flags);

	return 0;
}

static struct irq_chip msm_gpio_irq_chip = {
	.name           = "msmgpio",
	.irq_mask       = msm_gpio_irq_mask,
	.irq_unmask     = msm_gpio_irq_unmask,
	.irq_ack        = msm_gpio_irq_ack,
	.irq_set_type   = msm_gpio_irq_set_type,
	.irq_set_wake   = msm_gpio_irq_set_wake,
};

<<<<<<< HEAD
static void msm_gpio_irq_handler(unsigned int __irq, struct irq_desc *desc)
=======
static void msm_gpio_irq_handler(struct irq_desc *desc)
>>>>>>> 9f30a04d
{
	unsigned int irq = irq_desc_get_irq(desc);
	struct gpio_chip *gc = irq_desc_get_handler_data(desc);
	const struct msm_pingroup *g;
	struct msm_pinctrl *pctrl = to_msm_pinctrl(gc);
	struct irq_chip *chip = irq_desc_get_chip(desc);
	int irq_pin;
	int handled = 0;
	u32 val;
	int i;

	chained_irq_enter(chip, desc);

	/*
	 * Each pin has it's own IRQ status register, so use
	 * enabled_irq bitmap to limit the number of reads.
	 */
	for_each_set_bit(i, pctrl->enabled_irqs, pctrl->chip.ngpio) {
		g = &pctrl->soc->groups[i];
		val = readl(pctrl->regs + g->intr_status_reg);
		if (val & BIT(g->intr_status_bit)) {
			irq_pin = irq_find_mapping(gc->irqdomain, i);
			generic_handle_irq(irq_pin);
			handled++;
		}
	}

	/* No interrupts were flagged */
	if (handled == 0)
		handle_bad_irq(desc);

	chained_irq_exit(chip, desc);
}

static int msm_gpio_init(struct msm_pinctrl *pctrl)
{
	struct gpio_chip *chip;
	int ret;
	unsigned ngpio = pctrl->soc->ngpios;

	if (WARN_ON(ngpio > MAX_NR_GPIO))
		return -EINVAL;

	chip = &pctrl->chip;
	chip->base = 0;
	chip->ngpio = ngpio;
	chip->label = dev_name(pctrl->dev);
	chip->dev = pctrl->dev;
	chip->owner = THIS_MODULE;
	chip->of_node = pctrl->dev->of_node;

	ret = gpiochip_add(&pctrl->chip);
	if (ret) {
		dev_err(pctrl->dev, "Failed register gpiochip\n");
		return ret;
	}

	ret = gpiochip_add_pin_range(&pctrl->chip, dev_name(pctrl->dev), 0, 0, chip->ngpio);
	if (ret) {
		dev_err(pctrl->dev, "Failed to add pin range\n");
		gpiochip_remove(&pctrl->chip);
		return ret;
	}

	ret = gpiochip_irqchip_add(chip,
				   &msm_gpio_irq_chip,
				   0,
				   handle_edge_irq,
				   IRQ_TYPE_NONE);
	if (ret) {
		dev_err(pctrl->dev, "Failed to add irqchip to gpiochip\n");
		gpiochip_remove(&pctrl->chip);
		return -ENOSYS;
	}

	gpiochip_set_chained_irqchip(chip, &msm_gpio_irq_chip, pctrl->irq,
				     msm_gpio_irq_handler);

	return 0;
}

static int msm_ps_hold_restart(struct notifier_block *nb, unsigned long action,
			       void *data)
{
	struct msm_pinctrl *pctrl = container_of(nb, struct msm_pinctrl, restart_nb);

	writel(0, pctrl->regs + PS_HOLD_OFFSET);
	mdelay(1000);
	return NOTIFY_DONE;
}

static struct msm_pinctrl *poweroff_pctrl;

static void msm_ps_hold_poweroff(void)
{
	msm_ps_hold_restart(&poweroff_pctrl->restart_nb, 0, NULL);
}

static void msm_pinctrl_setup_pm_reset(struct msm_pinctrl *pctrl)
{
	int i;
	const struct msm_function *func = pctrl->soc->functions;

	for (i = 0; i < pctrl->soc->nfunctions; i++)
		if (!strcmp(func[i].name, "ps_hold")) {
			pctrl->restart_nb.notifier_call = msm_ps_hold_restart;
			pctrl->restart_nb.priority = 128;
			if (register_restart_handler(&pctrl->restart_nb))
				dev_err(pctrl->dev,
					"failed to setup restart handler.\n");
			poweroff_pctrl = pctrl;
			pm_power_off = msm_ps_hold_poweroff;
			break;
		}
}

int msm_pinctrl_probe(struct platform_device *pdev,
		      const struct msm_pinctrl_soc_data *soc_data)
{
	struct msm_pinctrl *pctrl;
	struct resource *res;
	int ret;

	pctrl = devm_kzalloc(&pdev->dev, sizeof(*pctrl), GFP_KERNEL);
	if (!pctrl) {
		dev_err(&pdev->dev, "Can't allocate msm_pinctrl\n");
		return -ENOMEM;
	}
	pctrl->dev = &pdev->dev;
	pctrl->soc = soc_data;
	pctrl->chip = msm_gpio_template;

	spin_lock_init(&pctrl->lock);

	res = platform_get_resource(pdev, IORESOURCE_MEM, 0);
	pctrl->regs = devm_ioremap_resource(&pdev->dev, res);
	if (IS_ERR(pctrl->regs))
		return PTR_ERR(pctrl->regs);

	msm_pinctrl_setup_pm_reset(pctrl);

	pctrl->irq = platform_get_irq(pdev, 0);
	if (pctrl->irq < 0) {
		dev_err(&pdev->dev, "No interrupt defined for msmgpio\n");
		return pctrl->irq;
	}

	msm_pinctrl_desc.name = dev_name(&pdev->dev);
	msm_pinctrl_desc.pins = pctrl->soc->pins;
	msm_pinctrl_desc.npins = pctrl->soc->npins;
	pctrl->pctrl = pinctrl_register(&msm_pinctrl_desc, &pdev->dev, pctrl);
	if (IS_ERR(pctrl->pctrl)) {
		dev_err(&pdev->dev, "Couldn't register pinctrl driver\n");
		return PTR_ERR(pctrl->pctrl);
	}

	ret = msm_gpio_init(pctrl);
	if (ret) {
		pinctrl_unregister(pctrl->pctrl);
		return ret;
	}

	platform_set_drvdata(pdev, pctrl);

	dev_dbg(&pdev->dev, "Probed Qualcomm pinctrl driver\n");

	return 0;
}
EXPORT_SYMBOL(msm_pinctrl_probe);

int msm_pinctrl_remove(struct platform_device *pdev)
{
	struct msm_pinctrl *pctrl = platform_get_drvdata(pdev);

	gpiochip_remove(&pctrl->chip);
	pinctrl_unregister(pctrl->pctrl);

	unregister_restart_handler(&pctrl->restart_nb);

	return 0;
}
EXPORT_SYMBOL(msm_pinctrl_remove);
<|MERGE_RESOLUTION|>--- conflicted
+++ resolved
@@ -765,13 +765,8 @@
 	.irq_set_wake   = msm_gpio_irq_set_wake,
 };
 
-<<<<<<< HEAD
-static void msm_gpio_irq_handler(unsigned int __irq, struct irq_desc *desc)
-=======
 static void msm_gpio_irq_handler(struct irq_desc *desc)
->>>>>>> 9f30a04d
-{
-	unsigned int irq = irq_desc_get_irq(desc);
+{
 	struct gpio_chip *gc = irq_desc_get_handler_data(desc);
 	const struct msm_pingroup *g;
 	struct msm_pinctrl *pctrl = to_msm_pinctrl(gc);
