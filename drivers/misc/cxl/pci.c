--- conflicted
+++ resolved
@@ -491,21 +491,12 @@
 
 	/* Change XSL_INV dummy read threshold */
 	cxl_p1_write(adapter, CXL_XSL9_INV, 0x0000040007FFC200ULL);
-<<<<<<< HEAD
 
 	if (phb_index == 3) {
 		/* disable machines 31-47 and 20-27 for DMA */
 		cxl_p1_write(adapter, CXL_PSL9_APCDEDTYPE, 0x40000FF3FFFF0000ULL);
 	}
 
-=======
-
-	if (phb_index == 3) {
-		/* disable machines 31-47 and 20-27 for DMA */
-		cxl_p1_write(adapter, CXL_PSL9_APCDEDTYPE, 0x40000FF3FFFF0000ULL);
-	}
-
->>>>>>> 661e50bc
 	/* Snoop machines */
 	cxl_p1_write(adapter, CXL_PSL9_APCDEDALLOC, 0x800F000200000000ULL);
 
