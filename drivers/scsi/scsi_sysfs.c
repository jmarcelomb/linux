--- conflicted
+++ resolved
@@ -811,27 +811,12 @@
 	}
 
 	mutex_lock(&sdev->state_mutex);
-<<<<<<< HEAD
-	ret = scsi_device_set_state(sdev, state);
-	/*
-	 * If the device state changes to SDEV_RUNNING, we need to
-	 * run the queue to avoid I/O hang, and rescan the device
-	 * to revalidate it. Running the queue first is necessary
-	 * because another thread may be waiting inside
-	 * blk_mq_freeze_queue_wait() and because that call may be
-	 * waiting for pending I/O to finish.
-	 */
-	if (ret == 0 && state == SDEV_RUNNING) {
-		blk_mq_run_hw_queues(sdev->request_queue, true);
-		scsi_rescan_device(dev);
-=======
 	if (sdev->sdev_state == SDEV_RUNNING && state == SDEV_RUNNING) {
 		ret = 0;
 	} else {
 		ret = scsi_device_set_state(sdev, state);
 		if (ret == 0 && state == SDEV_RUNNING)
 			rescan_dev = true;
->>>>>>> df0cc57e
 	}
 	mutex_unlock(&sdev->state_mutex);
 
@@ -1360,11 +1345,7 @@
  **/
 int scsi_sysfs_add_sdev(struct scsi_device *sdev)
 {
-<<<<<<< HEAD
-	int error, i;
-=======
 	int error;
->>>>>>> df0cc57e
 	struct scsi_target *starget = sdev->sdev_target;
 
 	error = scsi_target_add(starget);
@@ -1410,27 +1391,11 @@
 			 * We're treating error on bsg register as non-fatal, so
 			 * pretend nothing went wrong.
 			 */
-<<<<<<< HEAD
-=======
 			error = PTR_ERR(sdev->bsg_dev);
->>>>>>> df0cc57e
 			sdev_printk(KERN_INFO, sdev,
 				    "Failed to register bsg queue, errno=%d\n",
 				    error);
 			sdev->bsg_dev = NULL;
-<<<<<<< HEAD
-		}
-	}
-
-	/* add additional host specific attributes */
-	if (sdev->host->hostt->sdev_attrs) {
-		for (i = 0; sdev->host->hostt->sdev_attrs[i]; i++) {
-			error = device_create_file(&sdev->sdev_gendev,
-					sdev->host->hostt->sdev_attrs[i]);
-			if (error)
-				return error;
-=======
->>>>>>> df0cc57e
 		}
 	}
 
@@ -1473,13 +1438,6 @@
 		if (res != 0)
 			return;
 
-<<<<<<< HEAD
-		if (sdev->host->hostt->sdev_groups)
-			sysfs_remove_groups(&sdev->sdev_gendev.kobj,
-					sdev->host->hostt->sdev_groups);
-
-=======
->>>>>>> df0cc57e
 		if (IS_ENABLED(CONFIG_BLK_DEV_BSG) && sdev->bsg_dev)
 			bsg_unregister_queue(sdev->bsg_dev);
 		device_unregister(&sdev->sdev_dev);
