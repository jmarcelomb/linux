--- conflicted
+++ resolved
@@ -45,11 +45,6 @@
 	u32 max_inline_data_size;
 };
 
-<<<<<<< HEAD
-struct mana_ib_dev {
-	struct ib_device ib_dev;
-	struct gdma_dev *gdma_dev;
-=======
 struct mana_ib_queue {
 	struct ib_umem *umem;
 	u64 gdma_region;
@@ -62,7 +57,6 @@
 	mana_handle_t adapter_handle;
 	struct gdma_queue *fatal_err_eq;
 	struct gdma_queue **eqs;
->>>>>>> 0c383648
 	struct mana_ib_adapter_caps adapter_caps;
 };
 
@@ -97,14 +91,8 @@
 	struct ib_cq ibcq;
 	struct mana_ib_queue queue;
 	int cqe;
-<<<<<<< HEAD
-	u64 gdma_region;
-	u64 id;
-	u32 comp_vector;
-=======
 	u32 comp_vector;
 	mana_handle_t  cq_handle;
->>>>>>> 0c383648
 };
 
 struct mana_ib_qp {
@@ -128,15 +116,12 @@
 
 enum mana_ib_command_code {
 	MANA_IB_GET_ADAPTER_CAP = 0x30001,
-<<<<<<< HEAD
-=======
 	MANA_IB_CREATE_ADAPTER  = 0x30002,
 	MANA_IB_DESTROY_ADAPTER = 0x30003,
 	MANA_IB_CONFIG_IP_ADDR	= 0x30004,
 	MANA_IB_CONFIG_MAC_ADDR	= 0x30005,
 	MANA_IB_CREATE_CQ       = 0x30008,
 	MANA_IB_DESTROY_CQ      = 0x30009,
->>>>>>> 0c383648
 };
 
 struct mana_ib_query_adapter_caps_req {
@@ -165,8 +150,6 @@
 	u32 max_inline_data_size;
 }; /* HW Data */
 
-<<<<<<< HEAD
-=======
 struct mana_rnic_create_adapter_req {
 	struct gdma_req_hdr hdr;
 	u32 notify_eq_id;
@@ -247,7 +230,6 @@
 	struct gdma_resp_hdr hdr;
 }; /* HW Data */
 
->>>>>>> 0c383648
 static inline struct gdma_context *mdev_to_gc(struct mana_ib_dev *mdev)
 {
 	return mdev->gdma_dev->gdma_context;
@@ -264,9 +246,6 @@
 	return mc->ports[port - 1];
 }
 
-<<<<<<< HEAD
-int mana_ib_install_cq_cb(struct mana_ib_dev *mdev, struct mana_ib_cq *cq);
-=======
 static inline void copy_in_reverse(u8 *dst, const u8 *src, u32 size)
 {
 	u32 i;
@@ -277,7 +256,6 @@
 
 int mana_ib_install_cq_cb(struct mana_ib_dev *mdev, struct mana_ib_cq *cq);
 void mana_ib_remove_cq_cb(struct mana_ib_dev *mdev, struct mana_ib_cq *cq);
->>>>>>> 0c383648
 
 int mana_ib_create_zero_offset_dma_region(struct mana_ib_dev *dev, struct ib_umem *umem,
 					  mana_handle_t *gdma_region);
@@ -354,8 +332,6 @@
 void mana_ib_disassociate_ucontext(struct ib_ucontext *ibcontext);
 
 int mana_ib_gd_query_adapter_caps(struct mana_ib_dev *mdev);
-<<<<<<< HEAD
-=======
 
 int mana_ib_create_eqs(struct mana_ib_dev *mdev);
 
@@ -378,5 +354,4 @@
 int mana_ib_gd_create_cq(struct mana_ib_dev *mdev, struct mana_ib_cq *cq, u32 doorbell);
 
 int mana_ib_gd_destroy_cq(struct mana_ib_dev *mdev, struct mana_ib_cq *cq);
->>>>>>> 0c383648
 #endif