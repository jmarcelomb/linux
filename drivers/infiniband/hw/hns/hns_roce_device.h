/*
 * Copyright (c) 2016 Hisilicon Limited.
 *
 * This software is available to you under a choice of one of two
 * licenses.  You may choose to be licensed under the terms of the GNU
 * General Public License (GPL) Version 2, available from the file
 * COPYING in the main directory of this source tree, or the
 * OpenIB.org BSD license below:
 *
 *     Redistribution and use in source and binary forms, with or
 *     without modification, are permitted provided that the following
 *     conditions are met:
 *
 *      - Redistributions of source code must retain the above
 *        copyright notice, this list of conditions and the following
 *        disclaimer.
 *
 *      - Redistributions in binary form must reproduce the above
 *        copyright notice, this list of conditions and the following
 *        disclaimer in the documentation and/or other materials
 *        provided with the distribution.
 *
 * THE SOFTWARE IS PROVIDED "AS IS", WITHOUT WARRANTY OF ANY KIND,
 * EXPRESS OR IMPLIED, INCLUDING BUT NOT LIMITED TO THE WARRANTIES OF
 * MERCHANTABILITY, FITNESS FOR A PARTICULAR PURPOSE AND
 * NONINFRINGEMENT. IN NO EVENT SHALL THE AUTHORS OR COPYRIGHT HOLDERS
 * BE LIABLE FOR ANY CLAIM, DAMAGES OR OTHER LIABILITY, WHETHER IN AN
 * ACTION OF CONTRACT, TORT OR OTHERWISE, ARISING FROM, OUT OF OR IN
 * CONNECTION WITH THE SOFTWARE OR THE USE OR OTHER DEALINGS IN THE
 * SOFTWARE.
 */

#ifndef _HNS_ROCE_DEVICE_H
#define _HNS_ROCE_DEVICE_H

#include <rdma/ib_verbs.h>

#define DRV_NAME "hns_roce"

#define HNS_ROCE_HW_VER1	('h' << 24 | 'i' << 16 | '0' << 8 | '6')

#define MAC_ADDR_OCTET_NUM			6
#define HNS_ROCE_MAX_MSG_LEN			0x80000000

#define HNS_ROCE_ALOGN_UP(a, b) ((((a) + (b) - 1) / (b)) * (b))

#define HNS_ROCE_IB_MIN_SQ_STRIDE		6

#define HNS_ROCE_BA_SIZE			(32 * 4096)

/* Hardware specification only for v1 engine */
#define HNS_ROCE_MIN_CQE_NUM			0x40
#define HNS_ROCE_MIN_WQE_NUM			0x20

/* Hardware specification only for v1 engine */
#define HNS_ROCE_MAX_INNER_MTPT_NUM		0x7
#define HNS_ROCE_MAX_MTPT_PBL_NUM		0x100000

#define HNS_ROCE_EACH_FREE_CQ_WAIT_MSECS	20
#define HNS_ROCE_MAX_FREE_CQ_WAIT_CNT	\
	(5000 / HNS_ROCE_EACH_FREE_CQ_WAIT_MSECS)
#define HNS_ROCE_CQE_WCMD_EMPTY_BIT		0x2
#define HNS_ROCE_MIN_CQE_CNT			16

#define HNS_ROCE_MAX_IRQ_NUM			128

#define EQ_ENABLE				1
#define EQ_DISABLE				0

#define HNS_ROCE_CEQ				0
#define HNS_ROCE_AEQ				1

#define HNS_ROCE_CEQ_ENTRY_SIZE			0x4
#define HNS_ROCE_AEQ_ENTRY_SIZE			0x10

/* 4G/4K = 1M */
#define HNS_ROCE_SL_SHIFT			28
#define HNS_ROCE_TCLASS_SHIFT			20
#define HNS_ROCE_FLOW_LABEL_MASK		0xfffff

#define HNS_ROCE_MAX_PORTS			6
#define HNS_ROCE_MAX_GID_NUM			16
#define HNS_ROCE_GID_SIZE			16

#define HNS_ROCE_HOP_NUM_0			0xff

#define BITMAP_NO_RR				0
#define BITMAP_RR				1

#define MR_TYPE_MR				0x00
#define MR_TYPE_FRMR				0x01
#define MR_TYPE_DMA				0x03

#define HNS_ROCE_FRMR_MAX_PA			512

#define PKEY_ID					0xffff
#define GUID_LEN				8
#define NODE_DESC_SIZE				64
#define DB_REG_OFFSET				0x1000

#define SERV_TYPE_RC				0
#define SERV_TYPE_RD				1
#define SERV_TYPE_UC				2
#define SERV_TYPE_UD				3

/* Configure to HW for PAGE_SIZE larger than 4KB */
#define PG_SHIFT_OFFSET				(PAGE_SHIFT - 12)

#define PAGES_SHIFT_8				8
#define PAGES_SHIFT_16				16
#define PAGES_SHIFT_24				24
#define PAGES_SHIFT_32				32

#define HNS_ROCE_IDX_QUE_ENTRY_SZ		4
#define SRQ_DB_REG				0x230

enum {
	HNS_ROCE_SUPPORT_RQ_RECORD_DB = 1 << 0,
	HNS_ROCE_SUPPORT_SQ_RECORD_DB = 1 << 1,
};

enum {
	HNS_ROCE_SUPPORT_CQ_RECORD_DB = 1 << 0,
};

enum hns_roce_qp_state {
	HNS_ROCE_QP_STATE_RST,
	HNS_ROCE_QP_STATE_INIT,
	HNS_ROCE_QP_STATE_RTR,
	HNS_ROCE_QP_STATE_RTS,
	HNS_ROCE_QP_STATE_SQD,
	HNS_ROCE_QP_STATE_ERR,
	HNS_ROCE_QP_NUM_STATE,
};

enum hns_roce_event {
	HNS_ROCE_EVENT_TYPE_PATH_MIG                  = 0x01,
	HNS_ROCE_EVENT_TYPE_PATH_MIG_FAILED           = 0x02,
	HNS_ROCE_EVENT_TYPE_COMM_EST                  = 0x03,
	HNS_ROCE_EVENT_TYPE_SQ_DRAINED                = 0x04,
	HNS_ROCE_EVENT_TYPE_WQ_CATAS_ERROR            = 0x05,
	HNS_ROCE_EVENT_TYPE_INV_REQ_LOCAL_WQ_ERROR    = 0x06,
	HNS_ROCE_EVENT_TYPE_LOCAL_WQ_ACCESS_ERROR     = 0x07,
	HNS_ROCE_EVENT_TYPE_SRQ_LIMIT_REACH           = 0x08,
	HNS_ROCE_EVENT_TYPE_SRQ_LAST_WQE_REACH        = 0x09,
	HNS_ROCE_EVENT_TYPE_SRQ_CATAS_ERROR           = 0x0a,
	HNS_ROCE_EVENT_TYPE_CQ_ACCESS_ERROR           = 0x0b,
	HNS_ROCE_EVENT_TYPE_CQ_OVERFLOW               = 0x0c,
	HNS_ROCE_EVENT_TYPE_CQ_ID_INVALID             = 0x0d,
	HNS_ROCE_EVENT_TYPE_PORT_CHANGE               = 0x0f,
	/* 0x10 and 0x11 is unused in currently application case */
	HNS_ROCE_EVENT_TYPE_DB_OVERFLOW               = 0x12,
	HNS_ROCE_EVENT_TYPE_MB                        = 0x13,
	HNS_ROCE_EVENT_TYPE_CEQ_OVERFLOW              = 0x14,
	HNS_ROCE_EVENT_TYPE_FLR			      = 0x15,
};

/* Local Work Queue Catastrophic Error,SUBTYPE 0x5 */
enum {
	HNS_ROCE_LWQCE_QPC_ERROR		= 1,
	HNS_ROCE_LWQCE_MTU_ERROR		= 2,
	HNS_ROCE_LWQCE_WQE_BA_ADDR_ERROR	= 3,
	HNS_ROCE_LWQCE_WQE_ADDR_ERROR		= 4,
	HNS_ROCE_LWQCE_SQ_WQE_SHIFT_ERROR	= 5,
	HNS_ROCE_LWQCE_SL_ERROR			= 6,
	HNS_ROCE_LWQCE_PORT_ERROR		= 7,
};

/* Local Access Violation Work Queue Error,SUBTYPE 0x7 */
enum {
	HNS_ROCE_LAVWQE_R_KEY_VIOLATION		= 1,
	HNS_ROCE_LAVWQE_LENGTH_ERROR		= 2,
	HNS_ROCE_LAVWQE_VA_ERROR		= 3,
	HNS_ROCE_LAVWQE_PD_ERROR		= 4,
	HNS_ROCE_LAVWQE_RW_ACC_ERROR		= 5,
	HNS_ROCE_LAVWQE_KEY_STATE_ERROR		= 6,
	HNS_ROCE_LAVWQE_MR_OPERATION_ERROR	= 7,
};

/* DOORBELL overflow subtype */
enum {
	HNS_ROCE_DB_SUBTYPE_SDB_OVF		= 1,
	HNS_ROCE_DB_SUBTYPE_SDB_ALM_OVF		= 2,
	HNS_ROCE_DB_SUBTYPE_ODB_OVF		= 3,
	HNS_ROCE_DB_SUBTYPE_ODB_ALM_OVF		= 4,
	HNS_ROCE_DB_SUBTYPE_SDB_ALM_EMP		= 5,
	HNS_ROCE_DB_SUBTYPE_ODB_ALM_EMP		= 6,
};

enum {
	/* RQ&SRQ related operations */
	HNS_ROCE_OPCODE_SEND_DATA_RECEIVE	= 0x06,
	HNS_ROCE_OPCODE_RDMA_WITH_IMM_RECEIVE	= 0x07,
};

enum {
	HNS_ROCE_CAP_FLAG_REREG_MR		= BIT(0),
	HNS_ROCE_CAP_FLAG_ROCE_V1_V2		= BIT(1),
	HNS_ROCE_CAP_FLAG_RQ_INLINE		= BIT(2),
	HNS_ROCE_CAP_FLAG_RECORD_DB		= BIT(3),
	HNS_ROCE_CAP_FLAG_SQ_RECORD_DB		= BIT(4),
	HNS_ROCE_CAP_FLAG_SRQ			= BIT(5),
	HNS_ROCE_CAP_FLAG_MW			= BIT(7),
	HNS_ROCE_CAP_FLAG_FRMR                  = BIT(8),
	HNS_ROCE_CAP_FLAG_QP_FLOW_CTRL		= BIT(9),
	HNS_ROCE_CAP_FLAG_ATOMIC		= BIT(10),
};

enum hns_roce_mtt_type {
	MTT_TYPE_WQE,
	MTT_TYPE_CQE,
	MTT_TYPE_SRQWQE,
	MTT_TYPE_IDX
};

enum {
	HNS_ROCE_DB_PER_PAGE = PAGE_SIZE / 4
};

enum hns_roce_reset_stage {
	HNS_ROCE_STATE_NON_RST,
	HNS_ROCE_STATE_RST_BEF_DOWN,
	HNS_ROCE_STATE_RST_DOWN,
	HNS_ROCE_STATE_RST_UNINIT,
	HNS_ROCE_STATE_RST_INIT,
	HNS_ROCE_STATE_RST_INITED,
};

enum hns_roce_instance_state {
	HNS_ROCE_STATE_NON_INIT,
	HNS_ROCE_STATE_INIT,
	HNS_ROCE_STATE_INITED,
	HNS_ROCE_STATE_UNINIT,
};

enum {
	HNS_ROCE_RST_DIRECT_RETURN		= 0,
};

enum {
	CMD_RST_PRC_OTHERS,
	CMD_RST_PRC_SUCCESS,
	CMD_RST_PRC_EBUSY,
};

#define HNS_ROCE_CMD_SUCCESS			1

#define HNS_ROCE_PORT_DOWN			0
#define HNS_ROCE_PORT_UP			1

#define HNS_ROCE_MTT_ENTRY_PER_SEG		8

#define PAGE_ADDR_SHIFT				12

struct hns_roce_uar {
	u64		pfn;
	unsigned long	index;
	unsigned long	logic_idx;
};

struct hns_roce_ucontext {
	struct ib_ucontext	ibucontext;
	struct hns_roce_uar	uar;
	struct list_head	page_list;
	struct mutex		page_mutex;
};

struct hns_roce_pd {
	struct ib_pd		ibpd;
	unsigned long		pdn;
};

struct hns_roce_bitmap {
	/* Bitmap Traversal last a bit which is 1 */
	unsigned long		last;
	unsigned long		top;
	unsigned long		max;
	unsigned long		reserved_top;
	unsigned long		mask;
	spinlock_t		lock;
	unsigned long		*table;
};

/* Order bitmap length -- bit num compute formula: 1 << (max_order - order) */
/* Order = 0: bitmap is biggest, order = max bitmap is least (only a bit) */
/* Every bit repesent to a partner free/used status in bitmap */
/*
 * Initial, bits of other bitmap are all 0 except that a bit of max_order is 1
 * Bit = 1 represent to idle and available; bit = 0: not available
 */
struct hns_roce_buddy {
	/* Members point to every order level bitmap */
	unsigned long **bits;
	/* Represent to avail bits of the order level bitmap */
	u32            *num_free;
	int             max_order;
	spinlock_t      lock;
};

/* For Hardware Entry Memory */
struct hns_roce_hem_table {
	/* HEM type: 0 = qpc, 1 = mtt, 2 = cqc, 3 = srq, 4 = other */
	u32		type;
	/* HEM array elment num */
	unsigned long	num_hem;
	/* HEM entry record obj total num */
	unsigned long	num_obj;
	/*Single obj size */
	unsigned long	obj_size;
	unsigned long	table_chunk_size;
	int		lowmem;
	struct mutex	mutex;
	struct hns_roce_hem **hem;
	u64		**bt_l1;
	dma_addr_t	*bt_l1_dma_addr;
	u64		**bt_l0;
	dma_addr_t	*bt_l0_dma_addr;
};

struct hns_roce_mtt {
	unsigned long		first_seg;
	int			order;
	int			page_shift;
	enum hns_roce_mtt_type	mtt_type;
};

struct hns_roce_mw {
	struct ib_mw		ibmw;
	u32			pdn;
	u32			rkey;
	int			enabled; /* MW's active status */
	u32			pbl_hop_num;
	u32			pbl_ba_pg_sz;
	u32			pbl_buf_pg_sz;
};

/* Only support 4K page size for mr register */
#define MR_SIZE_4K 0

struct hns_roce_mr {
	struct ib_mr		ibmr;
	struct ib_umem		*umem;
	u64			iova; /* MR's virtual orignal addr */
	u64			size; /* Address range of MR */
	u32			key; /* Key of MR */
	u32			pd;   /* PD num of MR */
	u32			access;/* Access permission of MR */
	u32			npages;
	int			enabled; /* MR's active status */
	int			type;	/* MR's register type */
	u64			*pbl_buf;/* MR's PBL space */
	dma_addr_t		pbl_dma_addr;	/* MR's PBL space PA */
	u32			pbl_size;/* PA number in the PBL */
	u64			pbl_ba;/* page table address */
	u32			l0_chunk_last_num;/* L0 last number */
	u32			l1_chunk_last_num;/* L1 last number */
	u64			**pbl_bt_l2;/* PBL BT L2 */
	u64			**pbl_bt_l1;/* PBL BT L1 */
	u64			*pbl_bt_l0;/* PBL BT L0 */
	dma_addr_t		*pbl_l2_dma_addr;/* PBL BT L2 dma addr */
	dma_addr_t		*pbl_l1_dma_addr;/* PBL BT L1 dma addr */
	dma_addr_t		pbl_l0_dma_addr;/* PBL BT L0 dma addr */
	u32			pbl_ba_pg_sz;/* BT chunk page size */
	u32			pbl_buf_pg_sz;/* buf chunk page size */
	u32			pbl_hop_num;/* multi-hop number */
};

struct hns_roce_mr_table {
	struct hns_roce_bitmap		mtpt_bitmap;
	struct hns_roce_buddy		mtt_buddy;
	struct hns_roce_hem_table	mtt_table;
	struct hns_roce_hem_table	mtpt_table;
	struct hns_roce_buddy		mtt_cqe_buddy;
	struct hns_roce_hem_table	mtt_cqe_table;
	struct hns_roce_buddy		mtt_srqwqe_buddy;
	struct hns_roce_hem_table	mtt_srqwqe_table;
	struct hns_roce_buddy		mtt_idx_buddy;
	struct hns_roce_hem_table	mtt_idx_table;
};

struct hns_roce_wq {
	u64		*wrid;     /* Work request ID */
	spinlock_t	lock;
	int		wqe_cnt;  /* WQE num */
	u32		max_post;
	int		max_gs;
	int		offset;
	int		wqe_shift;/* WQE size */
	u32		head;
	u32		tail;
	void __iomem	*db_reg_l;
};

struct hns_roce_sge {
	int		sge_cnt;  /* SGE num */
	int		offset;
	int		sge_shift;/* SGE size */
};

struct hns_roce_buf_list {
	void		*buf;
	dma_addr_t	map;
};

struct hns_roce_buf {
	struct hns_roce_buf_list	direct;
	struct hns_roce_buf_list	*page_list;
	int				nbufs;
	u32				npages;
	int				page_shift;
};

struct hns_roce_db_pgdir {
	struct list_head	list;
	DECLARE_BITMAP(order0, HNS_ROCE_DB_PER_PAGE);
	DECLARE_BITMAP(order1, HNS_ROCE_DB_PER_PAGE / 2);
	unsigned long		*bits[2];
	u32			*page;
	dma_addr_t		db_dma;
};

struct hns_roce_user_db_page {
	struct list_head	list;
	struct ib_umem		*umem;
	unsigned long		user_virt;
	refcount_t		refcount;
};

struct hns_roce_db {
	u32		*db_record;
	union {
		struct hns_roce_db_pgdir *pgdir;
		struct hns_roce_user_db_page *user_page;
	} u;
	dma_addr_t	dma;
	void		*virt_addr;
	int		index;
	int		order;
};

struct hns_roce_cq_buf {
	struct hns_roce_buf hr_buf;
	struct hns_roce_mtt hr_mtt;
};

struct hns_roce_cq {
	struct ib_cq			ib_cq;
	struct hns_roce_cq_buf		hr_buf;
	struct hns_roce_db		db;
	u8				db_en;
	spinlock_t			lock;
	struct ib_umem			*umem;
	void (*comp)(struct hns_roce_cq *cq);
	void (*event)(struct hns_roce_cq *cq, enum hns_roce_event event_type);

	struct hns_roce_uar		*uar;
	u32				cq_depth;
	u32				cons_index;
	u32				*set_ci_db;
	void __iomem			*cq_db_l;
	u16				*tptr_addr;
	int				arm_sn;
	unsigned long			cqn;
	u32				vector;
	atomic_t			refcount;
	struct completion		free;
};

struct hns_roce_idx_que {
	struct hns_roce_buf		idx_buf;
	int				entry_sz;
	u32				buf_size;
	struct ib_umem			*umem;
	struct hns_roce_mtt		mtt;
	u64				*bitmap;
};

struct hns_roce_srq {
	struct ib_srq		ibsrq;
	void (*event)(struct hns_roce_srq *srq, enum hns_roce_event event);
	unsigned long		srqn;
	int			max;
	int			max_gs;
	int			wqe_shift;
	void __iomem		*db_reg_l;

	atomic_t		refcount;
	struct completion	free;

	struct hns_roce_buf	buf;
	u64		       *wrid;
	struct ib_umem	       *umem;
	struct hns_roce_mtt	mtt;
	struct hns_roce_idx_que idx_que;
	spinlock_t		lock;
	int			head;
	int			tail;
	u16			wqe_ctr;
	struct mutex		mutex;
};

struct hns_roce_uar_table {
	struct hns_roce_bitmap bitmap;
};

struct hns_roce_qp_table {
	struct hns_roce_bitmap		bitmap;
	struct hns_roce_hem_table	qp_table;
	struct hns_roce_hem_table	irrl_table;
	struct hns_roce_hem_table	trrl_table;
	struct hns_roce_hem_table	sccc_table;
	struct mutex			scc_mutex;
};

struct hns_roce_cq_table {
	struct hns_roce_bitmap		bitmap;
	struct xarray			array;
	struct hns_roce_hem_table	table;
};

struct hns_roce_srq_table {
	struct hns_roce_bitmap		bitmap;
	struct xarray			xa;
	struct hns_roce_hem_table	table;
};

struct hns_roce_srq_table {
	struct hns_roce_bitmap		bitmap;
	struct xarray			xa;
	struct hns_roce_hem_table	table;
};

struct hns_roce_raq_table {
	struct hns_roce_buf_list	*e_raq_buf;
};

struct hns_roce_av {
	__le32      port_pd;
	u8          gid_index;
	u8          stat_rate;
	u8          hop_limit;
	__le32      sl_tclass_flowlabel;
	u8          dgid[HNS_ROCE_GID_SIZE];
	u8          mac[6];
	__le16      vlan;
	bool	    vlan_en;
};

struct hns_roce_ah {
	struct ib_ah		ibah;
	struct hns_roce_av	av;
};

struct hns_roce_cmd_context {
	struct completion	done;
	int			result;
	int			next;
	u64			out_param;
	u16			token;
};

struct hns_roce_cmdq {
	struct dma_pool		*pool;
	struct mutex		hcr_mutex;
	struct semaphore	poll_sem;
	/*
	 * Event mode: cmd register mutex protection,
	 * ensure to not exceed max_cmds and user use limit region
	 */
	struct semaphore	event_sem;
	int			max_cmds;
	spinlock_t		context_lock;
	int			free_head;
	struct hns_roce_cmd_context *context;
	/*
	 * Result of get integer part
	 * which max_comds compute according a power of 2
	 */
	u16			token_mask;
	/*
	 * Process whether use event mode, init default non-zero
	 * After the event queue of cmd event ready,
	 * can switch into event mode
	 * close device, switch into poll mode(non event mode)
	 */
	u8			use_events;
	u8			toggle;
};

struct hns_roce_cmd_mailbox {
	void		       *buf;
	dma_addr_t		dma;
};

struct hns_roce_dev;

struct hns_roce_rinl_sge {
	void			*addr;
	u32			len;
};

struct hns_roce_rinl_wqe {
	struct hns_roce_rinl_sge *sg_list;
	u32			 sge_cnt;
};

struct hns_roce_rinl_buf {
	struct hns_roce_rinl_wqe *wqe_list;
	u32			 wqe_cnt;
};

struct hns_roce_qp {
	struct ib_qp		ibqp;
	struct hns_roce_buf	hr_buf;
	struct hns_roce_wq	rq;
	struct hns_roce_db	rdb;
	struct hns_roce_db	sdb;
	u8			rdb_en;
	u8			sdb_en;
	u32			doorbell_qpn;
	__le32			sq_signal_bits;
	u32			sq_next_wqe;
	int			sq_max_wqes_per_wr;
	int			sq_spare_wqes;
	struct hns_roce_wq	sq;

	struct ib_umem		*umem;
	struct hns_roce_mtt	mtt;
	u32			buff_size;
	struct mutex		mutex;
	u8			port;
	u8			phy_port;
	u8			sl;
	u8			resp_depth;
	u8			state;
	u32			access_flags;
	u32                     atomic_rd_en;
	u32			pkey_index;
	u32			qkey;
	void			(*event)(struct hns_roce_qp *qp,
					 enum hns_roce_event event_type);
	unsigned long		qpn;

	atomic_t		refcount;
	struct completion	free;

	struct hns_roce_sge	sge;
	u32			next_sge;

	struct hns_roce_rinl_buf rq_inl_buf;
};

struct hns_roce_sqp {
	struct hns_roce_qp	hr_qp;
};

struct hns_roce_ib_iboe {
	spinlock_t		lock;
	struct net_device      *netdevs[HNS_ROCE_MAX_PORTS];
	struct notifier_block	nb;
	u8			phy_port[HNS_ROCE_MAX_PORTS];
};

enum {
	HNS_ROCE_EQ_STAT_INVALID  = 0,
	HNS_ROCE_EQ_STAT_VALID    = 2,
};

struct hns_roce_ceqe {
	u32			comp;
};

struct hns_roce_aeqe {
	__le32 asyn;
	union {
		struct {
			__le32 qp;
			u32 rsv0;
			u32 rsv1;
		} qp_event;

		struct {
			__le32 srq;
			u32 rsv0;
			u32 rsv1;
		} srq_event;

		struct {
			__le32 cq;
			u32 rsv0;
			u32 rsv1;
		} cq_event;

		struct {
			__le32 ceqe;
			u32 rsv0;
			u32 rsv1;
		} ce_event;

		struct {
			__le64  out_param;
			__le16  token;
			u8	status;
			u8	rsv0;
		} __packed cmd;
	 } event;
};

struct hns_roce_eq {
	struct hns_roce_dev		*hr_dev;
	void __iomem			*doorbell;

	int				type_flag;/* Aeq:1 ceq:0 */
	int				eqn;
	u32				entries;
	int				log_entries;
	int				eqe_size;
	int				irq;
	int				log_page_size;
	int				cons_index;
	struct hns_roce_buf_list	*buf_list;
	int				over_ignore;
	int				coalesce;
	int				arm_st;
	u64				eqe_ba;
	int				eqe_ba_pg_sz;
	int				eqe_buf_pg_sz;
	int				hop_num;
	u64				*bt_l0;	/* Base address table for L0 */
	u64				**bt_l1; /* Base address table for L1 */
	u64				**buf;
	dma_addr_t			l0_dma;
	dma_addr_t			*l1_dma;
	dma_addr_t			*buf_dma;
	u32				l0_last_num; /* L0 last chunk num */
	u32				l1_last_num; /* L1 last chunk num */
	int				eq_max_cnt;
	int				eq_period;
	int				shift;
	dma_addr_t			cur_eqe_ba;
	dma_addr_t			nxt_eqe_ba;
	int				event_type;
	int				sub_type;
};

struct hns_roce_eq_table {
	struct hns_roce_eq	*eq;
	void __iomem		**eqc_base; /* only for hw v1 */
};

struct hns_roce_caps {
	u64		fw_ver;
	u8		num_ports;
	int		gid_table_len[HNS_ROCE_MAX_PORTS];
	int		pkey_table_len[HNS_ROCE_MAX_PORTS];
	int		local_ca_ack_delay;
	int		num_uars;
	u32		phy_num_uars;
	u32		max_sq_sg;	/* 2 */
	u32		max_sq_inline;	/* 32 */
	u32		max_rq_sg;	/* 2 */
	u32		max_extend_sg;
	int		num_qps;	/* 256k */
	int             reserved_qps;
	int		num_qpc_timer;
	int		num_cqc_timer;
	u32		max_srq_sg;
	int		num_srqs;
	u32		max_wqes;	/* 16k */
	u32		max_srqs;
	u32		max_srq_wrs;
	u32		max_srq_sges;
	u32		max_sq_desc_sz;	/* 64 */
	u32		max_rq_desc_sz;	/* 64 */
	u32		max_srq_desc_sz;
	int		max_qp_init_rdma;
	int		max_qp_dest_rdma;
	int		num_cqs;
	int		max_cqes;
	int		min_cqes;
	u32		min_wqes;
	int		reserved_cqs;
	int		reserved_srqs;
	u32		max_srqwqes;
	int		num_aeq_vectors;	/* 1 */
	int		num_comp_vectors;
	int		num_other_vectors;
	int		num_mtpts;
	u32		num_mtt_segs;
	u32		num_cqe_segs;
	u32		num_srqwqe_segs;
	u32		num_idx_segs;
	int		reserved_mrws;
	int		reserved_uars;
	int		num_pds;
	int		reserved_pds;
	u32		mtt_entry_sz;
	u32		cq_entry_sz;
	u32		page_size_cap;
	u32		reserved_lkey;
	int		mtpt_entry_sz;
	int		qpc_entry_sz;
	int		irrl_entry_sz;
	int		trrl_entry_sz;
	int		cqc_entry_sz;
	int		sccc_entry_sz;
	int		qpc_timer_entry_sz;
	int		cqc_timer_entry_sz;
	int		srqc_entry_sz;
	int		idx_entry_sz;
	u32		pbl_ba_pg_sz;
	u32		pbl_buf_pg_sz;
	u32		pbl_hop_num;
	int		aeqe_depth;
	int		ceqe_depth;
	enum ib_mtu	max_mtu;
	u32		qpc_bt_num;
	u32		qpc_timer_bt_num;
	u32		srqc_bt_num;
	u32		cqc_bt_num;
	u32		cqc_timer_bt_num;
	u32		mpt_bt_num;
	u32		sccc_bt_num;
	u32		qpc_ba_pg_sz;
	u32		qpc_buf_pg_sz;
	u32		qpc_hop_num;
	u32		srqc_ba_pg_sz;
	u32		srqc_buf_pg_sz;
	u32		srqc_hop_num;
	u32		cqc_ba_pg_sz;
	u32		cqc_buf_pg_sz;
	u32		cqc_hop_num;
	u32		mpt_ba_pg_sz;
	u32		mpt_buf_pg_sz;
	u32		mpt_hop_num;
	u32		mtt_ba_pg_sz;
	u32		mtt_buf_pg_sz;
	u32		mtt_hop_num;
	u32		sccc_ba_pg_sz;
	u32		sccc_buf_pg_sz;
	u32		sccc_hop_num;
	u32		qpc_timer_ba_pg_sz;
	u32		qpc_timer_buf_pg_sz;
	u32		qpc_timer_hop_num;
	u32		cqc_timer_ba_pg_sz;
	u32		cqc_timer_buf_pg_sz;
	u32		cqc_timer_hop_num;
	u32		cqe_ba_pg_sz;
	u32		cqe_buf_pg_sz;
	u32		cqe_hop_num;
	u32		srqwqe_ba_pg_sz;
	u32		srqwqe_buf_pg_sz;
	u32		srqwqe_hop_num;
	u32		idx_ba_pg_sz;
	u32		idx_buf_pg_sz;
	u32		idx_hop_num;
	u32		eqe_ba_pg_sz;
	u32		eqe_buf_pg_sz;
	u32		eqe_hop_num;
	u32		sl_num;
	u32		tsq_buf_pg_sz;
	u32		tpq_buf_pg_sz;
	u32		chunk_sz;	/* chunk size in non multihop mode*/
	u64		flags;
};

struct hns_roce_work {
	struct hns_roce_dev *hr_dev;
	struct work_struct work;
	u32 qpn;
	u32 cqn;
	int event_type;
	int sub_type;
};

struct hns_roce_dfx_hw {
	int (*query_cqc_info)(struct hns_roce_dev *hr_dev, u32 cqn,
			      int *buffer);
};

struct hns_roce_hw {
	int (*reset)(struct hns_roce_dev *hr_dev, bool enable);
	int (*cmq_init)(struct hns_roce_dev *hr_dev);
	void (*cmq_exit)(struct hns_roce_dev *hr_dev);
	int (*hw_profile)(struct hns_roce_dev *hr_dev);
	int (*hw_init)(struct hns_roce_dev *hr_dev);
	void (*hw_exit)(struct hns_roce_dev *hr_dev);
	int (*post_mbox)(struct hns_roce_dev *hr_dev, u64 in_param,
			 u64 out_param, u32 in_modifier, u8 op_modifier, u16 op,
			 u16 token, int event);
	int (*chk_mbox)(struct hns_roce_dev *hr_dev, unsigned long timeout);
	int (*rst_prc_mbox)(struct hns_roce_dev *hr_dev);
	int (*set_gid)(struct hns_roce_dev *hr_dev, u8 port, int gid_index,
		       const union ib_gid *gid, const struct ib_gid_attr *attr);
	int (*set_mac)(struct hns_roce_dev *hr_dev, u8 phy_port, u8 *addr);
	void (*set_mtu)(struct hns_roce_dev *hr_dev, u8 phy_port,
			enum ib_mtu mtu);
	int (*write_mtpt)(void *mb_buf, struct hns_roce_mr *mr,
			  unsigned long mtpt_idx);
	int (*rereg_write_mtpt)(struct hns_roce_dev *hr_dev,
				struct hns_roce_mr *mr, int flags, u32 pdn,
				int mr_access_flags, u64 iova, u64 size,
				void *mb_buf);
	int (*frmr_write_mtpt)(void *mb_buf, struct hns_roce_mr *mr);
	int (*mw_write_mtpt)(void *mb_buf, struct hns_roce_mw *mw);
	void (*write_cqc)(struct hns_roce_dev *hr_dev,
			  struct hns_roce_cq *hr_cq, void *mb_buf, u64 *mtts,
			  dma_addr_t dma_handle, int nent, u32 vector);
	int (*set_hem)(struct hns_roce_dev *hr_dev,
		       struct hns_roce_hem_table *table, int obj, int step_idx);
	int (*clear_hem)(struct hns_roce_dev *hr_dev,
			 struct hns_roce_hem_table *table, int obj,
			 int step_idx);
	int (*query_qp)(struct ib_qp *ibqp, struct ib_qp_attr *qp_attr,
			int qp_attr_mask, struct ib_qp_init_attr *qp_init_attr);
	int (*modify_qp)(struct ib_qp *ibqp, const struct ib_qp_attr *attr,
			 int attr_mask, enum ib_qp_state cur_state,
			 enum ib_qp_state new_state);
<<<<<<< HEAD
	int (*destroy_qp)(struct ib_qp *ibqp);
=======
	int (*destroy_qp)(struct ib_qp *ibqp, struct ib_udata *udata);
>>>>>>> 0ecfebd2
	int (*qp_flow_control_init)(struct hns_roce_dev *hr_dev,
			 struct hns_roce_qp *hr_qp);
	int (*post_send)(struct ib_qp *ibqp, const struct ib_send_wr *wr,
			 const struct ib_send_wr **bad_wr);
	int (*post_recv)(struct ib_qp *qp, const struct ib_recv_wr *recv_wr,
			 const struct ib_recv_wr **bad_recv_wr);
	int (*req_notify_cq)(struct ib_cq *ibcq, enum ib_cq_notify_flags flags);
	int (*poll_cq)(struct ib_cq *ibcq, int num_entries, struct ib_wc *wc);
	int (*dereg_mr)(struct hns_roce_dev *hr_dev, struct hns_roce_mr *mr,
			struct ib_udata *udata);
	int (*destroy_cq)(struct ib_cq *ibcq, struct ib_udata *udata);
	int (*modify_cq)(struct ib_cq *cq, u16 cq_count, u16 cq_period);
	int (*init_eq)(struct hns_roce_dev *hr_dev);
	void (*cleanup_eq)(struct hns_roce_dev *hr_dev);
	void (*write_srqc)(struct hns_roce_dev *hr_dev,
			   struct hns_roce_srq *srq, u32 pdn, u16 xrcd, u32 cqn,
			   void *mb_buf, u64 *mtts_wqe, u64 *mtts_idx,
			   dma_addr_t dma_handle_wqe,
			   dma_addr_t dma_handle_idx);
	int (*modify_srq)(struct ib_srq *ibsrq, struct ib_srq_attr *srq_attr,
		       enum ib_srq_attr_mask srq_attr_mask,
		       struct ib_udata *udata);
	int (*query_srq)(struct ib_srq *ibsrq, struct ib_srq_attr *attr);
	int (*post_srq_recv)(struct ib_srq *ibsrq, const struct ib_recv_wr *wr,
			     const struct ib_recv_wr **bad_wr);
	const struct ib_device_ops *hns_roce_dev_ops;
	const struct ib_device_ops *hns_roce_dev_srq_ops;
};

struct hns_roce_dev {
	struct ib_device	ib_dev;
	struct platform_device  *pdev;
	struct pci_dev		*pci_dev;
	struct device		*dev;
	struct hns_roce_uar     priv_uar;
	const char		*irq_names[HNS_ROCE_MAX_IRQ_NUM];
	spinlock_t		sm_lock;
	spinlock_t		bt_cmd_lock;
	bool			active;
	bool			is_reset;
	bool			dis_db;
	unsigned long		reset_cnt;
	struct hns_roce_ib_iboe iboe;

	struct list_head        pgdir_list;
	struct mutex            pgdir_mutex;
	int			irq[HNS_ROCE_MAX_IRQ_NUM];
	u8 __iomem		*reg_base;
	struct hns_roce_caps	caps;
	struct xarray		qp_table_xa;

	unsigned char	dev_addr[HNS_ROCE_MAX_PORTS][MAC_ADDR_OCTET_NUM];
	u64			sys_image_guid;
	u32                     vendor_id;
	u32                     vendor_part_id;
	u32                     hw_rev;
	void __iomem            *priv_addr;

	struct hns_roce_cmdq	cmd;
	struct hns_roce_bitmap    pd_bitmap;
	struct hns_roce_uar_table uar_table;
	struct hns_roce_mr_table  mr_table;
	struct hns_roce_cq_table  cq_table;
	struct hns_roce_srq_table srq_table;
	struct hns_roce_qp_table  qp_table;
	struct hns_roce_eq_table  eq_table;
	struct hns_roce_hem_table  qpc_timer_table;
	struct hns_roce_hem_table  cqc_timer_table;

	int			cmd_mod;
	int			loop_idc;
	u32			sdb_offset;
	u32			odb_offset;
	dma_addr_t		tptr_dma_addr; /*only for hw v1*/
	u32			tptr_size; /*only for hw v1*/
	const struct hns_roce_hw *hw;
	void			*priv;
	struct workqueue_struct *irq_workq;
	const struct hns_roce_dfx_hw *dfx;
};

static inline struct hns_roce_dev *to_hr_dev(struct ib_device *ib_dev)
{
	return container_of(ib_dev, struct hns_roce_dev, ib_dev);
}

static inline struct hns_roce_ucontext
			*to_hr_ucontext(struct ib_ucontext *ibucontext)
{
	return container_of(ibucontext, struct hns_roce_ucontext, ibucontext);
}

static inline struct hns_roce_pd *to_hr_pd(struct ib_pd *ibpd)
{
	return container_of(ibpd, struct hns_roce_pd, ibpd);
}

static inline struct hns_roce_ah *to_hr_ah(struct ib_ah *ibah)
{
	return container_of(ibah, struct hns_roce_ah, ibah);
}

static inline struct hns_roce_mr *to_hr_mr(struct ib_mr *ibmr)
{
	return container_of(ibmr, struct hns_roce_mr, ibmr);
}

static inline struct hns_roce_mw *to_hr_mw(struct ib_mw *ibmw)
{
	return container_of(ibmw, struct hns_roce_mw, ibmw);
}

static inline struct hns_roce_qp *to_hr_qp(struct ib_qp *ibqp)
{
	return container_of(ibqp, struct hns_roce_qp, ibqp);
}

static inline struct hns_roce_cq *to_hr_cq(struct ib_cq *ib_cq)
{
	return container_of(ib_cq, struct hns_roce_cq, ib_cq);
}

static inline struct hns_roce_srq *to_hr_srq(struct ib_srq *ibsrq)
{
	return container_of(ibsrq, struct hns_roce_srq, ibsrq);
}

static inline struct hns_roce_sqp *hr_to_hr_sqp(struct hns_roce_qp *hr_qp)
{
	return container_of(hr_qp, struct hns_roce_sqp, hr_qp);
}

static inline void hns_roce_write64_k(__le32 val[2], void __iomem *dest)
{
	__raw_writeq(*(u64 *) val, dest);
}

static inline struct hns_roce_qp
	*__hns_roce_qp_lookup(struct hns_roce_dev *hr_dev, u32 qpn)
{
	return xa_load(&hr_dev->qp_table_xa, qpn & (hr_dev->caps.num_qps - 1));
}

static inline void *hns_roce_buf_offset(struct hns_roce_buf *buf, int offset)
{
	u32 page_size = 1 << buf->page_shift;

	if (buf->nbufs == 1)
		return (char *)(buf->direct.buf) + offset;
	else
		return (char *)(buf->page_list[offset >> buf->page_shift].buf) +
		       (offset & (page_size - 1));
}

int hns_roce_init_uar_table(struct hns_roce_dev *dev);
int hns_roce_uar_alloc(struct hns_roce_dev *dev, struct hns_roce_uar *uar);
void hns_roce_uar_free(struct hns_roce_dev *dev, struct hns_roce_uar *uar);
void hns_roce_cleanup_uar_table(struct hns_roce_dev *dev);

int hns_roce_cmd_init(struct hns_roce_dev *hr_dev);
void hns_roce_cmd_cleanup(struct hns_roce_dev *hr_dev);
void hns_roce_cmd_event(struct hns_roce_dev *hr_dev, u16 token, u8 status,
			u64 out_param);
int hns_roce_cmd_use_events(struct hns_roce_dev *hr_dev);
void hns_roce_cmd_use_polling(struct hns_roce_dev *hr_dev);

int hns_roce_mtt_init(struct hns_roce_dev *hr_dev, int npages, int page_shift,
		      struct hns_roce_mtt *mtt);
void hns_roce_mtt_cleanup(struct hns_roce_dev *hr_dev,
			  struct hns_roce_mtt *mtt);
int hns_roce_buf_write_mtt(struct hns_roce_dev *hr_dev,
			   struct hns_roce_mtt *mtt, struct hns_roce_buf *buf);

int hns_roce_init_pd_table(struct hns_roce_dev *hr_dev);
int hns_roce_init_mr_table(struct hns_roce_dev *hr_dev);
int hns_roce_init_eq_table(struct hns_roce_dev *hr_dev);
int hns_roce_init_cq_table(struct hns_roce_dev *hr_dev);
int hns_roce_init_qp_table(struct hns_roce_dev *hr_dev);
int hns_roce_init_srq_table(struct hns_roce_dev *hr_dev);

void hns_roce_cleanup_pd_table(struct hns_roce_dev *hr_dev);
void hns_roce_cleanup_mr_table(struct hns_roce_dev *hr_dev);
void hns_roce_cleanup_eq_table(struct hns_roce_dev *hr_dev);
void hns_roce_cleanup_cq_table(struct hns_roce_dev *hr_dev);
void hns_roce_cleanup_qp_table(struct hns_roce_dev *hr_dev);
void hns_roce_cleanup_srq_table(struct hns_roce_dev *hr_dev);

int hns_roce_bitmap_alloc(struct hns_roce_bitmap *bitmap, unsigned long *obj);
void hns_roce_bitmap_free(struct hns_roce_bitmap *bitmap, unsigned long obj,
			 int rr);
int hns_roce_bitmap_init(struct hns_roce_bitmap *bitmap, u32 num, u32 mask,
			 u32 reserved_bot, u32 resetrved_top);
void hns_roce_bitmap_cleanup(struct hns_roce_bitmap *bitmap);
void hns_roce_cleanup_bitmap(struct hns_roce_dev *hr_dev);
int hns_roce_bitmap_alloc_range(struct hns_roce_bitmap *bitmap, int cnt,
				int align, unsigned long *obj);
void hns_roce_bitmap_free_range(struct hns_roce_bitmap *bitmap,
				unsigned long obj, int cnt,
				int rr);

<<<<<<< HEAD
struct ib_ah *hns_roce_create_ah(struct ib_pd *pd,
				 struct rdma_ah_attr *ah_attr,
				 u32 flags,
				 struct ib_udata *udata);
int hns_roce_query_ah(struct ib_ah *ibah, struct rdma_ah_attr *ah_attr);
int hns_roce_destroy_ah(struct ib_ah *ah, u32 flags);

int hns_roce_alloc_pd(struct ib_pd *pd, struct ib_ucontext *context,
		      struct ib_udata *udata);
void hns_roce_dealloc_pd(struct ib_pd *pd);
=======
int hns_roce_create_ah(struct ib_ah *ah, struct rdma_ah_attr *ah_attr,
		       u32 flags, struct ib_udata *udata);
int hns_roce_query_ah(struct ib_ah *ibah, struct rdma_ah_attr *ah_attr);
void hns_roce_destroy_ah(struct ib_ah *ah, u32 flags);

int hns_roce_alloc_pd(struct ib_pd *pd, struct ib_udata *udata);
void hns_roce_dealloc_pd(struct ib_pd *pd, struct ib_udata *udata);
>>>>>>> 0ecfebd2

struct ib_mr *hns_roce_get_dma_mr(struct ib_pd *pd, int acc);
struct ib_mr *hns_roce_reg_user_mr(struct ib_pd *pd, u64 start, u64 length,
				   u64 virt_addr, int access_flags,
				   struct ib_udata *udata);
int hns_roce_rereg_user_mr(struct ib_mr *mr, int flags, u64 start, u64 length,
			   u64 virt_addr, int mr_access_flags, struct ib_pd *pd,
			   struct ib_udata *udata);
struct ib_mr *hns_roce_alloc_mr(struct ib_pd *pd, enum ib_mr_type mr_type,
				u32 max_num_sg, struct ib_udata *udata);
int hns_roce_map_mr_sg(struct ib_mr *ibmr, struct scatterlist *sg, int sg_nents,
		       unsigned int *sg_offset);
int hns_roce_dereg_mr(struct ib_mr *ibmr, struct ib_udata *udata);
int hns_roce_hw2sw_mpt(struct hns_roce_dev *hr_dev,
		       struct hns_roce_cmd_mailbox *mailbox,
		       unsigned long mpt_index);
unsigned long key_to_hw_index(u32 key);

struct ib_mw *hns_roce_alloc_mw(struct ib_pd *pd, enum ib_mw_type,
				struct ib_udata *udata);
int hns_roce_dealloc_mw(struct ib_mw *ibmw);

void hns_roce_buf_free(struct hns_roce_dev *hr_dev, u32 size,
		       struct hns_roce_buf *buf);
int hns_roce_buf_alloc(struct hns_roce_dev *hr_dev, u32 size, u32 max_direct,
		       struct hns_roce_buf *buf, u32 page_shift);

int hns_roce_ib_umem_write_mtt(struct hns_roce_dev *hr_dev,
			       struct hns_roce_mtt *mtt, struct ib_umem *umem);

<<<<<<< HEAD
struct ib_srq *hns_roce_create_srq(struct ib_pd *pd,
				   struct ib_srq_init_attr *srq_init_attr,
				   struct ib_udata *udata);
int hns_roce_modify_srq(struct ib_srq *ibsrq, struct ib_srq_attr *srq_attr,
			enum ib_srq_attr_mask srq_attr_mask,
			struct ib_udata *udata);
int hns_roce_destroy_srq(struct ib_srq *ibsrq);
=======
int hns_roce_create_srq(struct ib_srq *srq,
			struct ib_srq_init_attr *srq_init_attr,
			struct ib_udata *udata);
int hns_roce_modify_srq(struct ib_srq *ibsrq, struct ib_srq_attr *srq_attr,
			enum ib_srq_attr_mask srq_attr_mask,
			struct ib_udata *udata);
void hns_roce_destroy_srq(struct ib_srq *ibsrq, struct ib_udata *udata);
>>>>>>> 0ecfebd2

struct ib_qp *hns_roce_create_qp(struct ib_pd *ib_pd,
				 struct ib_qp_init_attr *init_attr,
				 struct ib_udata *udata);
int hns_roce_modify_qp(struct ib_qp *ibqp, struct ib_qp_attr *attr,
		       int attr_mask, struct ib_udata *udata);
void *get_recv_wqe(struct hns_roce_qp *hr_qp, int n);
void *get_send_wqe(struct hns_roce_qp *hr_qp, int n);
void *get_send_extend_sge(struct hns_roce_qp *hr_qp, int n);
bool hns_roce_wq_overflow(struct hns_roce_wq *hr_wq, int nreq,
			  struct ib_cq *ib_cq);
enum hns_roce_qp_state to_hns_roce_state(enum ib_qp_state state);
void hns_roce_lock_cqs(struct hns_roce_cq *send_cq,
		       struct hns_roce_cq *recv_cq);
void hns_roce_unlock_cqs(struct hns_roce_cq *send_cq,
			 struct hns_roce_cq *recv_cq);
void hns_roce_qp_remove(struct hns_roce_dev *hr_dev, struct hns_roce_qp *hr_qp);
void hns_roce_qp_free(struct hns_roce_dev *hr_dev, struct hns_roce_qp *hr_qp);
void hns_roce_release_range_qp(struct hns_roce_dev *hr_dev, int base_qpn,
			       int cnt);
__be32 send_ieth(const struct ib_send_wr *wr);
int to_hr_qp_type(int qp_type);

struct ib_cq *hns_roce_ib_create_cq(struct ib_device *ib_dev,
				    const struct ib_cq_init_attr *attr,
				    struct ib_udata *udata);

int hns_roce_ib_destroy_cq(struct ib_cq *ib_cq, struct ib_udata *udata);
void hns_roce_free_cq(struct hns_roce_dev *hr_dev, struct hns_roce_cq *hr_cq);

int hns_roce_db_map_user(struct hns_roce_ucontext *context,
			 struct ib_udata *udata, unsigned long virt,
			 struct hns_roce_db *db);
void hns_roce_db_unmap_user(struct hns_roce_ucontext *context,
			    struct hns_roce_db *db);
int hns_roce_alloc_db(struct hns_roce_dev *hr_dev, struct hns_roce_db *db,
		      int order);
void hns_roce_free_db(struct hns_roce_dev *hr_dev, struct hns_roce_db *db);

void hns_roce_cq_completion(struct hns_roce_dev *hr_dev, u32 cqn);
void hns_roce_cq_event(struct hns_roce_dev *hr_dev, u32 cqn, int event_type);
void hns_roce_qp_event(struct hns_roce_dev *hr_dev, u32 qpn, int event_type);
void hns_roce_srq_event(struct hns_roce_dev *hr_dev, u32 srqn, int event_type);
int hns_get_gid_index(struct hns_roce_dev *hr_dev, u8 port, int gid_index);
int hns_roce_init(struct hns_roce_dev *hr_dev);
void hns_roce_exit(struct hns_roce_dev *hr_dev);

int hns_roce_fill_res_entry(struct sk_buff *msg,
			    struct rdma_restrack_entry *res);
#endif /* _HNS_ROCE_DEVICE_H */<|MERGE_RESOLUTION|>--- conflicted
+++ resolved
@@ -515,12 +515,6 @@
 struct hns_roce_cq_table {
 	struct hns_roce_bitmap		bitmap;
 	struct xarray			array;
-	struct hns_roce_hem_table	table;
-};
-
-struct hns_roce_srq_table {
-	struct hns_roce_bitmap		bitmap;
-	struct xarray			xa;
 	struct hns_roce_hem_table	table;
 };
 
@@ -916,11 +910,7 @@
 	int (*modify_qp)(struct ib_qp *ibqp, const struct ib_qp_attr *attr,
 			 int attr_mask, enum ib_qp_state cur_state,
 			 enum ib_qp_state new_state);
-<<<<<<< HEAD
-	int (*destroy_qp)(struct ib_qp *ibqp);
-=======
 	int (*destroy_qp)(struct ib_qp *ibqp, struct ib_udata *udata);
->>>>>>> 0ecfebd2
 	int (*qp_flow_control_init)(struct hns_roce_dev *hr_dev,
 			 struct hns_roce_qp *hr_qp);
 	int (*post_send)(struct ib_qp *ibqp, const struct ib_send_wr *wr,
@@ -1121,18 +1111,6 @@
 				unsigned long obj, int cnt,
 				int rr);
 
-<<<<<<< HEAD
-struct ib_ah *hns_roce_create_ah(struct ib_pd *pd,
-				 struct rdma_ah_attr *ah_attr,
-				 u32 flags,
-				 struct ib_udata *udata);
-int hns_roce_query_ah(struct ib_ah *ibah, struct rdma_ah_attr *ah_attr);
-int hns_roce_destroy_ah(struct ib_ah *ah, u32 flags);
-
-int hns_roce_alloc_pd(struct ib_pd *pd, struct ib_ucontext *context,
-		      struct ib_udata *udata);
-void hns_roce_dealloc_pd(struct ib_pd *pd);
-=======
 int hns_roce_create_ah(struct ib_ah *ah, struct rdma_ah_attr *ah_attr,
 		       u32 flags, struct ib_udata *udata);
 int hns_roce_query_ah(struct ib_ah *ibah, struct rdma_ah_attr *ah_attr);
@@ -1140,7 +1118,6 @@
 
 int hns_roce_alloc_pd(struct ib_pd *pd, struct ib_udata *udata);
 void hns_roce_dealloc_pd(struct ib_pd *pd, struct ib_udata *udata);
->>>>>>> 0ecfebd2
 
 struct ib_mr *hns_roce_get_dma_mr(struct ib_pd *pd, int acc);
 struct ib_mr *hns_roce_reg_user_mr(struct ib_pd *pd, u64 start, u64 length,
@@ -1171,15 +1148,6 @@
 int hns_roce_ib_umem_write_mtt(struct hns_roce_dev *hr_dev,
 			       struct hns_roce_mtt *mtt, struct ib_umem *umem);
 
-<<<<<<< HEAD
-struct ib_srq *hns_roce_create_srq(struct ib_pd *pd,
-				   struct ib_srq_init_attr *srq_init_attr,
-				   struct ib_udata *udata);
-int hns_roce_modify_srq(struct ib_srq *ibsrq, struct ib_srq_attr *srq_attr,
-			enum ib_srq_attr_mask srq_attr_mask,
-			struct ib_udata *udata);
-int hns_roce_destroy_srq(struct ib_srq *ibsrq);
-=======
 int hns_roce_create_srq(struct ib_srq *srq,
 			struct ib_srq_init_attr *srq_init_attr,
 			struct ib_udata *udata);
@@ -1187,7 +1155,6 @@
 			enum ib_srq_attr_mask srq_attr_mask,
 			struct ib_udata *udata);
 void hns_roce_destroy_srq(struct ib_srq *ibsrq, struct ib_udata *udata);
->>>>>>> 0ecfebd2
 
 struct ib_qp *hns_roce_create_qp(struct ib_pd *ib_pd,
 				 struct ib_qp_init_attr *init_attr,
