// SPDX-License-Identifier: GPL-2.0-only
/*
 * UFS Host Controller driver for Exynos specific extensions
 *
 * Copyright (C) 2014-2015 Samsung Electronics Co., Ltd.
 * Author: Seungwon Jeon  <essuuj@gmail.com>
 * Author: Alim Akhtar <alim.akhtar@samsung.com>
 *
 */

#include <linux/clk.h>
#include <linux/delay.h>
#include <linux/module.h>
#include <linux/of.h>
#include <linux/of_address.h>
#include <linux/mfd/syscon.h>
#include <linux/phy/phy.h>
#include <linux/platform_device.h>
#include <linux/regmap.h>

#include <ufs/ufshcd.h>
#include "ufshcd-pltfrm.h"
#include <ufs/ufshci.h>
#include <ufs/unipro.h>

#include "ufs-exynos.h"

/*
 * Exynos's Vendor specific registers for UFSHCI
 */
#define HCI_TXPRDT_ENTRY_SIZE	0x00
#define PRDT_PREFECT_EN		BIT(31)
#define PRDT_SET_SIZE(x)	((x) & 0x1F)
#define HCI_RXPRDT_ENTRY_SIZE	0x04
#define HCI_1US_TO_CNT_VAL	0x0C
#define CNT_VAL_1US_MASK	0x3FF
#define HCI_UTRL_NEXUS_TYPE	0x40
#define HCI_UTMRL_NEXUS_TYPE	0x44
#define HCI_SW_RST		0x50
#define UFS_LINK_SW_RST		BIT(0)
#define UFS_UNIPRO_SW_RST	BIT(1)
#define UFS_SW_RST_MASK		(UFS_UNIPRO_SW_RST | UFS_LINK_SW_RST)
#define HCI_DATA_REORDER	0x60
#define HCI_UNIPRO_APB_CLK_CTRL	0x68
#define UNIPRO_APB_CLK(v, x)	(((v) & ~0xF) | ((x) & 0xF))
#define HCI_AXIDMA_RWDATA_BURST_LEN	0x6C
#define HCI_GPIO_OUT		0x70
#define HCI_ERR_EN_PA_LAYER	0x78
#define HCI_ERR_EN_DL_LAYER	0x7C
#define HCI_ERR_EN_N_LAYER	0x80
#define HCI_ERR_EN_T_LAYER	0x84
#define HCI_ERR_EN_DME_LAYER	0x88
#define HCI_V2P1_CTRL		0x8C
#define IA_TICK_SEL		BIT(16)
#define HCI_CLKSTOP_CTRL	0xB0
#define REFCLKOUT_STOP		BIT(4)
#define MPHY_APBCLK_STOP	BIT(3)
#define REFCLK_STOP		BIT(2)
#define UNIPRO_MCLK_STOP	BIT(1)
#define UNIPRO_PCLK_STOP	BIT(0)
#define CLK_STOP_MASK		(REFCLKOUT_STOP | REFCLK_STOP |\
				 UNIPRO_MCLK_STOP | MPHY_APBCLK_STOP|\
				 UNIPRO_PCLK_STOP)
/* HCI_MISC is also known as HCI_FORCE_HCS */
#define HCI_MISC		0xB4
#define REFCLK_CTRL_EN		BIT(7)
#define UNIPRO_PCLK_CTRL_EN	BIT(6)
#define UNIPRO_MCLK_CTRL_EN	BIT(5)
#define HCI_CORECLK_CTRL_EN	BIT(4)
#define CLK_CTRL_EN_MASK	(REFCLK_CTRL_EN |\
				 UNIPRO_PCLK_CTRL_EN |\
				 UNIPRO_MCLK_CTRL_EN)
/* Device fatal error */
#define DFES_ERR_EN		BIT(31)
#define DFES_DEF_L2_ERRS	(UIC_DATA_LINK_LAYER_ERROR_RX_BUF_OF |\
				 UIC_DATA_LINK_LAYER_ERROR_PA_INIT)
#define DFES_DEF_L3_ERRS	(UIC_NETWORK_UNSUPPORTED_HEADER_TYPE |\
				 UIC_NETWORK_BAD_DEVICEID_ENC |\
				 UIC_NETWORK_LHDR_TRAP_PACKET_DROPPING)
#define DFES_DEF_L4_ERRS	(UIC_TRANSPORT_UNSUPPORTED_HEADER_TYPE |\
				 UIC_TRANSPORT_UNKNOWN_CPORTID |\
				 UIC_TRANSPORT_NO_CONNECTION_RX |\
				 UIC_TRANSPORT_BAD_TC)

/* FSYS UFS Shareability */
#define UFS_WR_SHARABLE		BIT(2)
#define UFS_RD_SHARABLE		BIT(1)
#define UFS_SHARABLE		(UFS_WR_SHARABLE | UFS_RD_SHARABLE)
#define UFS_SHAREABILITY_OFFSET	0x710

/* Multi-host registers */
#define MHCTRL			0xC4
#define MHCTRL_EN_VH_MASK	(0xE)
#define MHCTRL_EN_VH(vh)	(vh << 1)
#define PH2VH_MBOX		0xD8

#define MH_MSG_MASK		(0xFF)

#define MH_MSG(id, msg)		((id << 8) | (msg & 0xFF))
#define MH_MSG_PH_READY		0x1
#define MH_MSG_VH_READY		0x2

#define ALLOW_INQUIRY		BIT(25)
#define ALLOW_MODE_SELECT	BIT(24)
#define ALLOW_MODE_SENSE	BIT(23)
#define ALLOW_PRE_FETCH		GENMASK(22, 21)
#define ALLOW_READ_CMD_ALL	GENMASK(20, 18)	/* read_6/10/16 */
#define ALLOW_READ_BUFFER	BIT(17)
#define ALLOW_READ_CAPACITY	GENMASK(16, 15)
#define ALLOW_REPORT_LUNS	BIT(14)
#define ALLOW_REQUEST_SENSE	BIT(13)
#define ALLOW_SYNCHRONIZE_CACHE	GENMASK(8, 7)
#define ALLOW_TEST_UNIT_READY	BIT(6)
#define ALLOW_UNMAP		BIT(5)
#define ALLOW_VERIFY		BIT(4)
#define ALLOW_WRITE_CMD_ALL	GENMASK(3, 1)	/* write_6/10/16 */

#define ALLOW_TRANS_VH_DEFAULT	(ALLOW_INQUIRY | ALLOW_MODE_SELECT | \
				 ALLOW_MODE_SENSE | ALLOW_PRE_FETCH | \
				 ALLOW_READ_CMD_ALL | ALLOW_READ_BUFFER | \
				 ALLOW_READ_CAPACITY | ALLOW_REPORT_LUNS | \
				 ALLOW_REQUEST_SENSE | ALLOW_SYNCHRONIZE_CACHE | \
				 ALLOW_TEST_UNIT_READY | ALLOW_UNMAP | \
				 ALLOW_VERIFY | ALLOW_WRITE_CMD_ALL)

#define HCI_MH_ALLOWABLE_TRAN_OF_VH		0x30C
#define HCI_MH_IID_IN_TASK_TAG			0X308

#define PH_READY_TIMEOUT_MS			(5 * MSEC_PER_SEC)

enum {
	UNIPRO_L1_5 = 0,/* PHY Adapter */
	UNIPRO_L2,	/* Data Link */
	UNIPRO_L3,	/* Network */
	UNIPRO_L4,	/* Transport */
	UNIPRO_DME,	/* DME */
};

/*
 * UNIPRO registers
 */
#define UNIPRO_DME_POWERMODE_REQ_LOCALL2TIMER0	0x7888
#define UNIPRO_DME_POWERMODE_REQ_LOCALL2TIMER1	0x788c
#define UNIPRO_DME_POWERMODE_REQ_LOCALL2TIMER2	0x7890
#define UNIPRO_DME_POWERMODE_REQ_REMOTEL2TIMER0	0x78B8
#define UNIPRO_DME_POWERMODE_REQ_REMOTEL2TIMER1	0x78BC
#define UNIPRO_DME_POWERMODE_REQ_REMOTEL2TIMER2	0x78C0

/*
 * UFS Protector registers
 */
#define UFSPRSECURITY	0x010
#define NSSMU		BIT(14)
#define UFSPSBEGIN0	0x200
#define UFSPSEND0	0x204
#define UFSPSLUN0	0x208
#define UFSPSCTRL0	0x20C

#define CNTR_DIV_VAL 40

static void exynos_ufs_auto_ctrl_hcc(struct exynos_ufs *ufs, bool en);
static void exynos_ufs_ctrl_clkstop(struct exynos_ufs *ufs, bool en);

static inline void exynos_ufs_enable_auto_ctrl_hcc(struct exynos_ufs *ufs)
{
	exynos_ufs_auto_ctrl_hcc(ufs, true);
}

static inline void exynos_ufs_disable_auto_ctrl_hcc(struct exynos_ufs *ufs)
{
	exynos_ufs_auto_ctrl_hcc(ufs, false);
}

static inline void exynos_ufs_disable_auto_ctrl_hcc_save(
					struct exynos_ufs *ufs, u32 *val)
{
	*val = hci_readl(ufs, HCI_MISC);
	exynos_ufs_auto_ctrl_hcc(ufs, false);
}

static inline void exynos_ufs_auto_ctrl_hcc_restore(
					struct exynos_ufs *ufs, u32 *val)
{
	hci_writel(ufs, *val, HCI_MISC);
}

static inline void exynos_ufs_gate_clks(struct exynos_ufs *ufs)
{
	exynos_ufs_ctrl_clkstop(ufs, true);
}

static inline void exynos_ufs_ungate_clks(struct exynos_ufs *ufs)
{
	exynos_ufs_ctrl_clkstop(ufs, false);
}

static int exynos7_ufs_drv_init(struct device *dev, struct exynos_ufs *ufs)
{
	return 0;
}

static int exynosauto_ufs_drv_init(struct device *dev, struct exynos_ufs *ufs)
{
	struct exynos_ufs_uic_attr *attr = ufs->drv_data->uic_attr;

	/* IO Coherency setting */
	if (ufs->sysreg) {
		return regmap_update_bits(ufs->sysreg,
					  ufs->shareability_reg_offset,
					  UFS_SHARABLE, UFS_SHARABLE);
	}

	attr->tx_dif_p_nsec = 3200000;

	return 0;
}

static int exynosauto_ufs_post_hce_enable(struct exynos_ufs *ufs)
{
	struct ufs_hba *hba = ufs->hba;

	/* Enable Virtual Host #1 */
	ufshcd_rmwl(hba, MHCTRL_EN_VH_MASK, MHCTRL_EN_VH(1), MHCTRL);
	/* Default VH Transfer permissions */
	hci_writel(ufs, ALLOW_TRANS_VH_DEFAULT, HCI_MH_ALLOWABLE_TRAN_OF_VH);
	/* IID information is replaced in TASKTAG[7:5] instead of IID in UCD */
	hci_writel(ufs, 0x1, HCI_MH_IID_IN_TASK_TAG);

	return 0;
}

static int exynosauto_ufs_pre_link(struct exynos_ufs *ufs)
{
	struct ufs_hba *hba = ufs->hba;
	int i;
	u32 tx_line_reset_period, rx_line_reset_period;

	rx_line_reset_period = (RX_LINE_RESET_TIME * ufs->mclk_rate) / NSEC_PER_MSEC;
	tx_line_reset_period = (TX_LINE_RESET_TIME * ufs->mclk_rate) / NSEC_PER_MSEC;

	ufshcd_dme_set(hba, UIC_ARG_MIB(0x200), 0x40);
	for_each_ufs_rx_lane(ufs, i) {
		ufshcd_dme_set(hba, UIC_ARG_MIB_SEL(VND_RX_CLK_PRD, i),
			       DIV_ROUND_UP(NSEC_PER_SEC, ufs->mclk_rate));
		ufshcd_dme_set(hba, UIC_ARG_MIB_SEL(VND_RX_CLK_PRD_EN, i), 0x0);

		ufshcd_dme_set(hba, UIC_ARG_MIB_SEL(VND_RX_LINERESET_VALUE2, i),
			       (rx_line_reset_period >> 16) & 0xFF);
		ufshcd_dme_set(hba, UIC_ARG_MIB_SEL(VND_RX_LINERESET_VALUE1, i),
			       (rx_line_reset_period >> 8) & 0xFF);
		ufshcd_dme_set(hba, UIC_ARG_MIB_SEL(VND_RX_LINERESET_VALUE0, i),
			       (rx_line_reset_period) & 0xFF);

		ufshcd_dme_set(hba, UIC_ARG_MIB_SEL(0x2f, i), 0x79);
		ufshcd_dme_set(hba, UIC_ARG_MIB_SEL(0x84, i), 0x1);
		ufshcd_dme_set(hba, UIC_ARG_MIB_SEL(0x25, i), 0xf6);
	}

	for_each_ufs_tx_lane(ufs, i) {
		ufshcd_dme_set(hba, UIC_ARG_MIB_SEL(VND_TX_CLK_PRD, i),
			       DIV_ROUND_UP(NSEC_PER_SEC, ufs->mclk_rate));
		/* Not to affect VND_TX_LINERESET_PVALUE to VND_TX_CLK_PRD */
		ufshcd_dme_set(hba, UIC_ARG_MIB_SEL(VND_TX_CLK_PRD_EN, i),
			       0x02);

		ufshcd_dme_set(hba, UIC_ARG_MIB_SEL(VND_TX_LINERESET_PVALUE2, i),
			       (tx_line_reset_period >> 16) & 0xFF);
		ufshcd_dme_set(hba, UIC_ARG_MIB_SEL(VND_TX_LINERESET_PVALUE1, i),
			       (tx_line_reset_period >> 8) & 0xFF);
		ufshcd_dme_set(hba, UIC_ARG_MIB_SEL(VND_TX_LINERESET_PVALUE0, i),
			       (tx_line_reset_period) & 0xFF);

		/* TX PWM Gear Capability / PWM_G1_ONLY */
		ufshcd_dme_set(hba, UIC_ARG_MIB_SEL(0x04, i), 0x1);
	}

	ufshcd_dme_set(hba, UIC_ARG_MIB(0x200), 0x0);

	ufshcd_dme_set(hba, UIC_ARG_MIB(PA_LOCAL_TX_LCC_ENABLE), 0x0);

	ufshcd_dme_set(hba, UIC_ARG_MIB(0xa011), 0x8000);

	return 0;
}

static int exynosauto_ufs_pre_pwr_change(struct exynos_ufs *ufs,
					 struct ufs_pa_layer_attr *pwr)
{
	struct ufs_hba *hba = ufs->hba;

	/* PACP_PWR_req and delivered to the remote DME */
	ufshcd_dme_set(hba, UIC_ARG_MIB(PA_PWRMODEUSERDATA0), 12000);
	ufshcd_dme_set(hba, UIC_ARG_MIB(PA_PWRMODEUSERDATA1), 32000);
	ufshcd_dme_set(hba, UIC_ARG_MIB(PA_PWRMODEUSERDATA2), 16000);

	return 0;
}

static int exynosauto_ufs_post_pwr_change(struct exynos_ufs *ufs,
					  struct ufs_pa_layer_attr *pwr)
{
	struct ufs_hba *hba = ufs->hba;
	u32 enabled_vh;

	enabled_vh = ufshcd_readl(hba, MHCTRL) & MHCTRL_EN_VH_MASK;

	/* Send physical host ready message to virtual hosts */
	ufshcd_writel(hba, MH_MSG(enabled_vh, MH_MSG_PH_READY), PH2VH_MBOX);

	return 0;
}

static int exynos7_ufs_pre_link(struct exynos_ufs *ufs)
{
	struct exynos_ufs_uic_attr *attr = ufs->drv_data->uic_attr;
	u32 val = attr->pa_dbg_opt_suite1_val;
	struct ufs_hba *hba = ufs->hba;
	int i;

	exynos_ufs_enable_ov_tm(hba);
	for_each_ufs_tx_lane(ufs, i)
		ufshcd_dme_set(hba, UIC_ARG_MIB_SEL(0x297, i), 0x17);
	for_each_ufs_rx_lane(ufs, i) {
		ufshcd_dme_set(hba, UIC_ARG_MIB_SEL(0x362, i), 0xff);
		ufshcd_dme_set(hba, UIC_ARG_MIB_SEL(0x363, i), 0x00);
	}
	exynos_ufs_disable_ov_tm(hba);

	for_each_ufs_tx_lane(ufs, i)
		ufshcd_dme_set(hba,
			UIC_ARG_MIB_SEL(TX_HIBERN8_CONTROL, i), 0x0);
	ufshcd_dme_set(hba, UIC_ARG_MIB(PA_DBG_TXPHY_CFGUPDT), 0x1);
	udelay(1);
	ufshcd_dme_set(hba, UIC_ARG_MIB(attr->pa_dbg_opt_suite1_off),
					val | (1 << 12));
	ufshcd_dme_set(hba, UIC_ARG_MIB(PA_DBG_SKIP_RESET_PHY), 0x1);
	ufshcd_dme_set(hba, UIC_ARG_MIB(PA_DBG_SKIP_LINE_RESET), 0x1);
	ufshcd_dme_set(hba, UIC_ARG_MIB(PA_DBG_LINE_RESET_REQ), 0x1);
	udelay(1600);
	ufshcd_dme_set(hba, UIC_ARG_MIB(attr->pa_dbg_opt_suite1_off), val);

	return 0;
}

static int exynos7_ufs_post_link(struct exynos_ufs *ufs)
{
	struct ufs_hba *hba = ufs->hba;
	int i;

	exynos_ufs_enable_ov_tm(hba);
	for_each_ufs_tx_lane(ufs, i) {
		ufshcd_dme_set(hba, UIC_ARG_MIB_SEL(0x28b, i), 0x83);
		ufshcd_dme_set(hba, UIC_ARG_MIB_SEL(0x29a, i), 0x07);
		ufshcd_dme_set(hba, UIC_ARG_MIB_SEL(0x277, i),
			TX_LINERESET_N(exynos_ufs_calc_time_cntr(ufs, 200000)));
	}
	exynos_ufs_disable_ov_tm(hba);

	exynos_ufs_enable_dbg_mode(hba);
	ufshcd_dme_set(hba, UIC_ARG_MIB(PA_SAVECONFIGTIME), 0xbb8);
	exynos_ufs_disable_dbg_mode(hba);

	return 0;
}

static int exynos7_ufs_pre_pwr_change(struct exynos_ufs *ufs,
						struct ufs_pa_layer_attr *pwr)
{
	unipro_writel(ufs, 0x22, UNIPRO_DBG_FORCE_DME_CTRL_STATE);

	return 0;
}

static int exynos7_ufs_post_pwr_change(struct exynos_ufs *ufs,
						struct ufs_pa_layer_attr *pwr)
{
	struct ufs_hba *hba = ufs->hba;
	int lanes = max_t(u32, pwr->lane_rx, pwr->lane_tx);

	ufshcd_dme_set(hba, UIC_ARG_MIB(PA_DBG_RXPHY_CFGUPDT), 0x1);

	if (lanes == 1) {
		exynos_ufs_enable_dbg_mode(hba);
		ufshcd_dme_set(hba, UIC_ARG_MIB(PA_CONNECTEDTXDATALANES), 0x1);
		exynos_ufs_disable_dbg_mode(hba);
	}

	return 0;
}

/*
 * exynos_ufs_auto_ctrl_hcc - HCI core clock control by h/w
 * Control should be disabled in the below cases
 * - Before host controller S/W reset
 * - Access to UFS protector's register
 */
static void exynos_ufs_auto_ctrl_hcc(struct exynos_ufs *ufs, bool en)
{
	u32 misc = hci_readl(ufs, HCI_MISC);

	if (en)
		hci_writel(ufs, misc | HCI_CORECLK_CTRL_EN, HCI_MISC);
	else
		hci_writel(ufs, misc & ~HCI_CORECLK_CTRL_EN, HCI_MISC);
}

static void exynos_ufs_ctrl_clkstop(struct exynos_ufs *ufs, bool en)
{
	u32 ctrl = hci_readl(ufs, HCI_CLKSTOP_CTRL);
	u32 misc = hci_readl(ufs, HCI_MISC);

	if (en) {
		hci_writel(ufs, misc | CLK_CTRL_EN_MASK, HCI_MISC);
		hci_writel(ufs, ctrl | CLK_STOP_MASK, HCI_CLKSTOP_CTRL);
	} else {
		hci_writel(ufs, ctrl & ~CLK_STOP_MASK, HCI_CLKSTOP_CTRL);
		hci_writel(ufs, misc & ~CLK_CTRL_EN_MASK, HCI_MISC);
	}
}

static int exynos_ufs_get_clk_info(struct exynos_ufs *ufs)
{
	struct ufs_hba *hba = ufs->hba;
	struct list_head *head = &hba->clk_list_head;
	struct ufs_clk_info *clki;
	unsigned long pclk_rate;
	u32 f_min, f_max;
	u8 div = 0;
	int ret = 0;

	if (list_empty(head))
		goto out;

	list_for_each_entry(clki, head, list) {
		if (!IS_ERR(clki->clk)) {
			if (!strcmp(clki->name, "core_clk"))
				ufs->clk_hci_core = clki->clk;
			else if (!strcmp(clki->name, "sclk_unipro_main"))
				ufs->clk_unipro_main = clki->clk;
		}
	}

	if (!ufs->clk_hci_core || !ufs->clk_unipro_main) {
		dev_err(hba->dev, "failed to get clk info\n");
		ret = -EINVAL;
		goto out;
	}

	ufs->mclk_rate = clk_get_rate(ufs->clk_unipro_main);
	pclk_rate = clk_get_rate(ufs->clk_hci_core);
	f_min = ufs->pclk_avail_min;
	f_max = ufs->pclk_avail_max;

	if (ufs->opts & EXYNOS_UFS_OPT_HAS_APB_CLK_CTRL) {
		do {
			pclk_rate /= (div + 1);

			if (pclk_rate <= f_max)
				break;
			div++;
		} while (pclk_rate >= f_min);
	}

	if (unlikely(pclk_rate < f_min || pclk_rate > f_max)) {
		dev_err(hba->dev, "not available pclk range %lu\n", pclk_rate);
		ret = -EINVAL;
		goto out;
	}

	ufs->pclk_rate = pclk_rate;
	ufs->pclk_div = div;

out:
	return ret;
}

static void exynos_ufs_set_unipro_pclk_div(struct exynos_ufs *ufs)
{
	if (ufs->opts & EXYNOS_UFS_OPT_HAS_APB_CLK_CTRL) {
		u32 val;

		val = hci_readl(ufs, HCI_UNIPRO_APB_CLK_CTRL);
		hci_writel(ufs, UNIPRO_APB_CLK(val, ufs->pclk_div),
			   HCI_UNIPRO_APB_CLK_CTRL);
	}
}

static void exynos_ufs_set_pwm_clk_div(struct exynos_ufs *ufs)
{
	struct ufs_hba *hba = ufs->hba;
	struct exynos_ufs_uic_attr *attr = ufs->drv_data->uic_attr;

	ufshcd_dme_set(hba,
		UIC_ARG_MIB(CMN_PWM_CLK_CTRL), attr->cmn_pwm_clk_ctrl);
}

static void exynos_ufs_calc_pwm_clk_div(struct exynos_ufs *ufs)
{
	struct ufs_hba *hba = ufs->hba;
	struct exynos_ufs_uic_attr *attr = ufs->drv_data->uic_attr;
	const unsigned int div = 30, mult = 20;
	const unsigned long pwm_min = 3 * 1000 * 1000;
	const unsigned long pwm_max = 9 * 1000 * 1000;
	const int divs[] = {32, 16, 8, 4};
	unsigned long clk = 0, _clk, clk_period;
	int i = 0, clk_idx = -1;

	clk_period = UNIPRO_PCLK_PERIOD(ufs);
	for (i = 0; i < ARRAY_SIZE(divs); i++) {
		_clk = NSEC_PER_SEC * mult / (clk_period * divs[i] * div);
		if (_clk >= pwm_min && _clk <= pwm_max) {
			if (_clk > clk) {
				clk_idx = i;
				clk = _clk;
			}
		}
	}

	if (clk_idx == -1) {
		ufshcd_dme_get(hba, UIC_ARG_MIB(CMN_PWM_CLK_CTRL), &clk_idx);
		dev_err(hba->dev,
			"failed to decide pwm clock divider, will not change\n");
	}

	attr->cmn_pwm_clk_ctrl = clk_idx & PWM_CLK_CTRL_MASK;
}

long exynos_ufs_calc_time_cntr(struct exynos_ufs *ufs, long period)
{
	const int precise = 10;
	long pclk_rate = ufs->pclk_rate;
	long clk_period, fraction;

	clk_period = UNIPRO_PCLK_PERIOD(ufs);
	fraction = ((NSEC_PER_SEC % pclk_rate) * precise) / pclk_rate;

	return (period * precise) / ((clk_period * precise) + fraction);
}

static void exynos_ufs_specify_phy_time_attr(struct exynos_ufs *ufs)
{
	struct exynos_ufs_uic_attr *attr = ufs->drv_data->uic_attr;
	struct ufs_phy_time_cfg *t_cfg = &ufs->t_cfg;

	t_cfg->tx_linereset_p =
		exynos_ufs_calc_time_cntr(ufs, attr->tx_dif_p_nsec);
	t_cfg->tx_linereset_n =
		exynos_ufs_calc_time_cntr(ufs, attr->tx_dif_n_nsec);
	t_cfg->tx_high_z_cnt =
		exynos_ufs_calc_time_cntr(ufs, attr->tx_high_z_cnt_nsec);
	t_cfg->tx_base_n_val =
		exynos_ufs_calc_time_cntr(ufs, attr->tx_base_unit_nsec);
	t_cfg->tx_gran_n_val =
		exynos_ufs_calc_time_cntr(ufs, attr->tx_gran_unit_nsec);
	t_cfg->tx_sleep_cnt =
		exynos_ufs_calc_time_cntr(ufs, attr->tx_sleep_cnt);

	t_cfg->rx_linereset =
		exynos_ufs_calc_time_cntr(ufs, attr->rx_dif_p_nsec);
	t_cfg->rx_hibern8_wait =
		exynos_ufs_calc_time_cntr(ufs, attr->rx_hibern8_wait_nsec);
	t_cfg->rx_base_n_val =
		exynos_ufs_calc_time_cntr(ufs, attr->rx_base_unit_nsec);
	t_cfg->rx_gran_n_val =
		exynos_ufs_calc_time_cntr(ufs, attr->rx_gran_unit_nsec);
	t_cfg->rx_sleep_cnt =
		exynos_ufs_calc_time_cntr(ufs, attr->rx_sleep_cnt);
	t_cfg->rx_stall_cnt =
		exynos_ufs_calc_time_cntr(ufs, attr->rx_stall_cnt);
}

static void exynos_ufs_config_phy_time_attr(struct exynos_ufs *ufs)
{
	struct ufs_hba *hba = ufs->hba;
	struct ufs_phy_time_cfg *t_cfg = &ufs->t_cfg;
	int i;

	exynos_ufs_set_pwm_clk_div(ufs);

	exynos_ufs_enable_ov_tm(hba);

	for_each_ufs_rx_lane(ufs, i) {
		ufshcd_dme_set(hba, UIC_ARG_MIB_SEL(RX_FILLER_ENABLE, i),
				ufs->drv_data->uic_attr->rx_filler_enable);
		ufshcd_dme_set(hba, UIC_ARG_MIB_SEL(RX_LINERESET_VAL, i),
				RX_LINERESET(t_cfg->rx_linereset));
		ufshcd_dme_set(hba, UIC_ARG_MIB_SEL(RX_BASE_NVAL_07_00, i),
				RX_BASE_NVAL_L(t_cfg->rx_base_n_val));
		ufshcd_dme_set(hba, UIC_ARG_MIB_SEL(RX_BASE_NVAL_15_08, i),
				RX_BASE_NVAL_H(t_cfg->rx_base_n_val));
		ufshcd_dme_set(hba, UIC_ARG_MIB_SEL(RX_GRAN_NVAL_07_00, i),
				RX_GRAN_NVAL_L(t_cfg->rx_gran_n_val));
		ufshcd_dme_set(hba, UIC_ARG_MIB_SEL(RX_GRAN_NVAL_10_08, i),
				RX_GRAN_NVAL_H(t_cfg->rx_gran_n_val));
		ufshcd_dme_set(hba, UIC_ARG_MIB_SEL(RX_OV_SLEEP_CNT_TIMER, i),
				RX_OV_SLEEP_CNT(t_cfg->rx_sleep_cnt));
		ufshcd_dme_set(hba, UIC_ARG_MIB_SEL(RX_OV_STALL_CNT_TIMER, i),
				RX_OV_STALL_CNT(t_cfg->rx_stall_cnt));
	}

	for_each_ufs_tx_lane(ufs, i) {
		ufshcd_dme_set(hba, UIC_ARG_MIB_SEL(TX_LINERESET_P_VAL, i),
				TX_LINERESET_P(t_cfg->tx_linereset_p));
		ufshcd_dme_set(hba, UIC_ARG_MIB_SEL(TX_HIGH_Z_CNT_07_00, i),
				TX_HIGH_Z_CNT_L(t_cfg->tx_high_z_cnt));
		ufshcd_dme_set(hba, UIC_ARG_MIB_SEL(TX_HIGH_Z_CNT_11_08, i),
				TX_HIGH_Z_CNT_H(t_cfg->tx_high_z_cnt));
		ufshcd_dme_set(hba, UIC_ARG_MIB_SEL(TX_BASE_NVAL_07_00, i),
				TX_BASE_NVAL_L(t_cfg->tx_base_n_val));
		ufshcd_dme_set(hba, UIC_ARG_MIB_SEL(TX_BASE_NVAL_15_08, i),
				TX_BASE_NVAL_H(t_cfg->tx_base_n_val));
		ufshcd_dme_set(hba, UIC_ARG_MIB_SEL(TX_GRAN_NVAL_07_00, i),
				TX_GRAN_NVAL_L(t_cfg->tx_gran_n_val));
		ufshcd_dme_set(hba, UIC_ARG_MIB_SEL(TX_GRAN_NVAL_10_08, i),
				TX_GRAN_NVAL_H(t_cfg->tx_gran_n_val));
		ufshcd_dme_set(hba, UIC_ARG_MIB_SEL(TX_OV_SLEEP_CNT_TIMER, i),
				TX_OV_H8_ENTER_EN |
				TX_OV_SLEEP_CNT(t_cfg->tx_sleep_cnt));
		ufshcd_dme_set(hba, UIC_ARG_MIB_SEL(TX_MIN_ACTIVATETIME, i),
				ufs->drv_data->uic_attr->tx_min_activatetime);
	}

	exynos_ufs_disable_ov_tm(hba);
}

static void exynos_ufs_config_phy_cap_attr(struct exynos_ufs *ufs)
{
	struct ufs_hba *hba = ufs->hba;
	struct exynos_ufs_uic_attr *attr = ufs->drv_data->uic_attr;
	int i;

	exynos_ufs_enable_ov_tm(hba);

	for_each_ufs_rx_lane(ufs, i) {
		ufshcd_dme_set(hba,
				UIC_ARG_MIB_SEL(RX_HS_G1_SYNC_LENGTH_CAP, i),
				attr->rx_hs_g1_sync_len_cap);
		ufshcd_dme_set(hba,
				UIC_ARG_MIB_SEL(RX_HS_G2_SYNC_LENGTH_CAP, i),
				attr->rx_hs_g2_sync_len_cap);
		ufshcd_dme_set(hba,
				UIC_ARG_MIB_SEL(RX_HS_G3_SYNC_LENGTH_CAP, i),
				attr->rx_hs_g3_sync_len_cap);
		ufshcd_dme_set(hba,
				UIC_ARG_MIB_SEL(RX_HS_G1_PREP_LENGTH_CAP, i),
				attr->rx_hs_g1_prep_sync_len_cap);
		ufshcd_dme_set(hba,
				UIC_ARG_MIB_SEL(RX_HS_G2_PREP_LENGTH_CAP, i),
				attr->rx_hs_g2_prep_sync_len_cap);
		ufshcd_dme_set(hba,
				UIC_ARG_MIB_SEL(RX_HS_G3_PREP_LENGTH_CAP, i),
				attr->rx_hs_g3_prep_sync_len_cap);
	}

	if (attr->rx_adv_fine_gran_sup_en == 0) {
		for_each_ufs_rx_lane(ufs, i) {
			ufshcd_dme_set(hba,
				UIC_ARG_MIB_SEL(RX_ADV_GRANULARITY_CAP, i), 0);

			if (attr->rx_min_actv_time_cap)
				ufshcd_dme_set(hba,
					UIC_ARG_MIB_SEL(
					RX_MIN_ACTIVATETIME_CAPABILITY, i),
					attr->rx_min_actv_time_cap);

			if (attr->rx_hibern8_time_cap)
				ufshcd_dme_set(hba,
					UIC_ARG_MIB_SEL(RX_HIBERN8TIME_CAP, i),
						attr->rx_hibern8_time_cap);
		}
	} else if (attr->rx_adv_fine_gran_sup_en == 1) {
		for_each_ufs_rx_lane(ufs, i) {
			if (attr->rx_adv_fine_gran_step)
				ufshcd_dme_set(hba,
					UIC_ARG_MIB_SEL(RX_ADV_GRANULARITY_CAP,
						i), RX_ADV_FINE_GRAN_STEP(
						attr->rx_adv_fine_gran_step));

			if (attr->rx_adv_min_actv_time_cap)
				ufshcd_dme_set(hba,
					UIC_ARG_MIB_SEL(
						RX_ADV_MIN_ACTIVATETIME_CAP, i),
						attr->rx_adv_min_actv_time_cap);

			if (attr->rx_adv_hibern8_time_cap)
				ufshcd_dme_set(hba,
					UIC_ARG_MIB_SEL(RX_ADV_HIBERN8TIME_CAP,
						i),
						attr->rx_adv_hibern8_time_cap);
		}
	}

	exynos_ufs_disable_ov_tm(hba);
}

static void exynos_ufs_establish_connt(struct exynos_ufs *ufs)
{
	struct ufs_hba *hba = ufs->hba;
	enum {
		DEV_ID		= 0x00,
		PEER_DEV_ID	= 0x01,
		PEER_CPORT_ID	= 0x00,
		TRAFFIC_CLASS	= 0x00,
	};

	/* allow cport attributes to be set */
	ufshcd_dme_set(hba, UIC_ARG_MIB(T_CONNECTIONSTATE), CPORT_IDLE);

	/* local unipro attributes */
	ufshcd_dme_set(hba, UIC_ARG_MIB(N_DEVICEID), DEV_ID);
	ufshcd_dme_set(hba, UIC_ARG_MIB(N_DEVICEID_VALID), true);
	ufshcd_dme_set(hba, UIC_ARG_MIB(T_PEERDEVICEID), PEER_DEV_ID);
	ufshcd_dme_set(hba, UIC_ARG_MIB(T_PEERCPORTID), PEER_CPORT_ID);
	ufshcd_dme_set(hba, UIC_ARG_MIB(T_CPORTFLAGS), CPORT_DEF_FLAGS);
	ufshcd_dme_set(hba, UIC_ARG_MIB(T_TRAFFICCLASS), TRAFFIC_CLASS);
	ufshcd_dme_set(hba, UIC_ARG_MIB(T_CONNECTIONSTATE), CPORT_CONNECTED);
}

static void exynos_ufs_config_smu(struct exynos_ufs *ufs)
{
	u32 reg, val;

	exynos_ufs_disable_auto_ctrl_hcc_save(ufs, &val);

	/* make encryption disabled by default */
	reg = ufsp_readl(ufs, UFSPRSECURITY);
	ufsp_writel(ufs, reg | NSSMU, UFSPRSECURITY);
	ufsp_writel(ufs, 0x0, UFSPSBEGIN0);
	ufsp_writel(ufs, 0xffffffff, UFSPSEND0);
	ufsp_writel(ufs, 0xff, UFSPSLUN0);
	ufsp_writel(ufs, 0xf1, UFSPSCTRL0);

	exynos_ufs_auto_ctrl_hcc_restore(ufs, &val);
}

static void exynos_ufs_config_sync_pattern_mask(struct exynos_ufs *ufs,
					struct ufs_pa_layer_attr *pwr)
{
	struct ufs_hba *hba = ufs->hba;
	u8 g = max_t(u32, pwr->gear_rx, pwr->gear_tx);
	u32 mask, sync_len;
	enum {
		SYNC_LEN_G1 = 80 * 1000, /* 80us */
		SYNC_LEN_G2 = 40 * 1000, /* 44us */
		SYNC_LEN_G3 = 20 * 1000, /* 20us */
	};
	int i;

	if (g == 1)
		sync_len = SYNC_LEN_G1;
	else if (g == 2)
		sync_len = SYNC_LEN_G2;
	else if (g == 3)
		sync_len = SYNC_LEN_G3;
	else
		return;

	mask = exynos_ufs_calc_time_cntr(ufs, sync_len);
	mask = (mask >> 8) & 0xff;

	exynos_ufs_enable_ov_tm(hba);

	for_each_ufs_rx_lane(ufs, i)
		ufshcd_dme_set(hba,
			UIC_ARG_MIB_SEL(RX_SYNC_MASK_LENGTH, i), mask);

	exynos_ufs_disable_ov_tm(hba);
}

static int exynos_ufs_pre_pwr_mode(struct ufs_hba *hba,
				struct ufs_pa_layer_attr *dev_max_params,
				struct ufs_pa_layer_attr *dev_req_params)
{
	struct exynos_ufs *ufs = ufshcd_get_variant(hba);
	struct phy *generic_phy = ufs->phy;
	struct ufs_host_params host_params;
	int ret;

	if (!dev_req_params) {
		pr_err("%s: incoming dev_req_params is NULL\n", __func__);
		ret = -EINVAL;
		goto out;
	}

	ufshcd_init_host_params(&host_params);

	ret = ufshcd_negotiate_pwr_params(&host_params, dev_max_params, dev_req_params);
	if (ret) {
		pr_err("%s: failed to determine capabilities\n", __func__);
		goto out;
	}

	if (ufs->drv_data->pre_pwr_change)
		ufs->drv_data->pre_pwr_change(ufs, dev_req_params);

	if (ufshcd_is_hs_mode(dev_req_params)) {
		exynos_ufs_config_sync_pattern_mask(ufs, dev_req_params);

		switch (dev_req_params->hs_rate) {
		case PA_HS_MODE_A:
		case PA_HS_MODE_B:
			phy_calibrate(generic_phy);
			break;
		}
	}

	/* setting for three timeout values for traffic class #0 */
	ufshcd_dme_set(hba, UIC_ARG_MIB(DL_FC0PROTTIMEOUTVAL), 8064);
	ufshcd_dme_set(hba, UIC_ARG_MIB(DL_TC0REPLAYTIMEOUTVAL), 28224);
	ufshcd_dme_set(hba, UIC_ARG_MIB(DL_AFC0REQTIMEOUTVAL), 20160);

	return 0;
out:
	return ret;
}

#define PWR_MODE_STR_LEN	64
static int exynos_ufs_post_pwr_mode(struct ufs_hba *hba,
				struct ufs_pa_layer_attr *pwr_req)
{
	struct exynos_ufs *ufs = ufshcd_get_variant(hba);
	struct phy *generic_phy = ufs->phy;
	int gear = max_t(u32, pwr_req->gear_rx, pwr_req->gear_tx);
	int lanes = max_t(u32, pwr_req->lane_rx, pwr_req->lane_tx);
	char pwr_str[PWR_MODE_STR_LEN] = "";

	/* let default be PWM Gear 1, Lane 1 */
	if (!gear)
		gear = 1;

	if (!lanes)
		lanes = 1;

	if (ufs->drv_data->post_pwr_change)
		ufs->drv_data->post_pwr_change(ufs, pwr_req);

	if ((ufshcd_is_hs_mode(pwr_req))) {
		switch (pwr_req->hs_rate) {
		case PA_HS_MODE_A:
		case PA_HS_MODE_B:
			phy_calibrate(generic_phy);
			break;
		}

		snprintf(pwr_str, PWR_MODE_STR_LEN, "%s series_%s G_%d L_%d",
			"FAST",	pwr_req->hs_rate == PA_HS_MODE_A ? "A" : "B",
			gear, lanes);
	} else {
		snprintf(pwr_str, PWR_MODE_STR_LEN, "%s G_%d L_%d",
			"SLOW", gear, lanes);
	}

	dev_info(hba->dev, "Power mode changed to : %s\n", pwr_str);

	return 0;
}

static void exynos_ufs_specify_nexus_t_xfer_req(struct ufs_hba *hba,
						int tag, bool is_scsi_cmd)
{
	struct exynos_ufs *ufs = ufshcd_get_variant(hba);
	u32 type;

	type =  hci_readl(ufs, HCI_UTRL_NEXUS_TYPE);

	if (is_scsi_cmd)
		hci_writel(ufs, type | (1 << tag), HCI_UTRL_NEXUS_TYPE);
	else
		hci_writel(ufs, type & ~(1 << tag), HCI_UTRL_NEXUS_TYPE);
}

static void exynos_ufs_specify_nexus_t_tm_req(struct ufs_hba *hba,
						int tag, u8 func)
{
	struct exynos_ufs *ufs = ufshcd_get_variant(hba);
	u32 type;

	type =  hci_readl(ufs, HCI_UTMRL_NEXUS_TYPE);

	switch (func) {
	case UFS_ABORT_TASK:
	case UFS_QUERY_TASK:
		hci_writel(ufs, type | (1 << tag), HCI_UTMRL_NEXUS_TYPE);
		break;
	case UFS_ABORT_TASK_SET:
	case UFS_CLEAR_TASK_SET:
	case UFS_LOGICAL_RESET:
	case UFS_QUERY_TASK_SET:
		hci_writel(ufs, type & ~(1 << tag), HCI_UTMRL_NEXUS_TYPE);
		break;
	}
}

static int exynos_ufs_phy_init(struct exynos_ufs *ufs)
{
	struct ufs_hba *hba = ufs->hba;
	struct phy *generic_phy = ufs->phy;
	int ret = 0;

	if (ufs->avail_ln_rx == 0 || ufs->avail_ln_tx == 0) {
		ufshcd_dme_get(hba, UIC_ARG_MIB(PA_AVAILRXDATALANES),
			&ufs->avail_ln_rx);
		ufshcd_dme_get(hba, UIC_ARG_MIB(PA_AVAILTXDATALANES),
			&ufs->avail_ln_tx);
		WARN(ufs->avail_ln_rx != ufs->avail_ln_tx,
			"available data lane is not equal(rx:%d, tx:%d)\n",
			ufs->avail_ln_rx, ufs->avail_ln_tx);
	}

	phy_set_bus_width(generic_phy, ufs->avail_ln_rx);
	ret = phy_init(generic_phy);
	if (ret) {
		dev_err(hba->dev, "%s: phy init failed, ret = %d\n",
			__func__, ret);
		return ret;
	}

	ret = phy_power_on(generic_phy);
	if (ret)
		goto out_exit_phy;

	return 0;

out_exit_phy:
	phy_exit(generic_phy);

	return ret;
}

static void exynos_ufs_config_unipro(struct exynos_ufs *ufs)
{
	struct exynos_ufs_uic_attr *attr = ufs->drv_data->uic_attr;
	struct ufs_hba *hba = ufs->hba;

	if (attr->pa_dbg_clk_period_off)
		ufshcd_dme_set(hba, UIC_ARG_MIB(attr->pa_dbg_clk_period_off),
			       DIV_ROUND_UP(NSEC_PER_SEC, ufs->mclk_rate));

	ufshcd_dme_set(hba, UIC_ARG_MIB(PA_TXTRAILINGCLOCKS),
			ufs->drv_data->uic_attr->tx_trailingclks);

	if (attr->pa_dbg_opt_suite1_off)
		ufshcd_dme_set(hba, UIC_ARG_MIB(attr->pa_dbg_opt_suite1_off),
			       attr->pa_dbg_opt_suite1_val);

	if (attr->pa_dbg_opt_suite2_off)
		ufshcd_dme_set(hba, UIC_ARG_MIB(attr->pa_dbg_opt_suite2_off),
			       attr->pa_dbg_opt_suite2_val);
}

static void exynos_ufs_config_intr(struct exynos_ufs *ufs, u32 errs, u8 index)
{
	switch (index) {
	case UNIPRO_L1_5:
		hci_writel(ufs, DFES_ERR_EN | errs, HCI_ERR_EN_PA_LAYER);
		break;
	case UNIPRO_L2:
		hci_writel(ufs, DFES_ERR_EN | errs, HCI_ERR_EN_DL_LAYER);
		break;
	case UNIPRO_L3:
		hci_writel(ufs, DFES_ERR_EN | errs, HCI_ERR_EN_N_LAYER);
		break;
	case UNIPRO_L4:
		hci_writel(ufs, DFES_ERR_EN | errs, HCI_ERR_EN_T_LAYER);
		break;
	case UNIPRO_DME:
		hci_writel(ufs, DFES_ERR_EN | errs, HCI_ERR_EN_DME_LAYER);
		break;
	}
}

static int exynos_ufs_setup_clocks(struct ufs_hba *hba, bool on,
				   enum ufs_notify_change_status status)
{
	struct exynos_ufs *ufs = ufshcd_get_variant(hba);

	if (!ufs)
		return 0;

	if (on && status == PRE_CHANGE) {
		if (ufs->opts & EXYNOS_UFS_OPT_BROKEN_AUTO_CLK_CTRL)
			exynos_ufs_disable_auto_ctrl_hcc(ufs);
		exynos_ufs_ungate_clks(ufs);
	} else if (!on && status == POST_CHANGE) {
		exynos_ufs_gate_clks(ufs);
		if (ufs->opts & EXYNOS_UFS_OPT_BROKEN_AUTO_CLK_CTRL)
			exynos_ufs_enable_auto_ctrl_hcc(ufs);
	}

	return 0;
}

static int exynos_ufs_pre_link(struct ufs_hba *hba)
{
	struct exynos_ufs *ufs = ufshcd_get_variant(hba);

	/* hci */
	exynos_ufs_config_intr(ufs, DFES_DEF_L2_ERRS, UNIPRO_L2);
	exynos_ufs_config_intr(ufs, DFES_DEF_L3_ERRS, UNIPRO_L3);
	exynos_ufs_config_intr(ufs, DFES_DEF_L4_ERRS, UNIPRO_L4);
	exynos_ufs_set_unipro_pclk_div(ufs);

	/* unipro */
	exynos_ufs_config_unipro(ufs);

	/* m-phy */
	exynos_ufs_phy_init(ufs);
	if (!(ufs->opts & EXYNOS_UFS_OPT_SKIP_CONFIG_PHY_ATTR)) {
		exynos_ufs_config_phy_time_attr(ufs);
		exynos_ufs_config_phy_cap_attr(ufs);
	}

	exynos_ufs_setup_clocks(hba, true, PRE_CHANGE);

	if (ufs->drv_data->pre_link)
		ufs->drv_data->pre_link(ufs);

	return 0;
}

static void exynos_ufs_fit_aggr_timeout(struct exynos_ufs *ufs)
{
	u32 val;

	/* Select function clock (mclk) for timer tick */
	if (ufs->opts & EXYNOS_UFS_OPT_TIMER_TICK_SELECT) {
		val = hci_readl(ufs, HCI_V2P1_CTRL);
		val |= IA_TICK_SEL;
		hci_writel(ufs, val, HCI_V2P1_CTRL);
	}

	val = exynos_ufs_calc_time_cntr(ufs, IATOVAL_NSEC / CNTR_DIV_VAL);
	hci_writel(ufs, val & CNT_VAL_1US_MASK, HCI_1US_TO_CNT_VAL);
}

static int exynos_ufs_post_link(struct ufs_hba *hba)
{
	struct exynos_ufs *ufs = ufshcd_get_variant(hba);
	struct phy *generic_phy = ufs->phy;
	struct exynos_ufs_uic_attr *attr = ufs->drv_data->uic_attr;

	exynos_ufs_establish_connt(ufs);
	exynos_ufs_fit_aggr_timeout(ufs);

	hci_writel(ufs, 0xa, HCI_DATA_REORDER);
	hci_writel(ufs, PRDT_SET_SIZE(12), HCI_TXPRDT_ENTRY_SIZE);
	hci_writel(ufs, PRDT_SET_SIZE(12), HCI_RXPRDT_ENTRY_SIZE);
	hci_writel(ufs, (1 << hba->nutrs) - 1, HCI_UTRL_NEXUS_TYPE);
	hci_writel(ufs, (1 << hba->nutmrs) - 1, HCI_UTMRL_NEXUS_TYPE);
	hci_writel(ufs, 0xf, HCI_AXIDMA_RWDATA_BURST_LEN);

	if (ufs->opts & EXYNOS_UFS_OPT_SKIP_CONNECTION_ESTAB)
		ufshcd_dme_set(hba,
			UIC_ARG_MIB(T_DBG_SKIP_INIT_HIBERN8_EXIT), true);

	if (attr->pa_granularity) {
		exynos_ufs_enable_dbg_mode(hba);
		ufshcd_dme_set(hba, UIC_ARG_MIB(PA_GRANULARITY),
				attr->pa_granularity);
		exynos_ufs_disable_dbg_mode(hba);

		if (attr->pa_tactivate)
			ufshcd_dme_set(hba, UIC_ARG_MIB(PA_TACTIVATE),
					attr->pa_tactivate);
		if (attr->pa_hibern8time &&
		    !(ufs->opts & EXYNOS_UFS_OPT_USE_SW_HIBERN8_TIMER))
			ufshcd_dme_set(hba, UIC_ARG_MIB(PA_HIBERN8TIME),
					attr->pa_hibern8time);
	}

	if (ufs->opts & EXYNOS_UFS_OPT_USE_SW_HIBERN8_TIMER) {
		if (!attr->pa_granularity)
			ufshcd_dme_get(hba, UIC_ARG_MIB(PA_GRANULARITY),
					&attr->pa_granularity);
		if (!attr->pa_hibern8time)
			ufshcd_dme_get(hba, UIC_ARG_MIB(PA_HIBERN8TIME),
					&attr->pa_hibern8time);
		/*
		 * not wait for HIBERN8 time to exit hibernation
		 */
		ufshcd_dme_set(hba, UIC_ARG_MIB(PA_HIBERN8TIME), 0);

		if (attr->pa_granularity < 1 || attr->pa_granularity > 6) {
			/* Valid range for granularity: 1 ~ 6 */
			dev_warn(hba->dev,
				"%s: pa_granularity %d is invalid, assuming backwards compatibility\n",
				__func__,
				attr->pa_granularity);
			attr->pa_granularity = 6;
		}
	}

	phy_calibrate(generic_phy);

	if (ufs->drv_data->post_link)
		ufs->drv_data->post_link(ufs);

	return 0;
}

static int exynos_ufs_parse_dt(struct device *dev, struct exynos_ufs *ufs)
{
	struct device_node *np = dev->of_node;
	struct exynos_ufs_uic_attr *attr;
	int ret = 0;

	ufs->drv_data = device_get_match_data(dev);

	if (ufs->drv_data && ufs->drv_data->uic_attr) {
		attr = ufs->drv_data->uic_attr;
	} else {
		dev_err(dev, "failed to get uic attributes\n");
		ret = -EINVAL;
		goto out;
	}

	ufs->sysreg = syscon_regmap_lookup_by_phandle(np, "samsung,sysreg");
	if (IS_ERR(ufs->sysreg))
		ufs->sysreg = NULL;
	else {
		if (of_property_read_u32_index(np, "samsung,sysreg", 1,
					       &ufs->shareability_reg_offset)) {
			dev_warn(dev, "can't get an offset from sysreg. Set to default value\n");
			ufs->shareability_reg_offset = UFS_SHAREABILITY_OFFSET;
		}
	}

	ufs->pclk_avail_min = PCLK_AVAIL_MIN;
	ufs->pclk_avail_max = PCLK_AVAIL_MAX;

	attr->rx_adv_fine_gran_sup_en = RX_ADV_FINE_GRAN_SUP_EN;
	attr->rx_adv_fine_gran_step = RX_ADV_FINE_GRAN_STEP_VAL;
	attr->rx_adv_min_actv_time_cap = RX_ADV_MIN_ACTV_TIME_CAP;
	attr->pa_granularity = PA_GRANULARITY_VAL;
	attr->pa_tactivate = PA_TACTIVATE_VAL;
	attr->pa_hibern8time = PA_HIBERN8TIME_VAL;

out:
	return ret;
}

static inline void exynos_ufs_priv_init(struct ufs_hba *hba,
					struct exynos_ufs *ufs)
{
	ufs->hba = hba;
	ufs->opts = ufs->drv_data->opts;
	ufs->rx_sel_idx = PA_MAXDATALANES;
	if (ufs->opts & EXYNOS_UFS_OPT_BROKEN_RX_SEL_IDX)
		ufs->rx_sel_idx = 0;
	hba->priv = (void *)ufs;
	hba->quirks = ufs->drv_data->quirks;
}

static int exynos_ufs_init(struct ufs_hba *hba)
{
	struct device *dev = hba->dev;
	struct platform_device *pdev = to_platform_device(dev);
	struct exynos_ufs *ufs;
	int ret;

	ufs = devm_kzalloc(dev, sizeof(*ufs), GFP_KERNEL);
	if (!ufs)
		return -ENOMEM;

	/* exynos-specific hci */
	ufs->reg_hci = devm_platform_ioremap_resource_byname(pdev, "vs_hci");
	if (IS_ERR(ufs->reg_hci)) {
		dev_err(dev, "cannot ioremap for hci vendor register\n");
		return PTR_ERR(ufs->reg_hci);
	}

	/* unipro */
	ufs->reg_unipro = devm_platform_ioremap_resource_byname(pdev, "unipro");
	if (IS_ERR(ufs->reg_unipro)) {
		dev_err(dev, "cannot ioremap for unipro register\n");
		return PTR_ERR(ufs->reg_unipro);
	}

	/* ufs protector */
	ufs->reg_ufsp = devm_platform_ioremap_resource_byname(pdev, "ufsp");
	if (IS_ERR(ufs->reg_ufsp)) {
		dev_err(dev, "cannot ioremap for ufs protector register\n");
		return PTR_ERR(ufs->reg_ufsp);
	}

	ret = exynos_ufs_parse_dt(dev, ufs);
	if (ret) {
		dev_err(dev, "failed to get dt info.\n");
		goto out;
	}

	ufs->phy = devm_phy_get(dev, "ufs-phy");
	if (IS_ERR(ufs->phy)) {
		ret = PTR_ERR(ufs->phy);
		dev_err(dev, "failed to get ufs-phy\n");
		goto out;
	}

	exynos_ufs_priv_init(hba, ufs);

	if (ufs->drv_data->drv_init) {
		ret = ufs->drv_data->drv_init(dev, ufs);
		if (ret) {
			dev_err(dev, "failed to init drv-data\n");
			goto out;
		}
	}

	ret = exynos_ufs_get_clk_info(ufs);
	if (ret)
		goto out;
	exynos_ufs_specify_phy_time_attr(ufs);
<<<<<<< HEAD
	exynos_ufs_config_smu(ufs);
=======
	if (!(ufs->opts & EXYNOS_UFS_OPT_UFSPR_SECURE))
		exynos_ufs_config_smu(ufs);
>>>>>>> d11e0a31

	hba->host->dma_alignment = SZ_4K - 1;
	return 0;

out:
	hba->priv = NULL;
	return ret;
}

static int exynos_ufs_host_reset(struct ufs_hba *hba)
{
	struct exynos_ufs *ufs = ufshcd_get_variant(hba);
	unsigned long timeout = jiffies + msecs_to_jiffies(1);
	u32 val;
	int ret = 0;

	exynos_ufs_disable_auto_ctrl_hcc_save(ufs, &val);

	hci_writel(ufs, UFS_SW_RST_MASK, HCI_SW_RST);

	do {
		if (!(hci_readl(ufs, HCI_SW_RST) & UFS_SW_RST_MASK))
			goto out;
	} while (time_before(jiffies, timeout));

	dev_err(hba->dev, "timeout host sw-reset\n");
	ret = -ETIMEDOUT;

out:
	exynos_ufs_auto_ctrl_hcc_restore(ufs, &val);
	return ret;
}

static void exynos_ufs_dev_hw_reset(struct ufs_hba *hba)
{
	struct exynos_ufs *ufs = ufshcd_get_variant(hba);

	hci_writel(ufs, 0 << 0, HCI_GPIO_OUT);
	udelay(5);
	hci_writel(ufs, 1 << 0, HCI_GPIO_OUT);
}

static void exynos_ufs_pre_hibern8(struct ufs_hba *hba, u8 enter)
{
	struct exynos_ufs *ufs = ufshcd_get_variant(hba);
	struct exynos_ufs_uic_attr *attr = ufs->drv_data->uic_attr;

	if (!enter) {
		if (ufs->opts & EXYNOS_UFS_OPT_BROKEN_AUTO_CLK_CTRL)
			exynos_ufs_disable_auto_ctrl_hcc(ufs);
		exynos_ufs_ungate_clks(ufs);

		if (ufs->opts & EXYNOS_UFS_OPT_USE_SW_HIBERN8_TIMER) {
			static const unsigned int granularity_tbl[] = {
				1, 4, 8, 16, 32, 100
			};
			int h8_time = attr->pa_hibern8time *
				granularity_tbl[attr->pa_granularity - 1];
			unsigned long us;
			s64 delta;

			do {
				delta = h8_time - ktime_us_delta(ktime_get(),
							ufs->entry_hibern8_t);
				if (delta <= 0)
					break;

				us = min_t(s64, delta, USEC_PER_MSEC);
				if (us >= 10)
					usleep_range(us, us + 10);
			} while (1);
		}
	}
}

static void exynos_ufs_post_hibern8(struct ufs_hba *hba, u8 enter)
{
	struct exynos_ufs *ufs = ufshcd_get_variant(hba);

	if (!enter) {
		u32 cur_mode = 0;
		u32 pwrmode;

		if (ufshcd_is_hs_mode(&ufs->dev_req_params))
			pwrmode = FAST_MODE;
		else
			pwrmode = SLOW_MODE;

		ufshcd_dme_get(hba, UIC_ARG_MIB(PA_PWRMODE), &cur_mode);
		if (cur_mode != (pwrmode << 4 | pwrmode)) {
			dev_warn(hba->dev, "%s: power mode change\n", __func__);
			hba->pwr_info.pwr_rx = (cur_mode >> 4) & 0xf;
			hba->pwr_info.pwr_tx = cur_mode & 0xf;
			ufshcd_config_pwr_mode(hba, &hba->max_pwr_info.info);
		}

		if (!(ufs->opts & EXYNOS_UFS_OPT_SKIP_CONNECTION_ESTAB))
			exynos_ufs_establish_connt(ufs);
	} else {
		ufs->entry_hibern8_t = ktime_get();
		exynos_ufs_gate_clks(ufs);
		if (ufs->opts & EXYNOS_UFS_OPT_BROKEN_AUTO_CLK_CTRL)
			exynos_ufs_enable_auto_ctrl_hcc(ufs);
	}
}

static int exynos_ufs_hce_enable_notify(struct ufs_hba *hba,
					enum ufs_notify_change_status status)
{
	struct exynos_ufs *ufs = ufshcd_get_variant(hba);
	int ret = 0;

	switch (status) {
	case PRE_CHANGE:
		/*
		 * The maximum segment size must be set after scsi_host_alloc()
		 * has been called and before LUN scanning starts
		 * (ufshcd_async_scan()). Note: this callback may also be called
		 * from other functions than ufshcd_init().
		 */
		hba->host->max_segment_size = SZ_4K;

		if (ufs->drv_data->pre_hce_enable) {
			ret = ufs->drv_data->pre_hce_enable(ufs);
			if (ret)
				return ret;
		}

		ret = exynos_ufs_host_reset(hba);
		if (ret)
			return ret;
		exynos_ufs_dev_hw_reset(hba);
		break;
	case POST_CHANGE:
		exynos_ufs_calc_pwm_clk_div(ufs);
		if (!(ufs->opts & EXYNOS_UFS_OPT_BROKEN_AUTO_CLK_CTRL))
			exynos_ufs_enable_auto_ctrl_hcc(ufs);

		if (ufs->drv_data->post_hce_enable)
			ret = ufs->drv_data->post_hce_enable(ufs);

		break;
	}

	return ret;
}

static int exynos_ufs_link_startup_notify(struct ufs_hba *hba,
					  enum ufs_notify_change_status status)
{
	int ret = 0;

	switch (status) {
	case PRE_CHANGE:
		ret = exynos_ufs_pre_link(hba);
		break;
	case POST_CHANGE:
		ret = exynos_ufs_post_link(hba);
		break;
	}

	return ret;
}

static int exynos_ufs_pwr_change_notify(struct ufs_hba *hba,
				enum ufs_notify_change_status status,
				struct ufs_pa_layer_attr *dev_max_params,
				struct ufs_pa_layer_attr *dev_req_params)
{
	int ret = 0;

	switch (status) {
	case PRE_CHANGE:
		ret = exynos_ufs_pre_pwr_mode(hba, dev_max_params,
					      dev_req_params);
		break;
	case POST_CHANGE:
		ret = exynos_ufs_post_pwr_mode(hba, dev_req_params);
		break;
	}

	return ret;
}

static void exynos_ufs_hibern8_notify(struct ufs_hba *hba,
				     enum uic_cmd_dme enter,
				     enum ufs_notify_change_status notify)
{
	switch ((u8)notify) {
	case PRE_CHANGE:
		exynos_ufs_pre_hibern8(hba, enter);
		break;
	case POST_CHANGE:
		exynos_ufs_post_hibern8(hba, enter);
		break;
	}
}

static int exynos_ufs_suspend(struct ufs_hba *hba, enum ufs_pm_op pm_op,
	enum ufs_notify_change_status status)
{
	struct exynos_ufs *ufs = ufshcd_get_variant(hba);

	if (status == PRE_CHANGE)
		return 0;

	if (!ufshcd_is_link_active(hba))
		phy_power_off(ufs->phy);

	return 0;
}

static int exynos_ufs_resume(struct ufs_hba *hba, enum ufs_pm_op pm_op)
{
	struct exynos_ufs *ufs = ufshcd_get_variant(hba);

	if (!ufshcd_is_link_active(hba))
		phy_power_on(ufs->phy);

	exynos_ufs_config_smu(ufs);

	return 0;
}

static int exynosauto_ufs_vh_link_startup_notify(struct ufs_hba *hba,
						 enum ufs_notify_change_status status)
{
	if (status == POST_CHANGE) {
		ufshcd_set_link_active(hba);
		ufshcd_set_ufs_dev_active(hba);
	}

	return 0;
}

static int exynosauto_ufs_vh_wait_ph_ready(struct ufs_hba *hba)
{
	u32 mbox;
	ktime_t start, stop;

	start = ktime_get();
	stop = ktime_add(start, ms_to_ktime(PH_READY_TIMEOUT_MS));

	do {
		mbox = ufshcd_readl(hba, PH2VH_MBOX);
		/* TODO: Mailbox message protocols between the PH and VHs are
		 * not implemented yet. This will be supported later
		 */
		if ((mbox & MH_MSG_MASK) == MH_MSG_PH_READY)
			return 0;

		usleep_range(40, 50);
	} while (ktime_before(ktime_get(), stop));

	return -ETIME;
}

static int exynosauto_ufs_vh_init(struct ufs_hba *hba)
{
	struct device *dev = hba->dev;
	struct platform_device *pdev = to_platform_device(dev);
	struct exynos_ufs *ufs;
	int ret;

	ufs = devm_kzalloc(dev, sizeof(*ufs), GFP_KERNEL);
	if (!ufs)
		return -ENOMEM;

	/* exynos-specific hci */
	ufs->reg_hci = devm_platform_ioremap_resource_byname(pdev, "vs_hci");
	if (IS_ERR(ufs->reg_hci)) {
		dev_err(dev, "cannot ioremap for hci vendor register\n");
		return PTR_ERR(ufs->reg_hci);
	}

	ret = exynosauto_ufs_vh_wait_ph_ready(hba);
	if (ret)
		return ret;

	ufs->drv_data = device_get_match_data(dev);
	if (!ufs->drv_data)
		return -ENODEV;

	exynos_ufs_priv_init(hba, ufs);

	return 0;
}

static int fsd_ufs_pre_link(struct exynos_ufs *ufs)
{
	struct exynos_ufs_uic_attr *attr = ufs->drv_data->uic_attr;
	struct ufs_hba *hba = ufs->hba;
	int i;

	ufshcd_dme_set(hba, UIC_ARG_MIB(attr->pa_dbg_clk_period_off),
		       DIV_ROUND_UP(NSEC_PER_SEC,  ufs->mclk_rate));
	ufshcd_dme_set(hba, UIC_ARG_MIB(0x201), 0x12);
	ufshcd_dme_set(hba, UIC_ARG_MIB(0x200), 0x40);

	for_each_ufs_tx_lane(ufs, i) {
		ufshcd_dme_set(hba, UIC_ARG_MIB_SEL(0xAA, i),
			       DIV_ROUND_UP(NSEC_PER_SEC, ufs->mclk_rate));
		ufshcd_dme_set(hba, UIC_ARG_MIB_SEL(0x8F, i), 0x3F);
	}

	for_each_ufs_rx_lane(ufs, i) {
		ufshcd_dme_set(hba, UIC_ARG_MIB_SEL(0x12, i),
			       DIV_ROUND_UP(NSEC_PER_SEC, ufs->mclk_rate));
		ufshcd_dme_set(hba, UIC_ARG_MIB_SEL(0x5C, i), 0x38);
		ufshcd_dme_set(hba, UIC_ARG_MIB_SEL(0x0F, i), 0x0);
		ufshcd_dme_set(hba, UIC_ARG_MIB_SEL(0x65, i), 0x1);
		ufshcd_dme_set(hba, UIC_ARG_MIB_SEL(0x69, i), 0x1);
		ufshcd_dme_set(hba, UIC_ARG_MIB_SEL(0x21, i), 0x0);
		ufshcd_dme_set(hba, UIC_ARG_MIB_SEL(0x22, i), 0x0);
	}

	ufshcd_dme_set(hba, UIC_ARG_MIB(0x200), 0x0);
	ufshcd_dme_set(hba, UIC_ARG_MIB(PA_DBG_AUTOMODE_THLD), 0x4E20);

	ufshcd_dme_set(hba, UIC_ARG_MIB(attr->pa_dbg_opt_suite1_off),
		       0x2e820183);
	ufshcd_dme_set(hba, UIC_ARG_MIB(PA_LOCAL_TX_LCC_ENABLE), 0x0);

	exynos_ufs_establish_connt(ufs);

	return 0;
}

static int fsd_ufs_post_link(struct exynos_ufs *ufs)
{
	int i;
	struct ufs_hba *hba = ufs->hba;
	u32 hw_cap_min_tactivate;
	u32 peer_rx_min_actv_time_cap;
	u32 max_rx_hibern8_time_cap;

	ufshcd_dme_get(hba, UIC_ARG_MIB_SEL(0x8F, 4),
			&hw_cap_min_tactivate); /* HW Capability of MIN_TACTIVATE */
	ufshcd_dme_get(hba, UIC_ARG_MIB(PA_TACTIVATE),
			&peer_rx_min_actv_time_cap);    /* PA_TActivate */
	ufshcd_dme_get(hba, UIC_ARG_MIB(PA_HIBERN8TIME),
			&max_rx_hibern8_time_cap);      /* PA_Hibern8Time */

	if (peer_rx_min_actv_time_cap >= hw_cap_min_tactivate)
		ufshcd_dme_peer_set(hba, UIC_ARG_MIB(PA_TACTIVATE),
					peer_rx_min_actv_time_cap + 1);
	ufshcd_dme_set(hba, UIC_ARG_MIB(PA_HIBERN8TIME), max_rx_hibern8_time_cap + 1);

	ufshcd_dme_set(hba, UIC_ARG_MIB(PA_DBG_MODE), 0x01);
	ufshcd_dme_set(hba, UIC_ARG_MIB(PA_SAVECONFIGTIME), 0xFA);
	ufshcd_dme_set(hba, UIC_ARG_MIB(PA_DBG_MODE), 0x00);

	ufshcd_dme_set(hba, UIC_ARG_MIB(0x200), 0x40);

	for_each_ufs_rx_lane(ufs, i) {
		ufshcd_dme_set(hba, UIC_ARG_MIB_SEL(0x35, i), 0x05);
		ufshcd_dme_set(hba, UIC_ARG_MIB_SEL(0x73, i), 0x01);
		ufshcd_dme_set(hba, UIC_ARG_MIB_SEL(0x41, i), 0x02);
		ufshcd_dme_set(hba, UIC_ARG_MIB_SEL(0x42, i), 0xAC);
	}

	ufshcd_dme_set(hba, UIC_ARG_MIB(0x200), 0x0);

	return 0;
}

static int fsd_ufs_pre_pwr_change(struct exynos_ufs *ufs,
					struct ufs_pa_layer_attr *pwr)
{
	struct ufs_hba *hba = ufs->hba;

	ufshcd_dme_set(hba, UIC_ARG_MIB(PA_TXTERMINATION), 0x1);
	ufshcd_dme_set(hba, UIC_ARG_MIB(PA_RXTERMINATION), 0x1);
	ufshcd_dme_set(hba, UIC_ARG_MIB(PA_PWRMODEUSERDATA0), 12000);
	ufshcd_dme_set(hba, UIC_ARG_MIB(PA_PWRMODEUSERDATA1), 32000);
	ufshcd_dme_set(hba, UIC_ARG_MIB(PA_PWRMODEUSERDATA2), 16000);

	unipro_writel(ufs, 12000, UNIPRO_DME_POWERMODE_REQ_REMOTEL2TIMER0);
	unipro_writel(ufs, 32000, UNIPRO_DME_POWERMODE_REQ_REMOTEL2TIMER1);
	unipro_writel(ufs, 16000, UNIPRO_DME_POWERMODE_REQ_REMOTEL2TIMER2);

	return 0;
}

static inline u32 get_mclk_period_unipro_18(struct exynos_ufs *ufs)
{
	return (16 * 1000 * 1000000UL / ufs->mclk_rate);
}

static int gs101_ufs_pre_link(struct exynos_ufs *ufs)
{
	struct ufs_hba *hba = ufs->hba;
	int i;
	u32 tx_line_reset_period, rx_line_reset_period;

	rx_line_reset_period = (RX_LINE_RESET_TIME * ufs->mclk_rate)
				/ NSEC_PER_MSEC;
	tx_line_reset_period = (TX_LINE_RESET_TIME * ufs->mclk_rate)
				/ NSEC_PER_MSEC;

	unipro_writel(ufs, get_mclk_period_unipro_18(ufs), COMP_CLK_PERIOD);

	ufshcd_dme_set(hba, UIC_ARG_MIB(0x200), 0x40);

	for_each_ufs_rx_lane(ufs, i) {
		ufshcd_dme_set(hba, UIC_ARG_MIB_SEL(VND_RX_CLK_PRD, i),
			       DIV_ROUND_UP(NSEC_PER_SEC, ufs->mclk_rate));
		ufshcd_dme_set(hba, UIC_ARG_MIB_SEL(VND_RX_CLK_PRD_EN, i), 0x0);
		ufshcd_dme_set(hba, UIC_ARG_MIB_SEL(VND_RX_LINERESET_VALUE2, i),
			       (rx_line_reset_period >> 16) & 0xFF);
		ufshcd_dme_set(hba, UIC_ARG_MIB_SEL(VND_RX_LINERESET_VALUE1, i),
			       (rx_line_reset_period >> 8) & 0xFF);
		ufshcd_dme_set(hba, UIC_ARG_MIB_SEL(VND_RX_LINERESET_VALUE0, i),
			       (rx_line_reset_period) & 0xFF);
		ufshcd_dme_set(hba, UIC_ARG_MIB_SEL(0x2f, i), 0x69);
		ufshcd_dme_set(hba, UIC_ARG_MIB_SEL(0x84, i), 0x1);
		ufshcd_dme_set(hba, UIC_ARG_MIB_SEL(0x25, i), 0xf6);
	}

	for_each_ufs_tx_lane(ufs, i) {
		ufshcd_dme_set(hba, UIC_ARG_MIB_SEL(VND_TX_CLK_PRD, i),
			       DIV_ROUND_UP(NSEC_PER_SEC, ufs->mclk_rate));
		ufshcd_dme_set(hba, UIC_ARG_MIB_SEL(VND_TX_CLK_PRD_EN, i),
			       0x02);
		ufshcd_dme_set(hba, UIC_ARG_MIB_SEL(VND_TX_LINERESET_PVALUE2, i),
			       (tx_line_reset_period >> 16) & 0xFF);
		ufshcd_dme_set(hba, UIC_ARG_MIB_SEL(VND_TX_LINERESET_PVALUE1, i),
			       (tx_line_reset_period >> 8) & 0xFF);
		ufshcd_dme_set(hba, UIC_ARG_MIB_SEL(VND_TX_LINERESET_PVALUE0, i),
			       (tx_line_reset_period) & 0xFF);
		ufshcd_dme_set(hba, UIC_ARG_MIB_SEL(0x04, i), 1);
		ufshcd_dme_set(hba, UIC_ARG_MIB_SEL(0x7F, i), 0);
	}

	ufshcd_dme_set(hba, UIC_ARG_MIB(0x200), 0x0);
	ufshcd_dme_set(hba, UIC_ARG_MIB(PA_LOCAL_TX_LCC_ENABLE), 0x0);
	ufshcd_dme_set(hba, UIC_ARG_MIB(N_DEVICEID), 0x0);
	ufshcd_dme_set(hba, UIC_ARG_MIB(N_DEVICEID_VALID), 0x1);
	ufshcd_dme_set(hba, UIC_ARG_MIB(T_PEERDEVICEID), 0x1);
	ufshcd_dme_set(hba, UIC_ARG_MIB(T_CONNECTIONSTATE), CPORT_CONNECTED);
	ufshcd_dme_set(hba, UIC_ARG_MIB(0xA006), 0x8000);

	return 0;
}

static int gs101_ufs_post_link(struct exynos_ufs *ufs)
{
	struct ufs_hba *hba = ufs->hba;

	exynos_ufs_enable_dbg_mode(hba);
	ufshcd_dme_set(hba, UIC_ARG_MIB(PA_SAVECONFIGTIME), 0x3e8);
	exynos_ufs_disable_dbg_mode(hba);

	return 0;
}

static int gs101_ufs_pre_pwr_change(struct exynos_ufs *ufs,
					 struct ufs_pa_layer_attr *pwr)
{
	struct ufs_hba *hba = ufs->hba;

	ufshcd_dme_set(hba, UIC_ARG_MIB(PA_PWRMODEUSERDATA0), 12000);
	ufshcd_dme_set(hba, UIC_ARG_MIB(PA_PWRMODEUSERDATA1), 32000);
	ufshcd_dme_set(hba, UIC_ARG_MIB(PA_PWRMODEUSERDATA2), 16000);
	unipro_writel(ufs, 8064, UNIPRO_DME_POWERMODE_REQ_LOCALL2TIMER0);
	unipro_writel(ufs, 28224, UNIPRO_DME_POWERMODE_REQ_LOCALL2TIMER1);
	unipro_writel(ufs, 20160, UNIPRO_DME_POWERMODE_REQ_LOCALL2TIMER2);
	unipro_writel(ufs, 12000, UNIPRO_DME_POWERMODE_REQ_REMOTEL2TIMER0);
	unipro_writel(ufs, 32000, UNIPRO_DME_POWERMODE_REQ_REMOTEL2TIMER1);
	unipro_writel(ufs, 16000, UNIPRO_DME_POWERMODE_REQ_REMOTEL2TIMER2);

	return 0;
}

static const struct ufs_hba_variant_ops ufs_hba_exynos_ops = {
	.name				= "exynos_ufs",
	.init				= exynos_ufs_init,
	.hce_enable_notify		= exynos_ufs_hce_enable_notify,
	.link_startup_notify		= exynos_ufs_link_startup_notify,
	.pwr_change_notify		= exynos_ufs_pwr_change_notify,
	.setup_clocks			= exynos_ufs_setup_clocks,
	.setup_xfer_req			= exynos_ufs_specify_nexus_t_xfer_req,
	.setup_task_mgmt		= exynos_ufs_specify_nexus_t_tm_req,
	.hibern8_notify			= exynos_ufs_hibern8_notify,
	.suspend			= exynos_ufs_suspend,
	.resume				= exynos_ufs_resume,
};

static struct ufs_hba_variant_ops ufs_hba_exynosauto_vh_ops = {
	.name				= "exynosauto_ufs_vh",
	.init				= exynosauto_ufs_vh_init,
	.link_startup_notify		= exynosauto_ufs_vh_link_startup_notify,
};

static int exynos_ufs_probe(struct platform_device *pdev)
{
	int err;
	struct device *dev = &pdev->dev;
	const struct ufs_hba_variant_ops *vops = &ufs_hba_exynos_ops;
	const struct exynos_ufs_drv_data *drv_data =
		device_get_match_data(dev);

	if (drv_data && drv_data->vops)
		vops = drv_data->vops;

	err = ufshcd_pltfrm_init(pdev, vops);
	if (err)
		dev_err(dev, "ufshcd_pltfrm_init() failed %d\n", err);

	return err;
}

static void exynos_ufs_remove(struct platform_device *pdev)
{
	struct ufs_hba *hba =  platform_get_drvdata(pdev);
	struct exynos_ufs *ufs = ufshcd_get_variant(hba);

	pm_runtime_get_sync(&(pdev)->dev);
	ufshcd_remove(hba);

	phy_power_off(ufs->phy);
	phy_exit(ufs->phy);
}

static struct exynos_ufs_uic_attr exynos7_uic_attr = {
	.tx_trailingclks		= 0x10,
	.tx_dif_p_nsec			= 3000000,	/* unit: ns */
	.tx_dif_n_nsec			= 1000000,	/* unit: ns */
	.tx_high_z_cnt_nsec		= 20000,	/* unit: ns */
	.tx_base_unit_nsec		= 100000,	/* unit: ns */
	.tx_gran_unit_nsec		= 4000,		/* unit: ns */
	.tx_sleep_cnt			= 1000,		/* unit: ns */
	.tx_min_activatetime		= 0xa,
	.rx_filler_enable		= 0x2,
	.rx_dif_p_nsec			= 1000000,	/* unit: ns */
	.rx_hibern8_wait_nsec		= 4000000,	/* unit: ns */
	.rx_base_unit_nsec		= 100000,	/* unit: ns */
	.rx_gran_unit_nsec		= 4000,		/* unit: ns */
	.rx_sleep_cnt			= 1280,		/* unit: ns */
	.rx_stall_cnt			= 320,		/* unit: ns */
	.rx_hs_g1_sync_len_cap		= SYNC_LEN_COARSE(0xf),
	.rx_hs_g2_sync_len_cap		= SYNC_LEN_COARSE(0xf),
	.rx_hs_g3_sync_len_cap		= SYNC_LEN_COARSE(0xf),
	.rx_hs_g1_prep_sync_len_cap	= PREP_LEN(0xf),
	.rx_hs_g2_prep_sync_len_cap	= PREP_LEN(0xf),
	.rx_hs_g3_prep_sync_len_cap	= PREP_LEN(0xf),
	.pa_dbg_clk_period_off		= PA_DBG_CLK_PERIOD,
	.pa_dbg_opt_suite1_val		= 0x30103,
	.pa_dbg_opt_suite1_off		= PA_DBG_OPTION_SUITE,
};

static const struct exynos_ufs_drv_data exynosauto_ufs_drvs = {
	.uic_attr		= &exynos7_uic_attr,
	.quirks			= UFSHCD_QUIRK_PRDT_BYTE_GRAN |
				  UFSHCI_QUIRK_SKIP_RESET_INTR_AGGR |
				  UFSHCD_QUIRK_BROKEN_OCS_FATAL_ERROR |
				  UFSHCD_QUIRK_SKIP_DEF_UNIPRO_TIMEOUT_SETTING,
	.opts			= EXYNOS_UFS_OPT_BROKEN_AUTO_CLK_CTRL |
				  EXYNOS_UFS_OPT_SKIP_CONFIG_PHY_ATTR |
				  EXYNOS_UFS_OPT_BROKEN_RX_SEL_IDX,
	.drv_init		= exynosauto_ufs_drv_init,
	.post_hce_enable	= exynosauto_ufs_post_hce_enable,
	.pre_link		= exynosauto_ufs_pre_link,
	.pre_pwr_change		= exynosauto_ufs_pre_pwr_change,
	.post_pwr_change	= exynosauto_ufs_post_pwr_change,
};

static const struct exynos_ufs_drv_data exynosauto_ufs_vh_drvs = {
	.vops			= &ufs_hba_exynosauto_vh_ops,
	.quirks			= UFSHCD_QUIRK_PRDT_BYTE_GRAN |
				  UFSHCI_QUIRK_SKIP_RESET_INTR_AGGR |
				  UFSHCD_QUIRK_BROKEN_OCS_FATAL_ERROR |
				  UFSHCI_QUIRK_BROKEN_HCE |
				  UFSHCD_QUIRK_BROKEN_UIC_CMD |
				  UFSHCD_QUIRK_SKIP_PH_CONFIGURATION |
				  UFSHCD_QUIRK_SKIP_DEF_UNIPRO_TIMEOUT_SETTING,
	.opts			= EXYNOS_UFS_OPT_BROKEN_RX_SEL_IDX,
};

static const struct exynos_ufs_drv_data exynos_ufs_drvs = {
	.uic_attr		= &exynos7_uic_attr,
	.quirks			= UFSHCD_QUIRK_PRDT_BYTE_GRAN |
				  UFSHCI_QUIRK_BROKEN_REQ_LIST_CLR |
				  UFSHCI_QUIRK_BROKEN_HCE |
				  UFSHCI_QUIRK_SKIP_RESET_INTR_AGGR |
				  UFSHCD_QUIRK_BROKEN_OCS_FATAL_ERROR |
				  UFSHCI_QUIRK_SKIP_MANUAL_WB_FLUSH_CTRL |
				  UFSHCD_QUIRK_SKIP_DEF_UNIPRO_TIMEOUT_SETTING,
	.opts			= EXYNOS_UFS_OPT_HAS_APB_CLK_CTRL |
				  EXYNOS_UFS_OPT_BROKEN_AUTO_CLK_CTRL |
				  EXYNOS_UFS_OPT_BROKEN_RX_SEL_IDX |
				  EXYNOS_UFS_OPT_SKIP_CONNECTION_ESTAB |
				  EXYNOS_UFS_OPT_USE_SW_HIBERN8_TIMER,
	.drv_init		= exynos7_ufs_drv_init,
	.pre_link		= exynos7_ufs_pre_link,
	.post_link		= exynos7_ufs_post_link,
	.pre_pwr_change		= exynos7_ufs_pre_pwr_change,
	.post_pwr_change	= exynos7_ufs_post_pwr_change,
};

static struct exynos_ufs_uic_attr gs101_uic_attr = {
	.tx_trailingclks		= 0xff,
	.tx_dif_p_nsec			= 3000000,	/* unit: ns */
	.tx_dif_n_nsec			= 1000000,	/* unit: ns */
	.tx_high_z_cnt_nsec		= 20000,	/* unit: ns */
	.tx_base_unit_nsec		= 100000,	/* unit: ns */
	.tx_gran_unit_nsec		= 4000,		/* unit: ns */
	.tx_sleep_cnt			= 1000,		/* unit: ns */
	.tx_min_activatetime		= 0xa,
	.rx_filler_enable		= 0x2,
	.rx_dif_p_nsec			= 1000000,	/* unit: ns */
	.rx_hibern8_wait_nsec		= 4000000,	/* unit: ns */
	.rx_base_unit_nsec		= 100000,	/* unit: ns */
	.rx_gran_unit_nsec		= 4000,		/* unit: ns */
	.rx_sleep_cnt			= 1280,		/* unit: ns */
	.rx_stall_cnt			= 320,		/* unit: ns */
	.rx_hs_g1_sync_len_cap		= SYNC_LEN_COARSE(0xf),
	.rx_hs_g2_sync_len_cap		= SYNC_LEN_COARSE(0xf),
	.rx_hs_g3_sync_len_cap		= SYNC_LEN_COARSE(0xf),
	.rx_hs_g1_prep_sync_len_cap	= PREP_LEN(0xf),
	.rx_hs_g2_prep_sync_len_cap	= PREP_LEN(0xf),
	.rx_hs_g3_prep_sync_len_cap	= PREP_LEN(0xf),
	.pa_dbg_opt_suite1_val		= 0x90913C1C,
	.pa_dbg_opt_suite1_off		= PA_GS101_DBG_OPTION_SUITE1,
	.pa_dbg_opt_suite2_val		= 0xE01C115F,
	.pa_dbg_opt_suite2_off		= PA_GS101_DBG_OPTION_SUITE2,
};

static struct exynos_ufs_uic_attr fsd_uic_attr = {
	.tx_trailingclks		= 0x10,
	.tx_dif_p_nsec			= 3000000,	/* unit: ns */
	.tx_dif_n_nsec			= 1000000,	/* unit: ns */
	.tx_high_z_cnt_nsec		= 20000,	/* unit: ns */
	.tx_base_unit_nsec		= 100000,	/* unit: ns */
	.tx_gran_unit_nsec		= 4000,		/* unit: ns */
	.tx_sleep_cnt			= 1000,		/* unit: ns */
	.tx_min_activatetime		= 0xa,
	.rx_filler_enable		= 0x2,
	.rx_dif_p_nsec			= 1000000,	/* unit: ns */
	.rx_hibern8_wait_nsec		= 4000000,	/* unit: ns */
	.rx_base_unit_nsec		= 100000,	/* unit: ns */
	.rx_gran_unit_nsec		= 4000,		/* unit: ns */
	.rx_sleep_cnt			= 1280,		/* unit: ns */
	.rx_stall_cnt			= 320,		/* unit: ns */
	.rx_hs_g1_sync_len_cap		= SYNC_LEN_COARSE(0xf),
	.rx_hs_g2_sync_len_cap		= SYNC_LEN_COARSE(0xf),
	.rx_hs_g3_sync_len_cap		= SYNC_LEN_COARSE(0xf),
	.rx_hs_g1_prep_sync_len_cap	= PREP_LEN(0xf),
	.rx_hs_g2_prep_sync_len_cap	= PREP_LEN(0xf),
	.rx_hs_g3_prep_sync_len_cap	= PREP_LEN(0xf),
	.pa_dbg_clk_period_off		= PA_DBG_CLK_PERIOD,
	.pa_dbg_opt_suite1_val		= 0x2E820183,
	.pa_dbg_opt_suite1_off		= PA_DBG_OPTION_SUITE,
};

static const struct exynos_ufs_drv_data fsd_ufs_drvs = {
	.uic_attr               = &fsd_uic_attr,
	.quirks                 = UFSHCD_QUIRK_PRDT_BYTE_GRAN |
				  UFSHCI_QUIRK_BROKEN_REQ_LIST_CLR |
				  UFSHCD_QUIRK_BROKEN_OCS_FATAL_ERROR |
				  UFSHCD_QUIRK_SKIP_DEF_UNIPRO_TIMEOUT_SETTING |
				  UFSHCI_QUIRK_SKIP_RESET_INTR_AGGR,
	.opts                   = EXYNOS_UFS_OPT_HAS_APB_CLK_CTRL |
				  EXYNOS_UFS_OPT_BROKEN_AUTO_CLK_CTRL |
				  EXYNOS_UFS_OPT_SKIP_CONFIG_PHY_ATTR |
				  EXYNOS_UFS_OPT_BROKEN_RX_SEL_IDX,
	.pre_link               = fsd_ufs_pre_link,
	.post_link              = fsd_ufs_post_link,
	.pre_pwr_change         = fsd_ufs_pre_pwr_change,
};

static const struct exynos_ufs_drv_data gs101_ufs_drvs = {
	.uic_attr		= &gs101_uic_attr,
	.quirks			= UFSHCD_QUIRK_PRDT_BYTE_GRAN |
				  UFSHCI_QUIRK_SKIP_RESET_INTR_AGGR |
				  UFSHCI_QUIRK_BROKEN_REQ_LIST_CLR |
				  UFSHCD_QUIRK_BROKEN_OCS_FATAL_ERROR |
				  UFSHCI_QUIRK_SKIP_MANUAL_WB_FLUSH_CTRL |
				  UFSHCD_QUIRK_SKIP_DEF_UNIPRO_TIMEOUT_SETTING,
	.opts			= EXYNOS_UFS_OPT_BROKEN_AUTO_CLK_CTRL |
				  EXYNOS_UFS_OPT_SKIP_CONFIG_PHY_ATTR |
				  EXYNOS_UFS_OPT_UFSPR_SECURE |
				  EXYNOS_UFS_OPT_TIMER_TICK_SELECT,
	.drv_init		= exynosauto_ufs_drv_init,
	.pre_link		= gs101_ufs_pre_link,
	.post_link		= gs101_ufs_post_link,
	.pre_pwr_change		= gs101_ufs_pre_pwr_change,
};

static const struct of_device_id exynos_ufs_of_match[] = {
	{ .compatible = "google,gs101-ufs",
	  .data	      = &gs101_ufs_drvs },
	{ .compatible = "samsung,exynos7-ufs",
	  .data	      = &exynos_ufs_drvs },
	{ .compatible = "samsung,exynosautov9-ufs",
	  .data	      = &exynosauto_ufs_drvs },
	{ .compatible = "samsung,exynosautov9-ufs-vh",
	  .data	      = &exynosauto_ufs_vh_drvs },
	{ .compatible = "tesla,fsd-ufs",
	  .data       = &fsd_ufs_drvs },
	{},
};
MODULE_DEVICE_TABLE(of, exynos_ufs_of_match);

static const struct dev_pm_ops exynos_ufs_pm_ops = {
	SET_SYSTEM_SLEEP_PM_OPS(ufshcd_system_suspend, ufshcd_system_resume)
	SET_RUNTIME_PM_OPS(ufshcd_runtime_suspend, ufshcd_runtime_resume, NULL)
	.prepare	 = ufshcd_suspend_prepare,
	.complete	 = ufshcd_resume_complete,
};

static struct platform_driver exynos_ufs_pltform = {
	.probe	= exynos_ufs_probe,
	.remove_new = exynos_ufs_remove,
	.driver	= {
		.name	= "exynos-ufshc",
		.pm	= &exynos_ufs_pm_ops,
		.of_match_table = exynos_ufs_of_match,
	},
};
module_platform_driver(exynos_ufs_pltform);

MODULE_AUTHOR("Alim Akhtar <alim.akhtar@samsung.com>");
MODULE_AUTHOR("Seungwon Jeon  <essuuj@gmail.com>");
MODULE_DESCRIPTION("Exynos UFS HCI Driver");
MODULE_LICENSE("GPL v2");<|MERGE_RESOLUTION|>--- conflicted
+++ resolved
@@ -1210,12 +1210,8 @@
 	if (ret)
 		goto out;
 	exynos_ufs_specify_phy_time_attr(ufs);
-<<<<<<< HEAD
-	exynos_ufs_config_smu(ufs);
-=======
 	if (!(ufs->opts & EXYNOS_UFS_OPT_UFSPR_SECURE))
 		exynos_ufs_config_smu(ufs);
->>>>>>> d11e0a31
 
 	hba->host->dma_alignment = SZ_4K - 1;
 	return 0;
