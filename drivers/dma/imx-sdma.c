/*
 * drivers/dma/imx-sdma.c
 *
 * This file contains a driver for the Freescale Smart DMA engine
 *
 * Copyright 2010 Sascha Hauer, Pengutronix <s.hauer@pengutronix.de>
 *
 * Based on code from Freescale:
 *
 * Copyright 2004-2009 Freescale Semiconductor, Inc. All Rights Reserved.
 *
 * The code contained herein is licensed under the GNU General Public
 * License. You may obtain a copy of the GNU General Public License
 * Version 2 or later at the following locations:
 *
 * http://www.opensource.org/licenses/gpl-license.html
 * http://www.gnu.org/copyleft/gpl.html
 */

#include <linux/init.h>
#include <linux/iopoll.h>
#include <linux/module.h>
#include <linux/types.h>
#include <linux/bitops.h>
#include <linux/mm.h>
#include <linux/interrupt.h>
#include <linux/clk.h>
#include <linux/delay.h>
#include <linux/sched.h>
#include <linux/semaphore.h>
#include <linux/spinlock.h>
#include <linux/device.h>
#include <linux/dma-mapping.h>
#include <linux/firmware.h>
#include <linux/slab.h>
#include <linux/platform_device.h>
#include <linux/dmaengine.h>
#include <linux/of.h>
#include <linux/of_address.h>
#include <linux/of_device.h>
#include <linux/of_dma.h>

#include <asm/irq.h>
#include <linux/platform_data/dma-imx-sdma.h>
#include <linux/platform_data/dma-imx.h>
#include <linux/regmap.h>
#include <linux/mfd/syscon.h>
#include <linux/mfd/syscon/imx6q-iomuxc-gpr.h>

#include "dmaengine.h"

/* SDMA registers */
#define SDMA_H_C0PTR		0x000
#define SDMA_H_INTR		0x004
#define SDMA_H_STATSTOP		0x008
#define SDMA_H_START		0x00c
#define SDMA_H_EVTOVR		0x010
#define SDMA_H_DSPOVR		0x014
#define SDMA_H_HOSTOVR		0x018
#define SDMA_H_EVTPEND		0x01c
#define SDMA_H_DSPENBL		0x020
#define SDMA_H_RESET		0x024
#define SDMA_H_EVTERR		0x028
#define SDMA_H_INTRMSK		0x02c
#define SDMA_H_PSW		0x030
#define SDMA_H_EVTERRDBG	0x034
#define SDMA_H_CONFIG		0x038
#define SDMA_ONCE_ENB		0x040
#define SDMA_ONCE_DATA		0x044
#define SDMA_ONCE_INSTR		0x048
#define SDMA_ONCE_STAT		0x04c
#define SDMA_ONCE_CMD		0x050
#define SDMA_EVT_MIRROR		0x054
#define SDMA_ILLINSTADDR	0x058
#define SDMA_CHN0ADDR		0x05c
#define SDMA_ONCE_RTB		0x060
#define SDMA_XTRIG_CONF1	0x070
#define SDMA_XTRIG_CONF2	0x074
#define SDMA_CHNENBL0_IMX35	0x200
#define SDMA_CHNENBL0_IMX31	0x080
#define SDMA_CHNPRI_0		0x100

/*
 * Buffer descriptor status values.
 */
#define BD_DONE  0x01
#define BD_WRAP  0x02
#define BD_CONT  0x04
#define BD_INTR  0x08
#define BD_RROR  0x10
#define BD_LAST  0x20
#define BD_EXTD  0x80

/*
 * Data Node descriptor status values.
 */
#define DND_END_OF_FRAME  0x80
#define DND_END_OF_XFER   0x40
#define DND_DONE          0x20
#define DND_UNUSED        0x01

/*
 * IPCV2 descriptor status values.
 */
#define BD_IPCV2_END_OF_FRAME  0x40

#define IPCV2_MAX_NODES        50
/*
 * Error bit set in the CCB status field by the SDMA,
 * in setbd routine, in case of a transfer error
 */
#define DATA_ERROR  0x10000000

/*
 * Buffer descriptor commands.
 */
#define C0_ADDR             0x01
#define C0_LOAD             0x02
#define C0_DUMP             0x03
#define C0_SETCTX           0x07
#define C0_GETCTX           0x03
#define C0_SETDM            0x01
#define C0_SETPM            0x04
#define C0_GETDM            0x02
#define C0_GETPM            0x08
/*
 * Change endianness indicator in the BD command field
 */
#define CHANGE_ENDIANNESS   0x80

/*
 *  p_2_p watermark_level description
 *	Bits		Name			Description
 *	0-7		Lower WML		Lower watermark level
 *	8		PS			1: Pad Swallowing
 *						0: No Pad Swallowing
 *	9		PA			1: Pad Adding
 *						0: No Pad Adding
 *	10		SPDIF			If this bit is set both source
 *						and destination are on SPBA
 *	11		Source Bit(SP)		1: Source on SPBA
 *						0: Source on AIPS
 *	12		Destination Bit(DP)	1: Destination on SPBA
 *						0: Destination on AIPS
 *	13-15		---------		MUST BE 0
 *	16-23		Higher WML		HWML
 *	24-27		N			Total number of samples after
 *						which Pad adding/Swallowing
 *						must be done. It must be odd.
 *	28		Lower WML Event(LWE)	SDMA events reg to check for
 *						LWML event mask
 *						0: LWE in EVENTS register
 *						1: LWE in EVENTS2 register
 *	29		Higher WML Event(HWE)	SDMA events reg to check for
 *						HWML event mask
 *						0: HWE in EVENTS register
 *						1: HWE in EVENTS2 register
 *	30		---------		MUST BE 0
 *	31		CONT			1: Amount of samples to be
 *						transferred is unknown and
 *						script will keep on
 *						transferring samples as long as
 *						both events are detected and
 *						script must be manually stopped
 *						by the application
 *						0: The amount of samples to be
 *						transferred is equal to the
 *						count field of mode word
 */
#define SDMA_WATERMARK_LEVEL_LWML	0xFF
#define SDMA_WATERMARK_LEVEL_PS		BIT(8)
#define SDMA_WATERMARK_LEVEL_PA		BIT(9)
#define SDMA_WATERMARK_LEVEL_SPDIF	BIT(10)
#define SDMA_WATERMARK_LEVEL_SP		BIT(11)
#define SDMA_WATERMARK_LEVEL_DP		BIT(12)
#define SDMA_WATERMARK_LEVEL_HWML	(0xFF << 16)
#define SDMA_WATERMARK_LEVEL_LWE	BIT(28)
#define SDMA_WATERMARK_LEVEL_HWE	BIT(29)
#define SDMA_WATERMARK_LEVEL_CONT	BIT(31)

/*
 * Mode/Count of data node descriptors - IPCv2
 */
struct sdma_mode_count {
	u32 count   : 16; /* size of the buffer pointed by this BD */
	u32 status  :  8; /* E,R,I,C,W,D status bits stored here */
	u32 command :  8; /* command mostly used for channel 0 */
};

/*
 * Buffer descriptor
 */
struct sdma_buffer_descriptor {
	struct sdma_mode_count  mode;
	u32 buffer_addr;	/* address of the buffer described */
	u32 ext_buffer_addr;	/* extended buffer address */
} __attribute__ ((packed));

/**
 * struct sdma_channel_control - Channel control Block
 *
 * @current_bd_ptr	current buffer descriptor processed
 * @base_bd_ptr		first element of buffer descriptor array
 * @unused		padding. The SDMA engine expects an array of 128 byte
 *			control blocks
 */
struct sdma_channel_control {
	u32 current_bd_ptr;
	u32 base_bd_ptr;
	u32 unused[2];
} __attribute__ ((packed));

/**
 * struct sdma_state_registers - SDMA context for a channel
 *
 * @pc:		program counter
 * @t:		test bit: status of arithmetic & test instruction
 * @rpc:	return program counter
 * @sf:		source fault while loading data
 * @spc:	loop start program counter
 * @df:		destination fault while storing data
 * @epc:	loop end program counter
 * @lm:		loop mode
 */
struct sdma_state_registers {
	u32 pc     :14;
	u32 unused1: 1;
	u32 t      : 1;
	u32 rpc    :14;
	u32 unused0: 1;
	u32 sf     : 1;
	u32 spc    :14;
	u32 unused2: 1;
	u32 df     : 1;
	u32 epc    :14;
	u32 lm     : 2;
} __attribute__ ((packed));

/**
 * struct sdma_context_data - sdma context specific to a channel
 *
 * @channel_state:	channel state bits
 * @gReg:		general registers
 * @mda:		burst dma destination address register
 * @msa:		burst dma source address register
 * @ms:			burst dma status register
 * @md:			burst dma data register
 * @pda:		peripheral dma destination address register
 * @psa:		peripheral dma source address register
 * @ps:			peripheral dma status register
 * @pd:			peripheral dma data register
 * @ca:			CRC polynomial register
 * @cs:			CRC accumulator register
 * @dda:		dedicated core destination address register
 * @dsa:		dedicated core source address register
 * @ds:			dedicated core status register
 * @dd:			dedicated core data register
 */
struct sdma_context_data {
	struct sdma_state_registers  channel_state;
	u32  gReg[8];
	u32  mda;
	u32  msa;
	u32  ms;
	u32  md;
	u32  pda;
	u32  psa;
	u32  ps;
	u32  pd;
	u32  ca;
	u32  cs;
	u32  dda;
	u32  dsa;
	u32  ds;
	u32  dd;
	u32  scratch0;
	u32  scratch1;
	u32  scratch2;
	u32  scratch3;
	u32  scratch4;
	u32  scratch5;
	u32  scratch6;
	u32  scratch7;
} __attribute__ ((packed));

#define NUM_BD (int)(PAGE_SIZE / sizeof(struct sdma_buffer_descriptor))

struct sdma_engine;

/**
 * struct sdma_channel - housekeeping for a SDMA channel
 *
 * @sdma		pointer to the SDMA engine for this channel
 * @channel		the channel number, matches dmaengine chan_id + 1
 * @direction		transfer type. Needed for setting SDMA script
 * @peripheral_type	Peripheral type. Needed for setting SDMA script
 * @event_id0		aka dma request line
 * @event_id1		for channels that use 2 events
 * @word_size		peripheral access size
 * @buf_tail		ID of the buffer that was processed
 * @num_bd		max NUM_BD. number of descriptors currently handling
 */
struct sdma_channel {
	struct sdma_engine		*sdma;
	unsigned int			channel;
	enum dma_transfer_direction		direction;
	enum sdma_peripheral_type	peripheral_type;
	unsigned int			event_id0;
	unsigned int			event_id1;
	enum dma_slave_buswidth		word_size;
	unsigned int			buf_tail;
	unsigned int			num_bd;
	unsigned int			period_len;
	struct sdma_buffer_descriptor	*bd;
	dma_addr_t			bd_phys;
	unsigned int			pc_from_device, pc_to_device;
	unsigned int			device_to_device;
	unsigned long			flags;
	dma_addr_t			per_address, per_address2;
	unsigned long			event_mask[2];
	unsigned long			watermark_level;
	u32				shp_addr, per_addr;
	struct dma_chan			chan;
	spinlock_t			lock;
	struct dma_async_tx_descriptor	desc;
	enum dma_status			status;
	unsigned int			chn_count;
	unsigned int			chn_real_count;
	struct tasklet_struct		tasklet;
	struct imx_dma_data		data;
};

#define IMX_DMA_SG_LOOP		BIT(0)

#define MAX_DMA_CHANNELS 32
#define MXC_SDMA_DEFAULT_PRIORITY 1
#define MXC_SDMA_MIN_PRIORITY 1
#define MXC_SDMA_MAX_PRIORITY 7

#define SDMA_FIRMWARE_MAGIC 0x414d4453

/**
 * struct sdma_firmware_header - Layout of the firmware image
 *
 * @magic		"SDMA"
 * @version_major	increased whenever layout of struct sdma_script_start_addrs
 *			changes.
 * @version_minor	firmware minor version (for binary compatible changes)
 * @script_addrs_start	offset of struct sdma_script_start_addrs in this image
 * @num_script_addrs	Number of script addresses in this image
 * @ram_code_start	offset of SDMA ram image in this firmware image
 * @ram_code_size	size of SDMA ram image
 * @script_addrs	Stores the start address of the SDMA scripts
 *			(in SDMA memory space)
 */
struct sdma_firmware_header {
	u32	magic;
	u32	version_major;
	u32	version_minor;
	u32	script_addrs_start;
	u32	num_script_addrs;
	u32	ram_code_start;
	u32	ram_code_size;
};

struct sdma_driver_data {
	int chnenbl0;
	int num_events;
	struct sdma_script_start_addrs	*script_addrs;
};

struct sdma_engine {
	struct device			*dev;
	struct device_dma_parameters	dma_parms;
	struct sdma_channel		channel[MAX_DMA_CHANNELS];
	struct sdma_channel_control	*channel_control;
	void __iomem			*regs;
	struct sdma_context_data	*context;
	dma_addr_t			context_phys;
	struct dma_device		dma_device;
	struct clk			*clk_ipg;
	struct clk			*clk_ahb;
	spinlock_t			channel_0_lock;
	u32				script_number;
	struct sdma_script_start_addrs	*script_addrs;
	const struct sdma_driver_data	*drvdata;
	u32				spba_start_addr;
	u32				spba_end_addr;
	unsigned int			irq;
};

static struct sdma_driver_data sdma_imx31 = {
	.chnenbl0 = SDMA_CHNENBL0_IMX31,
	.num_events = 32,
};

static struct sdma_script_start_addrs sdma_script_imx25 = {
	.ap_2_ap_addr = 729,
	.uart_2_mcu_addr = 904,
	.per_2_app_addr = 1255,
	.mcu_2_app_addr = 834,
	.uartsh_2_mcu_addr = 1120,
	.per_2_shp_addr = 1329,
	.mcu_2_shp_addr = 1048,
	.ata_2_mcu_addr = 1560,
	.mcu_2_ata_addr = 1479,
	.app_2_per_addr = 1189,
	.app_2_mcu_addr = 770,
	.shp_2_per_addr = 1407,
	.shp_2_mcu_addr = 979,
};

static struct sdma_driver_data sdma_imx25 = {
	.chnenbl0 = SDMA_CHNENBL0_IMX35,
	.num_events = 48,
	.script_addrs = &sdma_script_imx25,
};

static struct sdma_driver_data sdma_imx35 = {
	.chnenbl0 = SDMA_CHNENBL0_IMX35,
	.num_events = 48,
};

static struct sdma_script_start_addrs sdma_script_imx51 = {
	.ap_2_ap_addr = 642,
	.uart_2_mcu_addr = 817,
	.mcu_2_app_addr = 747,
	.mcu_2_shp_addr = 961,
	.ata_2_mcu_addr = 1473,
	.mcu_2_ata_addr = 1392,
	.app_2_per_addr = 1033,
	.app_2_mcu_addr = 683,
	.shp_2_per_addr = 1251,
	.shp_2_mcu_addr = 892,
};

static struct sdma_driver_data sdma_imx51 = {
	.chnenbl0 = SDMA_CHNENBL0_IMX35,
	.num_events = 48,
	.script_addrs = &sdma_script_imx51,
};

static struct sdma_script_start_addrs sdma_script_imx53 = {
	.ap_2_ap_addr = 642,
	.app_2_mcu_addr = 683,
	.mcu_2_app_addr = 747,
	.uart_2_mcu_addr = 817,
	.shp_2_mcu_addr = 891,
	.mcu_2_shp_addr = 960,
	.uartsh_2_mcu_addr = 1032,
	.spdif_2_mcu_addr = 1100,
	.mcu_2_spdif_addr = 1134,
	.firi_2_mcu_addr = 1193,
	.mcu_2_firi_addr = 1290,
};

static struct sdma_driver_data sdma_imx53 = {
	.chnenbl0 = SDMA_CHNENBL0_IMX35,
	.num_events = 48,
	.script_addrs = &sdma_script_imx53,
};

static struct sdma_script_start_addrs sdma_script_imx6q = {
	.ap_2_ap_addr = 642,
	.uart_2_mcu_addr = 817,
	.mcu_2_app_addr = 747,
	.per_2_per_addr = 6331,
	.uartsh_2_mcu_addr = 1032,
	.mcu_2_shp_addr = 960,
	.app_2_mcu_addr = 683,
	.shp_2_mcu_addr = 891,
	.spdif_2_mcu_addr = 1100,
	.mcu_2_spdif_addr = 1134,
};

static struct sdma_driver_data sdma_imx6q = {
	.chnenbl0 = SDMA_CHNENBL0_IMX35,
	.num_events = 48,
	.script_addrs = &sdma_script_imx6q,
};

static struct sdma_script_start_addrs sdma_script_imx7d = {
	.ap_2_ap_addr = 644,
	.uart_2_mcu_addr = 819,
	.mcu_2_app_addr = 749,
	.uartsh_2_mcu_addr = 1034,
	.mcu_2_shp_addr = 962,
	.app_2_mcu_addr = 685,
	.shp_2_mcu_addr = 893,
	.spdif_2_mcu_addr = 1102,
	.mcu_2_spdif_addr = 1136,
};

static struct sdma_driver_data sdma_imx7d = {
	.chnenbl0 = SDMA_CHNENBL0_IMX35,
	.num_events = 48,
	.script_addrs = &sdma_script_imx7d,
};

static const struct platform_device_id sdma_devtypes[] = {
	{
		.name = "imx25-sdma",
		.driver_data = (unsigned long)&sdma_imx25,
	}, {
		.name = "imx31-sdma",
		.driver_data = (unsigned long)&sdma_imx31,
	}, {
		.name = "imx35-sdma",
		.driver_data = (unsigned long)&sdma_imx35,
	}, {
		.name = "imx51-sdma",
		.driver_data = (unsigned long)&sdma_imx51,
	}, {
		.name = "imx53-sdma",
		.driver_data = (unsigned long)&sdma_imx53,
	}, {
		.name = "imx6q-sdma",
		.driver_data = (unsigned long)&sdma_imx6q,
	}, {
		.name = "imx7d-sdma",
		.driver_data = (unsigned long)&sdma_imx7d,
	}, {
		/* sentinel */
	}
};
MODULE_DEVICE_TABLE(platform, sdma_devtypes);

static const struct of_device_id sdma_dt_ids[] = {
	{ .compatible = "fsl,imx6q-sdma", .data = &sdma_imx6q, },
	{ .compatible = "fsl,imx53-sdma", .data = &sdma_imx53, },
	{ .compatible = "fsl,imx51-sdma", .data = &sdma_imx51, },
	{ .compatible = "fsl,imx35-sdma", .data = &sdma_imx35, },
	{ .compatible = "fsl,imx31-sdma", .data = &sdma_imx31, },
	{ .compatible = "fsl,imx25-sdma", .data = &sdma_imx25, },
	{ .compatible = "fsl,imx7d-sdma", .data = &sdma_imx7d, },
	{ /* sentinel */ }
};
MODULE_DEVICE_TABLE(of, sdma_dt_ids);

#define SDMA_H_CONFIG_DSPDMA	BIT(12) /* indicates if the DSPDMA is used */
#define SDMA_H_CONFIG_RTD_PINS	BIT(11) /* indicates if Real-Time Debug pins are enabled */
#define SDMA_H_CONFIG_ACR	BIT(4)  /* indicates if AHB freq /core freq = 2 or 1 */
#define SDMA_H_CONFIG_CSM	(3)       /* indicates which context switch mode is selected*/

static inline u32 chnenbl_ofs(struct sdma_engine *sdma, unsigned int event)
{
	u32 chnenbl0 = sdma->drvdata->chnenbl0;
	return chnenbl0 + event * 4;
}

static int sdma_config_ownership(struct sdma_channel *sdmac,
		bool event_override, bool mcu_override, bool dsp_override)
{
	struct sdma_engine *sdma = sdmac->sdma;
	int channel = sdmac->channel;
	unsigned long evt, mcu, dsp;

	if (event_override && mcu_override && dsp_override)
		return -EINVAL;

	evt = readl_relaxed(sdma->regs + SDMA_H_EVTOVR);
	mcu = readl_relaxed(sdma->regs + SDMA_H_HOSTOVR);
	dsp = readl_relaxed(sdma->regs + SDMA_H_DSPOVR);

	if (dsp_override)
		__clear_bit(channel, &dsp);
	else
		__set_bit(channel, &dsp);

	if (event_override)
		__clear_bit(channel, &evt);
	else
		__set_bit(channel, &evt);

	if (mcu_override)
		__clear_bit(channel, &mcu);
	else
		__set_bit(channel, &mcu);

	writel_relaxed(evt, sdma->regs + SDMA_H_EVTOVR);
	writel_relaxed(mcu, sdma->regs + SDMA_H_HOSTOVR);
	writel_relaxed(dsp, sdma->regs + SDMA_H_DSPOVR);

	return 0;
}

static void sdma_enable_channel(struct sdma_engine *sdma, int channel)
{
	writel(BIT(channel), sdma->regs + SDMA_H_START);
}

/*
 * sdma_run_channel0 - run a channel and wait till it's done
 */
static int sdma_run_channel0(struct sdma_engine *sdma)
{
	int ret;
	u32 reg;

	sdma_enable_channel(sdma, 0);

	ret = readl_relaxed_poll_timeout_atomic(sdma->regs + SDMA_H_STATSTOP,
						reg, !(reg & 1), 1, 500);
	if (ret)
		dev_err(sdma->dev, "Timeout waiting for CH0 ready\n");

	/* Set bits of CONFIG register with dynamic context switching */
	if (readl(sdma->regs + SDMA_H_CONFIG) == 0)
		writel_relaxed(SDMA_H_CONFIG_CSM, sdma->regs + SDMA_H_CONFIG);

	return ret;
}

static int sdma_load_script(struct sdma_engine *sdma, void *buf, int size,
		u32 address)
{
	struct sdma_buffer_descriptor *bd0 = sdma->channel[0].bd;
	void *buf_virt;
	dma_addr_t buf_phys;
	int ret;
	unsigned long flags;

	buf_virt = dma_alloc_coherent(NULL,
			size,
			&buf_phys, GFP_KERNEL);
	if (!buf_virt) {
		return -ENOMEM;
	}

	spin_lock_irqsave(&sdma->channel_0_lock, flags);

	bd0->mode.command = C0_SETPM;
	bd0->mode.status = BD_DONE | BD_INTR | BD_WRAP | BD_EXTD;
	bd0->mode.count = size / 2;
	bd0->buffer_addr = buf_phys;
	bd0->ext_buffer_addr = address;

	memcpy(buf_virt, buf, size);

	ret = sdma_run_channel0(sdma);

	spin_unlock_irqrestore(&sdma->channel_0_lock, flags);

	dma_free_coherent(NULL, size, buf_virt, buf_phys);

	return ret;
}

static void sdma_event_enable(struct sdma_channel *sdmac, unsigned int event)
{
	struct sdma_engine *sdma = sdmac->sdma;
	int channel = sdmac->channel;
	unsigned long val;
	u32 chnenbl = chnenbl_ofs(sdma, event);

	val = readl_relaxed(sdma->regs + chnenbl);
	__set_bit(channel, &val);
	writel_relaxed(val, sdma->regs + chnenbl);
}

static void sdma_event_disable(struct sdma_channel *sdmac, unsigned int event)
{
	struct sdma_engine *sdma = sdmac->sdma;
	int channel = sdmac->channel;
	u32 chnenbl = chnenbl_ofs(sdma, event);
	unsigned long val;

	val = readl_relaxed(sdma->regs + chnenbl);
	__clear_bit(channel, &val);
	writel_relaxed(val, sdma->regs + chnenbl);
}

<<<<<<< HEAD
=======
static void sdma_handle_channel_loop(struct sdma_channel *sdmac)
{
	dmaengine_desc_get_callback_invoke(&sdmac->desc, NULL);
}

>>>>>>> c8475090
static void sdma_update_channel_loop(struct sdma_channel *sdmac)
{
	struct sdma_buffer_descriptor *bd;
	int error = 0;
	enum dma_status	old_status = sdmac->status;

	/*
	 * loop mode. Iterate over descriptors, re-setup them and
	 * call callback function.
	 */
	while (1) {
		bd = &sdmac->bd[sdmac->buf_tail];

		if (bd->mode.status & BD_DONE)
			break;

		if (bd->mode.status & BD_RROR) {
			bd->mode.status &= ~BD_RROR;
			sdmac->status = DMA_ERROR;
			error = -EIO;
		}

	       /*
		* We use bd->mode.count to calculate the residue, since contains
		* the number of bytes present in the current buffer descriptor.
		*/

		sdmac->chn_real_count = bd->mode.count;
		bd->mode.status |= BD_DONE;
		bd->mode.count = sdmac->period_len;

		/*
		 * The callback is called from the interrupt context in order
		 * to reduce latency and to avoid the risk of altering the
		 * SDMA transaction status by the time the client tasklet is
		 * executed.
		 */

		if (sdmac->desc.callback)
			sdmac->desc.callback(sdmac->desc.callback_param);

		sdmac->buf_tail++;
		sdmac->buf_tail %= sdmac->num_bd;

		if (error)
			sdmac->status = old_status;
	}
}

static void mxc_sdma_handle_channel_normal(unsigned long data)
{
	struct sdma_channel *sdmac = (struct sdma_channel *) data;
	struct sdma_buffer_descriptor *bd;
	int i, error = 0;

	sdmac->chn_real_count = 0;
	/*
	 * non loop mode. Iterate over all descriptors, collect
	 * errors and call callback function
	 */
	for (i = 0; i < sdmac->num_bd; i++) {
		bd = &sdmac->bd[i];

		 if (bd->mode.status & (BD_DONE | BD_RROR))
			error = -EIO;
		 sdmac->chn_real_count += bd->mode.count;
	}

	if (error)
		sdmac->status = DMA_ERROR;
	else
		sdmac->status = DMA_COMPLETE;

	dma_cookie_complete(&sdmac->desc);

	dmaengine_desc_get_callback_invoke(&sdmac->desc, NULL);
}

static irqreturn_t sdma_int_handler(int irq, void *dev_id)
{
	struct sdma_engine *sdma = dev_id;
	unsigned long stat;

	stat = readl_relaxed(sdma->regs + SDMA_H_INTR);
	writel_relaxed(stat, sdma->regs + SDMA_H_INTR);
	/* channel 0 is special and not handled here, see run_channel0() */
	stat &= ~1;

	while (stat) {
		int channel = fls(stat) - 1;
		struct sdma_channel *sdmac = &sdma->channel[channel];

		if (sdmac->flags & IMX_DMA_SG_LOOP)
			sdma_update_channel_loop(sdmac);
		else
			tasklet_schedule(&sdmac->tasklet);

		__clear_bit(channel, &stat);
	}

	return IRQ_HANDLED;
}

/*
 * sets the pc of SDMA script according to the peripheral type
 */
static void sdma_get_pc(struct sdma_channel *sdmac,
		enum sdma_peripheral_type peripheral_type)
{
	struct sdma_engine *sdma = sdmac->sdma;
	int per_2_emi = 0, emi_2_per = 0;
	/*
	 * These are needed once we start to support transfers between
	 * two peripherals or memory-to-memory transfers
	 */
	int per_2_per = 0;

	sdmac->pc_from_device = 0;
	sdmac->pc_to_device = 0;
	sdmac->device_to_device = 0;

	switch (peripheral_type) {
	case IMX_DMATYPE_MEMORY:
		break;
	case IMX_DMATYPE_DSP:
		emi_2_per = sdma->script_addrs->bp_2_ap_addr;
		per_2_emi = sdma->script_addrs->ap_2_bp_addr;
		break;
	case IMX_DMATYPE_FIRI:
		per_2_emi = sdma->script_addrs->firi_2_mcu_addr;
		emi_2_per = sdma->script_addrs->mcu_2_firi_addr;
		break;
	case IMX_DMATYPE_UART:
		per_2_emi = sdma->script_addrs->uart_2_mcu_addr;
		emi_2_per = sdma->script_addrs->mcu_2_app_addr;
		break;
	case IMX_DMATYPE_UART_SP:
		per_2_emi = sdma->script_addrs->uartsh_2_mcu_addr;
		emi_2_per = sdma->script_addrs->mcu_2_shp_addr;
		break;
	case IMX_DMATYPE_ATA:
		per_2_emi = sdma->script_addrs->ata_2_mcu_addr;
		emi_2_per = sdma->script_addrs->mcu_2_ata_addr;
		break;
	case IMX_DMATYPE_CSPI:
	case IMX_DMATYPE_EXT:
	case IMX_DMATYPE_SSI:
	case IMX_DMATYPE_SAI:
		per_2_emi = sdma->script_addrs->app_2_mcu_addr;
		emi_2_per = sdma->script_addrs->mcu_2_app_addr;
		break;
	case IMX_DMATYPE_SSI_DUAL:
		per_2_emi = sdma->script_addrs->ssish_2_mcu_addr;
		emi_2_per = sdma->script_addrs->mcu_2_ssish_addr;
		break;
	case IMX_DMATYPE_SSI_SP:
	case IMX_DMATYPE_MMC:
	case IMX_DMATYPE_SDHC:
	case IMX_DMATYPE_CSPI_SP:
	case IMX_DMATYPE_ESAI:
	case IMX_DMATYPE_MSHC_SP:
		per_2_emi = sdma->script_addrs->shp_2_mcu_addr;
		emi_2_per = sdma->script_addrs->mcu_2_shp_addr;
		break;
	case IMX_DMATYPE_ASRC:
		per_2_emi = sdma->script_addrs->asrc_2_mcu_addr;
		emi_2_per = sdma->script_addrs->asrc_2_mcu_addr;
		per_2_per = sdma->script_addrs->per_2_per_addr;
		break;
	case IMX_DMATYPE_ASRC_SP:
		per_2_emi = sdma->script_addrs->shp_2_mcu_addr;
		emi_2_per = sdma->script_addrs->mcu_2_shp_addr;
		per_2_per = sdma->script_addrs->per_2_per_addr;
		break;
	case IMX_DMATYPE_MSHC:
		per_2_emi = sdma->script_addrs->mshc_2_mcu_addr;
		emi_2_per = sdma->script_addrs->mcu_2_mshc_addr;
		break;
	case IMX_DMATYPE_CCM:
		per_2_emi = sdma->script_addrs->dptc_dvfs_addr;
		break;
	case IMX_DMATYPE_SPDIF:
		per_2_emi = sdma->script_addrs->spdif_2_mcu_addr;
		emi_2_per = sdma->script_addrs->mcu_2_spdif_addr;
		break;
	case IMX_DMATYPE_IPU_MEMORY:
		emi_2_per = sdma->script_addrs->ext_mem_2_ipu_addr;
		break;
	default:
		break;
	}

	sdmac->pc_from_device = per_2_emi;
	sdmac->pc_to_device = emi_2_per;
	sdmac->device_to_device = per_2_per;
}

static int sdma_load_context(struct sdma_channel *sdmac)
{
	struct sdma_engine *sdma = sdmac->sdma;
	int channel = sdmac->channel;
	int load_address;
	struct sdma_context_data *context = sdma->context;
	struct sdma_buffer_descriptor *bd0 = sdma->channel[0].bd;
	int ret;
	unsigned long flags;

	if (sdmac->direction == DMA_DEV_TO_MEM)
		load_address = sdmac->pc_from_device;
	else if (sdmac->direction == DMA_DEV_TO_DEV)
		load_address = sdmac->device_to_device;
	else
		load_address = sdmac->pc_to_device;

	if (load_address < 0)
		return load_address;

	dev_dbg(sdma->dev, "load_address = %d\n", load_address);
	dev_dbg(sdma->dev, "wml = 0x%08x\n", (u32)sdmac->watermark_level);
	dev_dbg(sdma->dev, "shp_addr = 0x%08x\n", sdmac->shp_addr);
	dev_dbg(sdma->dev, "per_addr = 0x%08x\n", sdmac->per_addr);
	dev_dbg(sdma->dev, "event_mask0 = 0x%08x\n", (u32)sdmac->event_mask[0]);
	dev_dbg(sdma->dev, "event_mask1 = 0x%08x\n", (u32)sdmac->event_mask[1]);

	spin_lock_irqsave(&sdma->channel_0_lock, flags);

	memset(context, 0, sizeof(*context));
	context->channel_state.pc = load_address;

	/* Send by context the event mask,base address for peripheral
	 * and watermark level
	 */
	context->gReg[0] = sdmac->event_mask[1];
	context->gReg[1] = sdmac->event_mask[0];
	context->gReg[2] = sdmac->per_addr;
	context->gReg[6] = sdmac->shp_addr;
	context->gReg[7] = sdmac->watermark_level;

	bd0->mode.command = C0_SETDM;
	bd0->mode.status = BD_DONE | BD_INTR | BD_WRAP | BD_EXTD;
	bd0->mode.count = sizeof(*context) / 4;
	bd0->buffer_addr = sdma->context_phys;
	bd0->ext_buffer_addr = 2048 + (sizeof(*context) / 4) * channel;
	ret = sdma_run_channel0(sdma);

	spin_unlock_irqrestore(&sdma->channel_0_lock, flags);

	return ret;
}

static struct sdma_channel *to_sdma_chan(struct dma_chan *chan)
{
	return container_of(chan, struct sdma_channel, chan);
}

static int sdma_disable_channel(struct dma_chan *chan)
{
	struct sdma_channel *sdmac = to_sdma_chan(chan);
	struct sdma_engine *sdma = sdmac->sdma;
	int channel = sdmac->channel;

	writel_relaxed(BIT(channel), sdma->regs + SDMA_H_STATSTOP);
	sdmac->status = DMA_ERROR;

	return 0;
}

static void sdma_set_watermarklevel_for_p2p(struct sdma_channel *sdmac)
{
	struct sdma_engine *sdma = sdmac->sdma;

	int lwml = sdmac->watermark_level & SDMA_WATERMARK_LEVEL_LWML;
	int hwml = (sdmac->watermark_level & SDMA_WATERMARK_LEVEL_HWML) >> 16;

	set_bit(sdmac->event_id0 % 32, &sdmac->event_mask[1]);
	set_bit(sdmac->event_id1 % 32, &sdmac->event_mask[0]);

	if (sdmac->event_id0 > 31)
		sdmac->watermark_level |= SDMA_WATERMARK_LEVEL_LWE;

	if (sdmac->event_id1 > 31)
		sdmac->watermark_level |= SDMA_WATERMARK_LEVEL_HWE;

	/*
	 * If LWML(src_maxburst) > HWML(dst_maxburst), we need
	 * swap LWML and HWML of INFO(A.3.2.5.1), also need swap
	 * r0(event_mask[1]) and r1(event_mask[0]).
	 */
	if (lwml > hwml) {
		sdmac->watermark_level &= ~(SDMA_WATERMARK_LEVEL_LWML |
						SDMA_WATERMARK_LEVEL_HWML);
		sdmac->watermark_level |= hwml;
		sdmac->watermark_level |= lwml << 16;
		swap(sdmac->event_mask[0], sdmac->event_mask[1]);
	}

	if (sdmac->per_address2 >= sdma->spba_start_addr &&
			sdmac->per_address2 <= sdma->spba_end_addr)
		sdmac->watermark_level |= SDMA_WATERMARK_LEVEL_SP;

	if (sdmac->per_address >= sdma->spba_start_addr &&
			sdmac->per_address <= sdma->spba_end_addr)
		sdmac->watermark_level |= SDMA_WATERMARK_LEVEL_DP;

	sdmac->watermark_level |= SDMA_WATERMARK_LEVEL_CONT;
}

static int sdma_config_channel(struct dma_chan *chan)
{
	struct sdma_channel *sdmac = to_sdma_chan(chan);
	int ret;

	sdma_disable_channel(chan);

	sdmac->event_mask[0] = 0;
	sdmac->event_mask[1] = 0;
	sdmac->shp_addr = 0;
	sdmac->per_addr = 0;

	if (sdmac->event_id0) {
		if (sdmac->event_id0 >= sdmac->sdma->drvdata->num_events)
			return -EINVAL;
		sdma_event_enable(sdmac, sdmac->event_id0);
	}

	if (sdmac->event_id1) {
		if (sdmac->event_id1 >= sdmac->sdma->drvdata->num_events)
			return -EINVAL;
		sdma_event_enable(sdmac, sdmac->event_id1);
	}

	switch (sdmac->peripheral_type) {
	case IMX_DMATYPE_DSP:
		sdma_config_ownership(sdmac, false, true, true);
		break;
	case IMX_DMATYPE_MEMORY:
		sdma_config_ownership(sdmac, false, true, false);
		break;
	default:
		sdma_config_ownership(sdmac, true, true, false);
		break;
	}

	sdma_get_pc(sdmac, sdmac->peripheral_type);

	if ((sdmac->peripheral_type != IMX_DMATYPE_MEMORY) &&
			(sdmac->peripheral_type != IMX_DMATYPE_DSP)) {
		/* Handle multiple event channels differently */
		if (sdmac->event_id1) {
			if (sdmac->peripheral_type == IMX_DMATYPE_ASRC_SP ||
			    sdmac->peripheral_type == IMX_DMATYPE_ASRC)
				sdma_set_watermarklevel_for_p2p(sdmac);
		} else
			__set_bit(sdmac->event_id0, sdmac->event_mask);

		/* Address */
		sdmac->shp_addr = sdmac->per_address;
		sdmac->per_addr = sdmac->per_address2;
	} else {
		sdmac->watermark_level = 0; /* FIXME: M3_BASE_ADDRESS */
	}

	ret = sdma_load_context(sdmac);

	return ret;
}

static int sdma_set_channel_priority(struct sdma_channel *sdmac,
		unsigned int priority)
{
	struct sdma_engine *sdma = sdmac->sdma;
	int channel = sdmac->channel;

	if (priority < MXC_SDMA_MIN_PRIORITY
	    || priority > MXC_SDMA_MAX_PRIORITY) {
		return -EINVAL;
	}

	writel_relaxed(priority, sdma->regs + SDMA_CHNPRI_0 + 4 * channel);

	return 0;
}

static int sdma_request_channel(struct sdma_channel *sdmac)
{
	struct sdma_engine *sdma = sdmac->sdma;
	int channel = sdmac->channel;
	int ret = -EBUSY;

	sdmac->bd = dma_zalloc_coherent(NULL, PAGE_SIZE, &sdmac->bd_phys,
					GFP_KERNEL);
	if (!sdmac->bd) {
		ret = -ENOMEM;
		goto out;
	}

	sdma->channel_control[channel].base_bd_ptr = sdmac->bd_phys;
	sdma->channel_control[channel].current_bd_ptr = sdmac->bd_phys;

	sdma_set_channel_priority(sdmac, MXC_SDMA_DEFAULT_PRIORITY);
	return 0;
out:

	return ret;
}

static dma_cookie_t sdma_tx_submit(struct dma_async_tx_descriptor *tx)
{
	unsigned long flags;
	struct sdma_channel *sdmac = to_sdma_chan(tx->chan);
	dma_cookie_t cookie;

	spin_lock_irqsave(&sdmac->lock, flags);

	cookie = dma_cookie_assign(tx);

	spin_unlock_irqrestore(&sdmac->lock, flags);

	return cookie;
}

static int sdma_alloc_chan_resources(struct dma_chan *chan)
{
	struct sdma_channel *sdmac = to_sdma_chan(chan);
	struct imx_dma_data *data = chan->private;
	int prio, ret;

	if (!data)
		return -EINVAL;

	switch (data->priority) {
	case DMA_PRIO_HIGH:
		prio = 3;
		break;
	case DMA_PRIO_MEDIUM:
		prio = 2;
		break;
	case DMA_PRIO_LOW:
	default:
		prio = 1;
		break;
	}

	sdmac->peripheral_type = data->peripheral_type;
	sdmac->event_id0 = data->dma_request;
	sdmac->event_id1 = data->dma_request2;

	ret = clk_enable(sdmac->sdma->clk_ipg);
	if (ret)
		return ret;
	ret = clk_enable(sdmac->sdma->clk_ahb);
	if (ret)
		goto disable_clk_ipg;

	ret = sdma_request_channel(sdmac);
	if (ret)
		goto disable_clk_ahb;

	ret = sdma_set_channel_priority(sdmac, prio);
	if (ret)
		goto disable_clk_ahb;

	dma_async_tx_descriptor_init(&sdmac->desc, chan);
	sdmac->desc.tx_submit = sdma_tx_submit;
	/* txd.flags will be overwritten in prep funcs */
	sdmac->desc.flags = DMA_CTRL_ACK;

	return 0;

disable_clk_ahb:
	clk_disable(sdmac->sdma->clk_ahb);
disable_clk_ipg:
	clk_disable(sdmac->sdma->clk_ipg);
	return ret;
}

static void sdma_free_chan_resources(struct dma_chan *chan)
{
	struct sdma_channel *sdmac = to_sdma_chan(chan);
	struct sdma_engine *sdma = sdmac->sdma;

	sdma_disable_channel(chan);

	if (sdmac->event_id0)
		sdma_event_disable(sdmac, sdmac->event_id0);
	if (sdmac->event_id1)
		sdma_event_disable(sdmac, sdmac->event_id1);

	sdmac->event_id0 = 0;
	sdmac->event_id1 = 0;

	sdma_set_channel_priority(sdmac, 0);

	dma_free_coherent(NULL, PAGE_SIZE, sdmac->bd, sdmac->bd_phys);

	clk_disable(sdma->clk_ipg);
	clk_disable(sdma->clk_ahb);
}

static struct dma_async_tx_descriptor *sdma_prep_slave_sg(
		struct dma_chan *chan, struct scatterlist *sgl,
		unsigned int sg_len, enum dma_transfer_direction direction,
		unsigned long flags, void *context)
{
	struct sdma_channel *sdmac = to_sdma_chan(chan);
	struct sdma_engine *sdma = sdmac->sdma;
	int ret, i, count;
	int channel = sdmac->channel;
	struct scatterlist *sg;

	if (sdmac->status == DMA_IN_PROGRESS)
		return NULL;
	sdmac->status = DMA_IN_PROGRESS;

	sdmac->flags = 0;

	sdmac->buf_tail = 0;

	dev_dbg(sdma->dev, "setting up %d entries for channel %d.\n",
			sg_len, channel);

	sdmac->direction = direction;
	ret = sdma_load_context(sdmac);
	if (ret)
		goto err_out;

	if (sg_len > NUM_BD) {
		dev_err(sdma->dev, "SDMA channel %d: maximum number of sg exceeded: %d > %d\n",
				channel, sg_len, NUM_BD);
		ret = -EINVAL;
		goto err_out;
	}

	sdmac->chn_count = 0;
	for_each_sg(sgl, sg, sg_len, i) {
		struct sdma_buffer_descriptor *bd = &sdmac->bd[i];
		int param;

		bd->buffer_addr = sg->dma_address;

		count = sg_dma_len(sg);

		if (count > 0xffff) {
			dev_err(sdma->dev, "SDMA channel %d: maximum bytes for sg entry exceeded: %d > %d\n",
					channel, count, 0xffff);
			ret = -EINVAL;
			goto err_out;
		}

		bd->mode.count = count;
		sdmac->chn_count += count;

		if (sdmac->word_size > DMA_SLAVE_BUSWIDTH_4_BYTES) {
			ret =  -EINVAL;
			goto err_out;
		}

		switch (sdmac->word_size) {
		case DMA_SLAVE_BUSWIDTH_4_BYTES:
			bd->mode.command = 0;
			if (count & 3 || sg->dma_address & 3)
				return NULL;
			break;
		case DMA_SLAVE_BUSWIDTH_2_BYTES:
			bd->mode.command = 2;
			if (count & 1 || sg->dma_address & 1)
				return NULL;
			break;
		case DMA_SLAVE_BUSWIDTH_1_BYTE:
			bd->mode.command = 1;
			break;
		default:
			return NULL;
		}

		param = BD_DONE | BD_EXTD | BD_CONT;

		if (i + 1 == sg_len) {
			param |= BD_INTR;
			param |= BD_LAST;
			param &= ~BD_CONT;
		}

		dev_dbg(sdma->dev, "entry %d: count: %d dma: %#llx %s%s\n",
				i, count, (u64)sg->dma_address,
				param & BD_WRAP ? "wrap" : "",
				param & BD_INTR ? " intr" : "");

		bd->mode.status = param;
	}

	sdmac->num_bd = sg_len;
	sdma->channel_control[channel].current_bd_ptr = sdmac->bd_phys;

	return &sdmac->desc;
err_out:
	sdmac->status = DMA_ERROR;
	return NULL;
}

static struct dma_async_tx_descriptor *sdma_prep_dma_cyclic(
		struct dma_chan *chan, dma_addr_t dma_addr, size_t buf_len,
		size_t period_len, enum dma_transfer_direction direction,
		unsigned long flags)
{
	struct sdma_channel *sdmac = to_sdma_chan(chan);
	struct sdma_engine *sdma = sdmac->sdma;
	int num_periods = buf_len / period_len;
	int channel = sdmac->channel;
	int ret, i = 0, buf = 0;

	dev_dbg(sdma->dev, "%s channel: %d\n", __func__, channel);

	if (sdmac->status == DMA_IN_PROGRESS)
		return NULL;

	sdmac->status = DMA_IN_PROGRESS;

	sdmac->buf_tail = 0;
	sdmac->period_len = period_len;

	sdmac->flags |= IMX_DMA_SG_LOOP;
	sdmac->direction = direction;
	ret = sdma_load_context(sdmac);
	if (ret)
		goto err_out;

	if (num_periods > NUM_BD) {
		dev_err(sdma->dev, "SDMA channel %d: maximum number of sg exceeded: %d > %d\n",
				channel, num_periods, NUM_BD);
		goto err_out;
	}

	if (period_len > 0xffff) {
		dev_err(sdma->dev, "SDMA channel %d: maximum period size exceeded: %d > %d\n",
				channel, period_len, 0xffff);
		goto err_out;
	}

	while (buf < buf_len) {
		struct sdma_buffer_descriptor *bd = &sdmac->bd[i];
		int param;

		bd->buffer_addr = dma_addr;

		bd->mode.count = period_len;

		if (sdmac->word_size > DMA_SLAVE_BUSWIDTH_4_BYTES)
			goto err_out;
		if (sdmac->word_size == DMA_SLAVE_BUSWIDTH_4_BYTES)
			bd->mode.command = 0;
		else
			bd->mode.command = sdmac->word_size;

		param = BD_DONE | BD_EXTD | BD_CONT | BD_INTR;
		if (i + 1 == num_periods)
			param |= BD_WRAP;

		dev_dbg(sdma->dev, "entry %d: count: %d dma: %#llx %s%s\n",
				i, period_len, (u64)dma_addr,
				param & BD_WRAP ? "wrap" : "",
				param & BD_INTR ? " intr" : "");

		bd->mode.status = param;

		dma_addr += period_len;
		buf += period_len;

		i++;
	}

	sdmac->num_bd = num_periods;
	sdma->channel_control[channel].current_bd_ptr = sdmac->bd_phys;

	return &sdmac->desc;
err_out:
	sdmac->status = DMA_ERROR;
	return NULL;
}

static int sdma_config(struct dma_chan *chan,
		       struct dma_slave_config *dmaengine_cfg)
{
	struct sdma_channel *sdmac = to_sdma_chan(chan);

	if (dmaengine_cfg->direction == DMA_DEV_TO_MEM) {
		sdmac->per_address = dmaengine_cfg->src_addr;
		sdmac->watermark_level = dmaengine_cfg->src_maxburst *
			dmaengine_cfg->src_addr_width;
		sdmac->word_size = dmaengine_cfg->src_addr_width;
	} else if (dmaengine_cfg->direction == DMA_DEV_TO_DEV) {
		sdmac->per_address2 = dmaengine_cfg->src_addr;
		sdmac->per_address = dmaengine_cfg->dst_addr;
		sdmac->watermark_level = dmaengine_cfg->src_maxburst &
			SDMA_WATERMARK_LEVEL_LWML;
		sdmac->watermark_level |= (dmaengine_cfg->dst_maxburst << 16) &
			SDMA_WATERMARK_LEVEL_HWML;
		sdmac->word_size = dmaengine_cfg->dst_addr_width;
	} else {
		sdmac->per_address = dmaengine_cfg->dst_addr;
		sdmac->watermark_level = dmaengine_cfg->dst_maxburst *
			dmaengine_cfg->dst_addr_width;
		sdmac->word_size = dmaengine_cfg->dst_addr_width;
	}
	sdmac->direction = dmaengine_cfg->direction;
	return sdma_config_channel(chan);
}

static enum dma_status sdma_tx_status(struct dma_chan *chan,
				      dma_cookie_t cookie,
				      struct dma_tx_state *txstate)
{
	struct sdma_channel *sdmac = to_sdma_chan(chan);
	u32 residue;

	if (sdmac->flags & IMX_DMA_SG_LOOP)
		residue = (sdmac->num_bd - sdmac->buf_tail) *
			   sdmac->period_len - sdmac->chn_real_count;
	else
		residue = sdmac->chn_count - sdmac->chn_real_count;

	dma_set_tx_state(txstate, chan->completed_cookie, chan->cookie,
			 residue);

	return sdmac->status;
}

static void sdma_issue_pending(struct dma_chan *chan)
{
	struct sdma_channel *sdmac = to_sdma_chan(chan);
	struct sdma_engine *sdma = sdmac->sdma;

	if (sdmac->status == DMA_IN_PROGRESS)
		sdma_enable_channel(sdma, sdmac->channel);
}

#define SDMA_SCRIPT_ADDRS_ARRAY_SIZE_V1	34
#define SDMA_SCRIPT_ADDRS_ARRAY_SIZE_V2	38
#define SDMA_SCRIPT_ADDRS_ARRAY_SIZE_V3	41
#define SDMA_SCRIPT_ADDRS_ARRAY_SIZE_V4	42

static void sdma_add_scripts(struct sdma_engine *sdma,
		const struct sdma_script_start_addrs *addr)
{
	s32 *addr_arr = (u32 *)addr;
	s32 *saddr_arr = (u32 *)sdma->script_addrs;
	int i;

	/* use the default firmware in ROM if missing external firmware */
	if (!sdma->script_number)
		sdma->script_number = SDMA_SCRIPT_ADDRS_ARRAY_SIZE_V1;

	for (i = 0; i < sdma->script_number; i++)
		if (addr_arr[i] > 0)
			saddr_arr[i] = addr_arr[i];
}

static void sdma_load_firmware(const struct firmware *fw, void *context)
{
	struct sdma_engine *sdma = context;
	const struct sdma_firmware_header *header;
	const struct sdma_script_start_addrs *addr;
	unsigned short *ram_code;

	if (!fw) {
		dev_info(sdma->dev, "external firmware not found, using ROM firmware\n");
		/* In this case we just use the ROM firmware. */
		return;
	}

	if (fw->size < sizeof(*header))
		goto err_firmware;

	header = (struct sdma_firmware_header *)fw->data;

	if (header->magic != SDMA_FIRMWARE_MAGIC)
		goto err_firmware;
	if (header->ram_code_start + header->ram_code_size > fw->size)
		goto err_firmware;
	switch (header->version_major) {
	case 1:
		sdma->script_number = SDMA_SCRIPT_ADDRS_ARRAY_SIZE_V1;
		break;
	case 2:
		sdma->script_number = SDMA_SCRIPT_ADDRS_ARRAY_SIZE_V2;
		break;
	case 3:
		sdma->script_number = SDMA_SCRIPT_ADDRS_ARRAY_SIZE_V3;
		break;
	case 4:
		sdma->script_number = SDMA_SCRIPT_ADDRS_ARRAY_SIZE_V4;
		break;
	default:
		dev_err(sdma->dev, "unknown firmware version\n");
		goto err_firmware;
	}

	addr = (void *)header + header->script_addrs_start;
	ram_code = (void *)header + header->ram_code_start;

	clk_enable(sdma->clk_ipg);
	clk_enable(sdma->clk_ahb);
	/* download the RAM image for SDMA */
	sdma_load_script(sdma, ram_code,
			header->ram_code_size,
			addr->ram_code_start_addr);
	clk_disable(sdma->clk_ipg);
	clk_disable(sdma->clk_ahb);

	sdma_add_scripts(sdma, addr);

	dev_info(sdma->dev, "loaded firmware %d.%d\n",
			header->version_major,
			header->version_minor);

err_firmware:
	release_firmware(fw);
}

#define EVENT_REMAP_CELLS 3

static int sdma_event_remap(struct sdma_engine *sdma)
{
	struct device_node *np = sdma->dev->of_node;
	struct device_node *gpr_np = of_parse_phandle(np, "gpr", 0);
	struct property *event_remap;
	struct regmap *gpr;
	char propname[] = "fsl,sdma-event-remap";
	u32 reg, val, shift, num_map, i;
	int ret = 0;

	if (IS_ERR(np) || IS_ERR(gpr_np))
		goto out;

	event_remap = of_find_property(np, propname, NULL);
	num_map = event_remap ? (event_remap->length / sizeof(u32)) : 0;
	if (!num_map) {
		dev_dbg(sdma->dev, "no event needs to be remapped\n");
		goto out;
	} else if (num_map % EVENT_REMAP_CELLS) {
		dev_err(sdma->dev, "the property %s must modulo %d\n",
				propname, EVENT_REMAP_CELLS);
		ret = -EINVAL;
		goto out;
	}

	gpr = syscon_node_to_regmap(gpr_np);
	if (IS_ERR(gpr)) {
		dev_err(sdma->dev, "failed to get gpr regmap\n");
		ret = PTR_ERR(gpr);
		goto out;
	}

	for (i = 0; i < num_map; i += EVENT_REMAP_CELLS) {
		ret = of_property_read_u32_index(np, propname, i, &reg);
		if (ret) {
			dev_err(sdma->dev, "failed to read property %s index %d\n",
					propname, i);
			goto out;
		}

		ret = of_property_read_u32_index(np, propname, i + 1, &shift);
		if (ret) {
			dev_err(sdma->dev, "failed to read property %s index %d\n",
					propname, i + 1);
			goto out;
		}

		ret = of_property_read_u32_index(np, propname, i + 2, &val);
		if (ret) {
			dev_err(sdma->dev, "failed to read property %s index %d\n",
					propname, i + 2);
			goto out;
		}

		regmap_update_bits(gpr, reg, BIT(shift), val << shift);
	}

out:
	if (!IS_ERR(gpr_np))
		of_node_put(gpr_np);

	return ret;
}

static int sdma_get_firmware(struct sdma_engine *sdma,
		const char *fw_name)
{
	int ret;

	ret = request_firmware_nowait(THIS_MODULE,
			FW_ACTION_HOTPLUG, fw_name, sdma->dev,
			GFP_KERNEL, sdma, sdma_load_firmware);

	return ret;
}

static int sdma_init(struct sdma_engine *sdma)
{
	int i, ret;
	dma_addr_t ccb_phys;

	ret = clk_enable(sdma->clk_ipg);
	if (ret)
		return ret;
	ret = clk_enable(sdma->clk_ahb);
	if (ret)
		goto disable_clk_ipg;

	/* Be sure SDMA has not started yet */
	writel_relaxed(0, sdma->regs + SDMA_H_C0PTR);

	sdma->channel_control = dma_alloc_coherent(NULL,
			MAX_DMA_CHANNELS * sizeof (struct sdma_channel_control) +
			sizeof(struct sdma_context_data),
			&ccb_phys, GFP_KERNEL);

	if (!sdma->channel_control) {
		ret = -ENOMEM;
		goto err_dma_alloc;
	}

	sdma->context = (void *)sdma->channel_control +
		MAX_DMA_CHANNELS * sizeof (struct sdma_channel_control);
	sdma->context_phys = ccb_phys +
		MAX_DMA_CHANNELS * sizeof (struct sdma_channel_control);

	/* Zero-out the CCB structures array just allocated */
	memset(sdma->channel_control, 0,
			MAX_DMA_CHANNELS * sizeof (struct sdma_channel_control));

	/* disable all channels */
	for (i = 0; i < sdma->drvdata->num_events; i++)
		writel_relaxed(0, sdma->regs + chnenbl_ofs(sdma, i));

	/* All channels have priority 0 */
	for (i = 0; i < MAX_DMA_CHANNELS; i++)
		writel_relaxed(0, sdma->regs + SDMA_CHNPRI_0 + i * 4);

	ret = sdma_request_channel(&sdma->channel[0]);
	if (ret)
		goto err_dma_alloc;

	sdma_config_ownership(&sdma->channel[0], false, true, false);

	/* Set Command Channel (Channel Zero) */
	writel_relaxed(0x4050, sdma->regs + SDMA_CHN0ADDR);

	/* Set bits of CONFIG register but with static context switching */
	/* FIXME: Check whether to set ACR bit depending on clock ratios */
	writel_relaxed(0, sdma->regs + SDMA_H_CONFIG);

	writel_relaxed(ccb_phys, sdma->regs + SDMA_H_C0PTR);

	/* Initializes channel's priorities */
	sdma_set_channel_priority(&sdma->channel[0], 7);

	clk_disable(sdma->clk_ipg);
	clk_disable(sdma->clk_ahb);

	return 0;

err_dma_alloc:
	clk_disable(sdma->clk_ahb);
disable_clk_ipg:
	clk_disable(sdma->clk_ipg);
	dev_err(sdma->dev, "initialisation failed with %d\n", ret);
	return ret;
}

static bool sdma_filter_fn(struct dma_chan *chan, void *fn_param)
{
	struct sdma_channel *sdmac = to_sdma_chan(chan);
	struct imx_dma_data *data = fn_param;

	if (!imx_dma_is_general_purpose(chan))
		return false;

	sdmac->data = *data;
	chan->private = &sdmac->data;

	return true;
}

static struct dma_chan *sdma_xlate(struct of_phandle_args *dma_spec,
				   struct of_dma *ofdma)
{
	struct sdma_engine *sdma = ofdma->of_dma_data;
	dma_cap_mask_t mask = sdma->dma_device.cap_mask;
	struct imx_dma_data data;

	if (dma_spec->args_count != 3)
		return NULL;

	data.dma_request = dma_spec->args[0];
	data.peripheral_type = dma_spec->args[1];
	data.priority = dma_spec->args[2];
	/*
	 * init dma_request2 to zero, which is not used by the dts.
	 * For P2P, dma_request2 is init from dma_request_channel(),
	 * chan->private will point to the imx_dma_data, and in
	 * device_alloc_chan_resources(), imx_dma_data.dma_request2 will
	 * be set to sdmac->event_id1.
	 */
	data.dma_request2 = 0;

	return dma_request_channel(mask, sdma_filter_fn, &data);
}

static int sdma_probe(struct platform_device *pdev)
{
	const struct of_device_id *of_id =
			of_match_device(sdma_dt_ids, &pdev->dev);
	struct device_node *np = pdev->dev.of_node;
	struct device_node *spba_bus;
	const char *fw_name;
	int ret;
	int irq;
	struct resource *iores;
	struct resource spba_res;
	struct sdma_platform_data *pdata = dev_get_platdata(&pdev->dev);
	int i;
	struct sdma_engine *sdma;
	s32 *saddr_arr;
	const struct sdma_driver_data *drvdata = NULL;

	if (of_id)
		drvdata = of_id->data;
	else if (pdev->id_entry)
		drvdata = (void *)pdev->id_entry->driver_data;

	if (!drvdata) {
		dev_err(&pdev->dev, "unable to find driver data\n");
		return -EINVAL;
	}

	ret = dma_coerce_mask_and_coherent(&pdev->dev, DMA_BIT_MASK(32));
	if (ret)
		return ret;

	sdma = devm_kzalloc(&pdev->dev, sizeof(*sdma), GFP_KERNEL);
	if (!sdma)
		return -ENOMEM;

	spin_lock_init(&sdma->channel_0_lock);

	sdma->dev = &pdev->dev;
	sdma->drvdata = drvdata;

	irq = platform_get_irq(pdev, 0);
	if (irq < 0)
		return irq;

	iores = platform_get_resource(pdev, IORESOURCE_MEM, 0);
	sdma->regs = devm_ioremap_resource(&pdev->dev, iores);
	if (IS_ERR(sdma->regs))
		return PTR_ERR(sdma->regs);

	sdma->clk_ipg = devm_clk_get(&pdev->dev, "ipg");
	if (IS_ERR(sdma->clk_ipg))
		return PTR_ERR(sdma->clk_ipg);

	sdma->clk_ahb = devm_clk_get(&pdev->dev, "ahb");
	if (IS_ERR(sdma->clk_ahb))
		return PTR_ERR(sdma->clk_ahb);

	clk_prepare(sdma->clk_ipg);
	clk_prepare(sdma->clk_ahb);

	ret = devm_request_irq(&pdev->dev, irq, sdma_int_handler, 0, "sdma",
			       sdma);
	if (ret)
		return ret;

	sdma->irq = irq;

	sdma->script_addrs = kzalloc(sizeof(*sdma->script_addrs), GFP_KERNEL);
	if (!sdma->script_addrs)
		return -ENOMEM;

	/* initially no scripts available */
	saddr_arr = (s32 *)sdma->script_addrs;
	for (i = 0; i < SDMA_SCRIPT_ADDRS_ARRAY_SIZE_V1; i++)
		saddr_arr[i] = -EINVAL;

	dma_cap_set(DMA_SLAVE, sdma->dma_device.cap_mask);
	dma_cap_set(DMA_CYCLIC, sdma->dma_device.cap_mask);

	INIT_LIST_HEAD(&sdma->dma_device.channels);
	/* Initialize channel parameters */
	for (i = 0; i < MAX_DMA_CHANNELS; i++) {
		struct sdma_channel *sdmac = &sdma->channel[i];

		sdmac->sdma = sdma;
		spin_lock_init(&sdmac->lock);

		sdmac->chan.device = &sdma->dma_device;
		dma_cookie_init(&sdmac->chan);
		sdmac->channel = i;

		tasklet_init(&sdmac->tasklet, mxc_sdma_handle_channel_normal,
			     (unsigned long) sdmac);
		/*
		 * Add the channel to the DMAC list. Do not add channel 0 though
		 * because we need it internally in the SDMA driver. This also means
		 * that channel 0 in dmaengine counting matches sdma channel 1.
		 */
		if (i)
			list_add_tail(&sdmac->chan.device_node,
					&sdma->dma_device.channels);
	}

	ret = sdma_init(sdma);
	if (ret)
		goto err_init;

	ret = sdma_event_remap(sdma);
	if (ret)
		goto err_init;

	if (sdma->drvdata->script_addrs)
		sdma_add_scripts(sdma, sdma->drvdata->script_addrs);
	if (pdata && pdata->script_addrs)
		sdma_add_scripts(sdma, pdata->script_addrs);

	if (pdata) {
		ret = sdma_get_firmware(sdma, pdata->fw_name);
		if (ret)
			dev_warn(&pdev->dev, "failed to get firmware from platform data\n");
	} else {
		/*
		 * Because that device tree does not encode ROM script address,
		 * the RAM script in firmware is mandatory for device tree
		 * probe, otherwise it fails.
		 */
		ret = of_property_read_string(np, "fsl,sdma-ram-script-name",
					      &fw_name);
		if (ret)
			dev_warn(&pdev->dev, "failed to get firmware name\n");
		else {
			ret = sdma_get_firmware(sdma, fw_name);
			if (ret)
				dev_warn(&pdev->dev, "failed to get firmware from device tree\n");
		}
	}

	sdma->dma_device.dev = &pdev->dev;

	sdma->dma_device.device_alloc_chan_resources = sdma_alloc_chan_resources;
	sdma->dma_device.device_free_chan_resources = sdma_free_chan_resources;
	sdma->dma_device.device_tx_status = sdma_tx_status;
	sdma->dma_device.device_prep_slave_sg = sdma_prep_slave_sg;
	sdma->dma_device.device_prep_dma_cyclic = sdma_prep_dma_cyclic;
	sdma->dma_device.device_config = sdma_config;
	sdma->dma_device.device_terminate_all = sdma_disable_channel;
	sdma->dma_device.src_addr_widths = BIT(DMA_SLAVE_BUSWIDTH_4_BYTES);
	sdma->dma_device.dst_addr_widths = BIT(DMA_SLAVE_BUSWIDTH_4_BYTES);
	sdma->dma_device.directions = BIT(DMA_DEV_TO_MEM) | BIT(DMA_MEM_TO_DEV);
	sdma->dma_device.residue_granularity = DMA_RESIDUE_GRANULARITY_BURST;
	sdma->dma_device.device_issue_pending = sdma_issue_pending;
	sdma->dma_device.dev->dma_parms = &sdma->dma_parms;
	dma_set_max_seg_size(sdma->dma_device.dev, 65535);

	platform_set_drvdata(pdev, sdma);

	ret = dma_async_device_register(&sdma->dma_device);
	if (ret) {
		dev_err(&pdev->dev, "unable to register\n");
		goto err_init;
	}

	if (np) {
		ret = of_dma_controller_register(np, sdma_xlate, sdma);
		if (ret) {
			dev_err(&pdev->dev, "failed to register controller\n");
			goto err_register;
		}

		spba_bus = of_find_compatible_node(NULL, NULL, "fsl,spba-bus");
		ret = of_address_to_resource(spba_bus, 0, &spba_res);
		if (!ret) {
			sdma->spba_start_addr = spba_res.start;
			sdma->spba_end_addr = spba_res.end;
		}
		of_node_put(spba_bus);
	}

	return 0;

err_register:
	dma_async_device_unregister(&sdma->dma_device);
err_init:
	kfree(sdma->script_addrs);
	return ret;
}

static int sdma_remove(struct platform_device *pdev)
{
	struct sdma_engine *sdma = platform_get_drvdata(pdev);
	int i;

	devm_free_irq(&pdev->dev, sdma->irq, sdma);
	dma_async_device_unregister(&sdma->dma_device);
	kfree(sdma->script_addrs);
	/* Kill the tasklet */
	for (i = 0; i < MAX_DMA_CHANNELS; i++) {
		struct sdma_channel *sdmac = &sdma->channel[i];

		tasklet_kill(&sdmac->tasklet);
	}

	platform_set_drvdata(pdev, NULL);
	return 0;
}

static struct platform_driver sdma_driver = {
	.driver		= {
		.name	= "imx-sdma",
		.of_match_table = sdma_dt_ids,
	},
	.id_table	= sdma_devtypes,
	.remove		= sdma_remove,
	.probe		= sdma_probe,
};

module_platform_driver(sdma_driver);

MODULE_AUTHOR("Sascha Hauer, Pengutronix <s.hauer@pengutronix.de>");
MODULE_DESCRIPTION("i.MX SDMA driver");
MODULE_LICENSE("GPL");<|MERGE_RESOLUTION|>--- conflicted
+++ resolved
@@ -670,14 +670,6 @@
 	writel_relaxed(val, sdma->regs + chnenbl);
 }
 
-<<<<<<< HEAD
-=======
-static void sdma_handle_channel_loop(struct sdma_channel *sdmac)
-{
-	dmaengine_desc_get_callback_invoke(&sdmac->desc, NULL);
-}
-
->>>>>>> c8475090
 static void sdma_update_channel_loop(struct sdma_channel *sdmac)
 {
 	struct sdma_buffer_descriptor *bd;
@@ -716,8 +708,7 @@
 		 * executed.
 		 */
 
-		if (sdmac->desc.callback)
-			sdmac->desc.callback(sdmac->desc.callback_param);
+		dmaengine_desc_get_callback_invoke(&sdmac->desc, NULL);
 
 		sdmac->buf_tail++;
 		sdmac->buf_tail %= sdmac->num_bd;
