--- conflicted
+++ resolved
@@ -363,10 +363,7 @@
 	struct list_head	flow_list;
 	u32			dmacflt_max_flows;
 	u16                     max_flows;
-<<<<<<< HEAD
-=======
 	refcount_t		mark_flows;
->>>>>>> 0c383648
 	struct list_head	flow_list_tc;
 	bool			ntuple;
 };
