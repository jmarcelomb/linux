/*
 * Copyright (C) 2005 - 2013 Emulex
 * All rights reserved.
 *
 * This program is free software; you can redistribute it and/or
 * modify it under the terms of the GNU General Public License version 2
 * as published by the Free Software Foundation.  The full GNU General
 * Public License is included in this distribution in the file called COPYING.
 *
 * Contact Information:
 * linux-drivers@emulex.com
 *
 * Emulex
 * 3333 Susan Street
 * Costa Mesa, CA 92626
 */

#include <linux/prefetch.h>
#include <linux/module.h>
#include "be.h"
#include "be_cmds.h"
#include <asm/div64.h>
#include <linux/aer.h>

MODULE_VERSION(DRV_VER);
MODULE_DEVICE_TABLE(pci, be_dev_ids);
MODULE_DESCRIPTION(DRV_DESC " " DRV_VER);
MODULE_AUTHOR("Emulex Corporation");
MODULE_LICENSE("GPL");

static unsigned int num_vfs;
module_param(num_vfs, uint, S_IRUGO);
MODULE_PARM_DESC(num_vfs, "Number of PCI VFs to initialize");

static ushort rx_frag_size = 2048;
module_param(rx_frag_size, ushort, S_IRUGO);
MODULE_PARM_DESC(rx_frag_size, "Size of a fragment that holds rcvd data.");

static DEFINE_PCI_DEVICE_TABLE(be_dev_ids) = {
	{ PCI_DEVICE(BE_VENDOR_ID, BE_DEVICE_ID1) },
	{ PCI_DEVICE(BE_VENDOR_ID, BE_DEVICE_ID2) },
	{ PCI_DEVICE(BE_VENDOR_ID, OC_DEVICE_ID1) },
	{ PCI_DEVICE(BE_VENDOR_ID, OC_DEVICE_ID2) },
	{ PCI_DEVICE(EMULEX_VENDOR_ID, OC_DEVICE_ID3)},
	{ PCI_DEVICE(EMULEX_VENDOR_ID, OC_DEVICE_ID4)},
	{ PCI_DEVICE(EMULEX_VENDOR_ID, OC_DEVICE_ID5)},
	{ PCI_DEVICE(EMULEX_VENDOR_ID, OC_DEVICE_ID6)},
	{ 0 }
};
MODULE_DEVICE_TABLE(pci, be_dev_ids);
/* UE Status Low CSR */
static const char * const ue_status_low_desc[] = {
	"CEV",
	"CTX",
	"DBUF",
	"ERX",
	"Host",
	"MPU",
	"NDMA",
	"PTC ",
	"RDMA ",
	"RXF ",
	"RXIPS ",
	"RXULP0 ",
	"RXULP1 ",
	"RXULP2 ",
	"TIM ",
	"TPOST ",
	"TPRE ",
	"TXIPS ",
	"TXULP0 ",
	"TXULP1 ",
	"UC ",
	"WDMA ",
	"TXULP2 ",
	"HOST1 ",
	"P0_OB_LINK ",
	"P1_OB_LINK ",
	"HOST_GPIO ",
	"MBOX ",
	"AXGMAC0",
	"AXGMAC1",
	"JTAG",
	"MPU_INTPEND"
};
/* UE Status High CSR */
static const char * const ue_status_hi_desc[] = {
	"LPCMEMHOST",
	"MGMT_MAC",
	"PCS0ONLINE",
	"MPU_IRAM",
	"PCS1ONLINE",
	"PCTL0",
	"PCTL1",
	"PMEM",
	"RR",
	"TXPB",
	"RXPP",
	"XAUI",
	"TXP",
	"ARM",
	"IPC",
	"HOST2",
	"HOST3",
	"HOST4",
	"HOST5",
	"HOST6",
	"HOST7",
	"HOST8",
	"HOST9",
	"NETC",
	"Unknown",
	"Unknown",
	"Unknown",
	"Unknown",
	"Unknown",
	"Unknown",
	"Unknown",
	"Unknown"
};

/* Is BE in a multi-channel mode */
static inline bool be_is_mc(struct be_adapter *adapter) {
	return (adapter->function_mode & FLEX10_MODE ||
		adapter->function_mode & VNIC_MODE ||
		adapter->function_mode & UMC_ENABLED);
}

static void be_queue_free(struct be_adapter *adapter, struct be_queue_info *q)
{
	struct be_dma_mem *mem = &q->dma_mem;
	if (mem->va) {
		dma_free_coherent(&adapter->pdev->dev, mem->size, mem->va,
				  mem->dma);
		mem->va = NULL;
	}
}

static int be_queue_alloc(struct be_adapter *adapter, struct be_queue_info *q,
		u16 len, u16 entry_size)
{
	struct be_dma_mem *mem = &q->dma_mem;

	memset(q, 0, sizeof(*q));
	q->len = len;
	q->entry_size = entry_size;
	mem->size = len * entry_size;
	mem->va = dma_alloc_coherent(&adapter->pdev->dev, mem->size, &mem->dma,
				     GFP_KERNEL | __GFP_ZERO);
	if (!mem->va)
		return -ENOMEM;
	return 0;
}

static void be_reg_intr_set(struct be_adapter *adapter, bool enable)
{
	u32 reg, enabled;

	pci_read_config_dword(adapter->pdev, PCICFG_MEMBAR_CTRL_INT_CTRL_OFFSET,
				&reg);
	enabled = reg & MEMBAR_CTRL_INT_CTRL_HOSTINTR_MASK;

	if (!enabled && enable)
		reg |= MEMBAR_CTRL_INT_CTRL_HOSTINTR_MASK;
	else if (enabled && !enable)
		reg &= ~MEMBAR_CTRL_INT_CTRL_HOSTINTR_MASK;
	else
		return;

	pci_write_config_dword(adapter->pdev,
			PCICFG_MEMBAR_CTRL_INT_CTRL_OFFSET, reg);
}

static void be_intr_set(struct be_adapter *adapter, bool enable)
{
	int status = 0;

	/* On lancer interrupts can't be controlled via this register */
	if (lancer_chip(adapter))
		return;

	if (adapter->eeh_error)
		return;

	status = be_cmd_intr_set(adapter, enable);
	if (status)
		be_reg_intr_set(adapter, enable);
}

static void be_rxq_notify(struct be_adapter *adapter, u16 qid, u16 posted)
{
	u32 val = 0;
	val |= qid & DB_RQ_RING_ID_MASK;
	val |= posted << DB_RQ_NUM_POSTED_SHIFT;

	wmb();
	iowrite32(val, adapter->db + DB_RQ_OFFSET);
}

static void be_txq_notify(struct be_adapter *adapter, struct be_tx_obj *txo,
			  u16 posted)
{
	u32 val = 0;
	val |= txo->q.id & DB_TXULP_RING_ID_MASK;
	val |= (posted & DB_TXULP_NUM_POSTED_MASK) << DB_TXULP_NUM_POSTED_SHIFT;

	wmb();
	iowrite32(val, adapter->db + txo->db_offset);
}

static void be_eq_notify(struct be_adapter *adapter, u16 qid,
		bool arm, bool clear_int, u16 num_popped)
{
	u32 val = 0;
	val |= qid & DB_EQ_RING_ID_MASK;
	val |= ((qid & DB_EQ_RING_ID_EXT_MASK) <<
			DB_EQ_RING_ID_EXT_MASK_SHIFT);

	if (adapter->eeh_error)
		return;

	if (arm)
		val |= 1 << DB_EQ_REARM_SHIFT;
	if (clear_int)
		val |= 1 << DB_EQ_CLR_SHIFT;
	val |= 1 << DB_EQ_EVNT_SHIFT;
	val |= num_popped << DB_EQ_NUM_POPPED_SHIFT;
	iowrite32(val, adapter->db + DB_EQ_OFFSET);
}

void be_cq_notify(struct be_adapter *adapter, u16 qid, bool arm, u16 num_popped)
{
	u32 val = 0;
	val |= qid & DB_CQ_RING_ID_MASK;
	val |= ((qid & DB_CQ_RING_ID_EXT_MASK) <<
			DB_CQ_RING_ID_EXT_MASK_SHIFT);

	if (adapter->eeh_error)
		return;

	if (arm)
		val |= 1 << DB_CQ_REARM_SHIFT;
	val |= num_popped << DB_CQ_NUM_POPPED_SHIFT;
	iowrite32(val, adapter->db + DB_CQ_OFFSET);
}

static int be_mac_addr_set(struct net_device *netdev, void *p)
{
	struct be_adapter *adapter = netdev_priv(netdev);
	struct sockaddr *addr = p;
	int status = 0;
	u8 current_mac[ETH_ALEN];
	u32 pmac_id = adapter->pmac_id[0];
	bool active_mac = true;

	if (!is_valid_ether_addr(addr->sa_data))
		return -EADDRNOTAVAIL;

	/* For BE VF, MAC address is already activated by PF.
	 * Hence only operation left is updating netdev->devaddr.
	 * Update it if user is passing the same MAC which was used
	 * during configuring VF MAC from PF(Hypervisor).
	 */
	if (!lancer_chip(adapter) && !be_physfn(adapter)) {
		status = be_cmd_mac_addr_query(adapter, current_mac,
					       false, adapter->if_handle, 0);
		if (!status && !memcmp(current_mac, addr->sa_data, ETH_ALEN))
			goto done;
		else
			goto err;
	}

	if (!memcmp(addr->sa_data, netdev->dev_addr, ETH_ALEN))
		goto done;

	/* For Lancer check if any MAC is active.
	 * If active, get its mac id.
	 */
	if (lancer_chip(adapter) && !be_physfn(adapter))
		be_cmd_get_mac_from_list(adapter, current_mac, &active_mac,
					 &pmac_id, 0);

	status = be_cmd_pmac_add(adapter, (u8 *)addr->sa_data,
				 adapter->if_handle,
				 &adapter->pmac_id[0], 0);

	if (status)
		goto err;

	if (active_mac)
		be_cmd_pmac_del(adapter, adapter->if_handle,
				pmac_id, 0);
done:
	memcpy(netdev->dev_addr, addr->sa_data, netdev->addr_len);
	return 0;
err:
	dev_err(&adapter->pdev->dev, "MAC %pM set Failed\n", addr->sa_data);
	return status;
}

/* BE2 supports only v0 cmd */
static void *hw_stats_from_cmd(struct be_adapter *adapter)
{
	if (BE2_chip(adapter)) {
		struct be_cmd_resp_get_stats_v0 *cmd = adapter->stats_cmd.va;

		return &cmd->hw_stats;
	} else  {
		struct be_cmd_resp_get_stats_v1 *cmd = adapter->stats_cmd.va;

		return &cmd->hw_stats;
	}
}

/* BE2 supports only v0 cmd */
static void *be_erx_stats_from_cmd(struct be_adapter *adapter)
{
	if (BE2_chip(adapter)) {
		struct be_hw_stats_v0 *hw_stats = hw_stats_from_cmd(adapter);

		return &hw_stats->erx;
	} else {
		struct be_hw_stats_v1 *hw_stats = hw_stats_from_cmd(adapter);

		return &hw_stats->erx;
	}
}

static void populate_be_v0_stats(struct be_adapter *adapter)
{
	struct be_hw_stats_v0 *hw_stats = hw_stats_from_cmd(adapter);
	struct be_pmem_stats *pmem_sts = &hw_stats->pmem;
	struct be_rxf_stats_v0 *rxf_stats = &hw_stats->rxf;
	struct be_port_rxf_stats_v0 *port_stats =
					&rxf_stats->port[adapter->port_num];
	struct be_drv_stats *drvs = &adapter->drv_stats;

	be_dws_le_to_cpu(hw_stats, sizeof(*hw_stats));
	drvs->rx_pause_frames = port_stats->rx_pause_frames;
	drvs->rx_crc_errors = port_stats->rx_crc_errors;
	drvs->rx_control_frames = port_stats->rx_control_frames;
	drvs->rx_in_range_errors = port_stats->rx_in_range_errors;
	drvs->rx_frame_too_long = port_stats->rx_frame_too_long;
	drvs->rx_dropped_runt = port_stats->rx_dropped_runt;
	drvs->rx_ip_checksum_errs = port_stats->rx_ip_checksum_errs;
	drvs->rx_tcp_checksum_errs = port_stats->rx_tcp_checksum_errs;
	drvs->rx_udp_checksum_errs = port_stats->rx_udp_checksum_errs;
	drvs->rxpp_fifo_overflow_drop = port_stats->rx_fifo_overflow;
	drvs->rx_dropped_tcp_length = port_stats->rx_dropped_tcp_length;
	drvs->rx_dropped_too_small = port_stats->rx_dropped_too_small;
	drvs->rx_dropped_too_short = port_stats->rx_dropped_too_short;
	drvs->rx_out_range_errors = port_stats->rx_out_range_errors;
	drvs->rx_input_fifo_overflow_drop = port_stats->rx_input_fifo_overflow;
	drvs->rx_dropped_header_too_small =
		port_stats->rx_dropped_header_too_small;
	drvs->rx_address_mismatch_drops =
					port_stats->rx_address_mismatch_drops +
					port_stats->rx_vlan_mismatch_drops;
	drvs->rx_alignment_symbol_errors =
		port_stats->rx_alignment_symbol_errors;

	drvs->tx_pauseframes = port_stats->tx_pauseframes;
	drvs->tx_controlframes = port_stats->tx_controlframes;

	if (adapter->port_num)
		drvs->jabber_events = rxf_stats->port1_jabber_events;
	else
		drvs->jabber_events = rxf_stats->port0_jabber_events;
	drvs->rx_drops_no_pbuf = rxf_stats->rx_drops_no_pbuf;
	drvs->rx_drops_no_erx_descr = rxf_stats->rx_drops_no_erx_descr;
	drvs->forwarded_packets = rxf_stats->forwarded_packets;
	drvs->rx_drops_mtu = rxf_stats->rx_drops_mtu;
	drvs->rx_drops_no_tpre_descr = rxf_stats->rx_drops_no_tpre_descr;
	drvs->rx_drops_too_many_frags = rxf_stats->rx_drops_too_many_frags;
	adapter->drv_stats.eth_red_drops = pmem_sts->eth_red_drops;
}

static void populate_be_v1_stats(struct be_adapter *adapter)
{
	struct be_hw_stats_v1 *hw_stats = hw_stats_from_cmd(adapter);
	struct be_pmem_stats *pmem_sts = &hw_stats->pmem;
	struct be_rxf_stats_v1 *rxf_stats = &hw_stats->rxf;
	struct be_port_rxf_stats_v1 *port_stats =
					&rxf_stats->port[adapter->port_num];
	struct be_drv_stats *drvs = &adapter->drv_stats;

	be_dws_le_to_cpu(hw_stats, sizeof(*hw_stats));
	drvs->pmem_fifo_overflow_drop = port_stats->pmem_fifo_overflow_drop;
	drvs->rx_priority_pause_frames = port_stats->rx_priority_pause_frames;
	drvs->rx_pause_frames = port_stats->rx_pause_frames;
	drvs->rx_crc_errors = port_stats->rx_crc_errors;
	drvs->rx_control_frames = port_stats->rx_control_frames;
	drvs->rx_in_range_errors = port_stats->rx_in_range_errors;
	drvs->rx_frame_too_long = port_stats->rx_frame_too_long;
	drvs->rx_dropped_runt = port_stats->rx_dropped_runt;
	drvs->rx_ip_checksum_errs = port_stats->rx_ip_checksum_errs;
	drvs->rx_tcp_checksum_errs = port_stats->rx_tcp_checksum_errs;
	drvs->rx_udp_checksum_errs = port_stats->rx_udp_checksum_errs;
	drvs->rx_dropped_tcp_length = port_stats->rx_dropped_tcp_length;
	drvs->rx_dropped_too_small = port_stats->rx_dropped_too_small;
	drvs->rx_dropped_too_short = port_stats->rx_dropped_too_short;
	drvs->rx_out_range_errors = port_stats->rx_out_range_errors;
	drvs->rx_dropped_header_too_small =
		port_stats->rx_dropped_header_too_small;
	drvs->rx_input_fifo_overflow_drop =
		port_stats->rx_input_fifo_overflow_drop;
	drvs->rx_address_mismatch_drops = port_stats->rx_address_mismatch_drops;
	drvs->rx_alignment_symbol_errors =
		port_stats->rx_alignment_symbol_errors;
	drvs->rxpp_fifo_overflow_drop = port_stats->rxpp_fifo_overflow_drop;
	drvs->tx_pauseframes = port_stats->tx_pauseframes;
	drvs->tx_controlframes = port_stats->tx_controlframes;
	drvs->jabber_events = port_stats->jabber_events;
	drvs->rx_drops_no_pbuf = rxf_stats->rx_drops_no_pbuf;
	drvs->rx_drops_no_erx_descr = rxf_stats->rx_drops_no_erx_descr;
	drvs->forwarded_packets = rxf_stats->forwarded_packets;
	drvs->rx_drops_mtu = rxf_stats->rx_drops_mtu;
	drvs->rx_drops_no_tpre_descr = rxf_stats->rx_drops_no_tpre_descr;
	drvs->rx_drops_too_many_frags = rxf_stats->rx_drops_too_many_frags;
	adapter->drv_stats.eth_red_drops = pmem_sts->eth_red_drops;
}

static void populate_lancer_stats(struct be_adapter *adapter)
{

	struct be_drv_stats *drvs = &adapter->drv_stats;
	struct lancer_pport_stats *pport_stats =
					pport_stats_from_cmd(adapter);

	be_dws_le_to_cpu(pport_stats, sizeof(*pport_stats));
	drvs->rx_pause_frames = pport_stats->rx_pause_frames_lo;
	drvs->rx_crc_errors = pport_stats->rx_crc_errors_lo;
	drvs->rx_control_frames = pport_stats->rx_control_frames_lo;
	drvs->rx_in_range_errors = pport_stats->rx_in_range_errors;
	drvs->rx_frame_too_long = pport_stats->rx_frames_too_long_lo;
	drvs->rx_dropped_runt = pport_stats->rx_dropped_runt;
	drvs->rx_ip_checksum_errs = pport_stats->rx_ip_checksum_errors;
	drvs->rx_tcp_checksum_errs = pport_stats->rx_tcp_checksum_errors;
	drvs->rx_udp_checksum_errs = pport_stats->rx_udp_checksum_errors;
	drvs->rx_dropped_tcp_length =
				pport_stats->rx_dropped_invalid_tcp_length;
	drvs->rx_dropped_too_small = pport_stats->rx_dropped_too_small;
	drvs->rx_dropped_too_short = pport_stats->rx_dropped_too_short;
	drvs->rx_out_range_errors = pport_stats->rx_out_of_range_errors;
	drvs->rx_dropped_header_too_small =
				pport_stats->rx_dropped_header_too_small;
	drvs->rx_input_fifo_overflow_drop = pport_stats->rx_fifo_overflow;
	drvs->rx_address_mismatch_drops =
					pport_stats->rx_address_mismatch_drops +
					pport_stats->rx_vlan_mismatch_drops;
	drvs->rx_alignment_symbol_errors = pport_stats->rx_symbol_errors_lo;
	drvs->rxpp_fifo_overflow_drop = pport_stats->rx_fifo_overflow;
	drvs->tx_pauseframes = pport_stats->tx_pause_frames_lo;
	drvs->tx_controlframes = pport_stats->tx_control_frames_lo;
	drvs->jabber_events = pport_stats->rx_jabbers;
	drvs->forwarded_packets = pport_stats->num_forwards_lo;
	drvs->rx_drops_mtu = pport_stats->rx_drops_mtu_lo;
	drvs->rx_drops_too_many_frags =
				pport_stats->rx_drops_too_many_frags_lo;
}

static void accumulate_16bit_val(u32 *acc, u16 val)
{
#define lo(x)			(x & 0xFFFF)
#define hi(x)			(x & 0xFFFF0000)
	bool wrapped = val < lo(*acc);
	u32 newacc = hi(*acc) + val;

	if (wrapped)
		newacc += 65536;
	ACCESS_ONCE(*acc) = newacc;
}

void be_parse_stats(struct be_adapter *adapter)
{
	struct be_erx_stats_v1 *erx = be_erx_stats_from_cmd(adapter);
	struct be_rx_obj *rxo;
	int i;

	if (lancer_chip(adapter)) {
		populate_lancer_stats(adapter);
	} else {
		if (BE2_chip(adapter))
			populate_be_v0_stats(adapter);
		else
			/* for BE3 and Skyhawk */
			populate_be_v1_stats(adapter);

		/* as erx_v1 is longer than v0, ok to use v1 for v0 access */
		for_all_rx_queues(adapter, rxo, i) {
			/* below erx HW counter can actually wrap around after
			 * 65535. Driver accumulates a 32-bit value
			 */
			accumulate_16bit_val(&rx_stats(rxo)->rx_drops_no_frags,
					     (u16)erx->rx_drops_no_fragments \
					     [rxo->q.id]);
		}
	}
}

static struct rtnl_link_stats64 *be_get_stats64(struct net_device *netdev,
					struct rtnl_link_stats64 *stats)
{
	struct be_adapter *adapter = netdev_priv(netdev);
	struct be_drv_stats *drvs = &adapter->drv_stats;
	struct be_rx_obj *rxo;
	struct be_tx_obj *txo;
	u64 pkts, bytes;
	unsigned int start;
	int i;

	for_all_rx_queues(adapter, rxo, i) {
		const struct be_rx_stats *rx_stats = rx_stats(rxo);
		do {
			start = u64_stats_fetch_begin_bh(&rx_stats->sync);
			pkts = rx_stats(rxo)->rx_pkts;
			bytes = rx_stats(rxo)->rx_bytes;
		} while (u64_stats_fetch_retry_bh(&rx_stats->sync, start));
		stats->rx_packets += pkts;
		stats->rx_bytes += bytes;
		stats->multicast += rx_stats(rxo)->rx_mcast_pkts;
		stats->rx_dropped += rx_stats(rxo)->rx_drops_no_skbs +
					rx_stats(rxo)->rx_drops_no_frags;
	}

	for_all_tx_queues(adapter, txo, i) {
		const struct be_tx_stats *tx_stats = tx_stats(txo);
		do {
			start = u64_stats_fetch_begin_bh(&tx_stats->sync);
			pkts = tx_stats(txo)->tx_pkts;
			bytes = tx_stats(txo)->tx_bytes;
		} while (u64_stats_fetch_retry_bh(&tx_stats->sync, start));
		stats->tx_packets += pkts;
		stats->tx_bytes += bytes;
	}

	/* bad pkts received */
	stats->rx_errors = drvs->rx_crc_errors +
		drvs->rx_alignment_symbol_errors +
		drvs->rx_in_range_errors +
		drvs->rx_out_range_errors +
		drvs->rx_frame_too_long +
		drvs->rx_dropped_too_small +
		drvs->rx_dropped_too_short +
		drvs->rx_dropped_header_too_small +
		drvs->rx_dropped_tcp_length +
		drvs->rx_dropped_runt;

	/* detailed rx errors */
	stats->rx_length_errors = drvs->rx_in_range_errors +
		drvs->rx_out_range_errors +
		drvs->rx_frame_too_long;

	stats->rx_crc_errors = drvs->rx_crc_errors;

	/* frame alignment errors */
	stats->rx_frame_errors = drvs->rx_alignment_symbol_errors;

	/* receiver fifo overrun */
	/* drops_no_pbuf is no per i/f, it's per BE card */
	stats->rx_fifo_errors = drvs->rxpp_fifo_overflow_drop +
				drvs->rx_input_fifo_overflow_drop +
				drvs->rx_drops_no_pbuf;
	return stats;
}

void be_link_status_update(struct be_adapter *adapter, u8 link_status)
{
	struct net_device *netdev = adapter->netdev;

	if (!(adapter->flags & BE_FLAGS_LINK_STATUS_INIT)) {
		netif_carrier_off(netdev);
		adapter->flags |= BE_FLAGS_LINK_STATUS_INIT;
	}

	if ((link_status & LINK_STATUS_MASK) == LINK_UP)
		netif_carrier_on(netdev);
	else
		netif_carrier_off(netdev);
}

static void be_tx_stats_update(struct be_tx_obj *txo,
			u32 wrb_cnt, u32 copied, u32 gso_segs, bool stopped)
{
	struct be_tx_stats *stats = tx_stats(txo);

	u64_stats_update_begin(&stats->sync);
	stats->tx_reqs++;
	stats->tx_wrbs += wrb_cnt;
	stats->tx_bytes += copied;
	stats->tx_pkts += (gso_segs ? gso_segs : 1);
	if (stopped)
		stats->tx_stops++;
	u64_stats_update_end(&stats->sync);
}

/* Determine number of WRB entries needed to xmit data in an skb */
static u32 wrb_cnt_for_skb(struct be_adapter *adapter, struct sk_buff *skb,
								bool *dummy)
{
	int cnt = (skb->len > skb->data_len);

	cnt += skb_shinfo(skb)->nr_frags;

	/* to account for hdr wrb */
	cnt++;
	if (lancer_chip(adapter) || !(cnt & 1)) {
		*dummy = false;
	} else {
		/* add a dummy to make it an even num */
		cnt++;
		*dummy = true;
	}
	BUG_ON(cnt > BE_MAX_TX_FRAG_COUNT);
	return cnt;
}

static inline void wrb_fill(struct be_eth_wrb *wrb, u64 addr, int len)
{
	wrb->frag_pa_hi = upper_32_bits(addr);
	wrb->frag_pa_lo = addr & 0xFFFFFFFF;
	wrb->frag_len = len & ETH_WRB_FRAG_LEN_MASK;
	wrb->rsvd0 = 0;
}

static inline u16 be_get_tx_vlan_tag(struct be_adapter *adapter,
					struct sk_buff *skb)
{
	u8 vlan_prio;
	u16 vlan_tag;

	vlan_tag = vlan_tx_tag_get(skb);
	vlan_prio = (vlan_tag & VLAN_PRIO_MASK) >> VLAN_PRIO_SHIFT;
	/* If vlan priority provided by OS is NOT in available bmap */
	if (!(adapter->vlan_prio_bmap & (1 << vlan_prio)))
		vlan_tag = (vlan_tag & ~VLAN_PRIO_MASK) |
				adapter->recommended_prio;

	return vlan_tag;
}

static int be_vlan_tag_chk(struct be_adapter *adapter, struct sk_buff *skb)
{
	return vlan_tx_tag_present(skb) || adapter->pvid;
}

static void wrb_fill_hdr(struct be_adapter *adapter, struct be_eth_hdr_wrb *hdr,
		struct sk_buff *skb, u32 wrb_cnt, u32 len)
{
	u16 vlan_tag;

	memset(hdr, 0, sizeof(*hdr));

	AMAP_SET_BITS(struct amap_eth_hdr_wrb, crc, hdr, 1);

	if (skb_is_gso(skb)) {
		AMAP_SET_BITS(struct amap_eth_hdr_wrb, lso, hdr, 1);
		AMAP_SET_BITS(struct amap_eth_hdr_wrb, lso_mss,
			hdr, skb_shinfo(skb)->gso_size);
		if (skb_is_gso_v6(skb) && !lancer_chip(adapter))
			AMAP_SET_BITS(struct amap_eth_hdr_wrb, lso6, hdr, 1);
	} else if (skb->ip_summed == CHECKSUM_PARTIAL) {
		if (is_tcp_pkt(skb))
			AMAP_SET_BITS(struct amap_eth_hdr_wrb, tcpcs, hdr, 1);
		else if (is_udp_pkt(skb))
			AMAP_SET_BITS(struct amap_eth_hdr_wrb, udpcs, hdr, 1);
	}

	if (vlan_tx_tag_present(skb)) {
		AMAP_SET_BITS(struct amap_eth_hdr_wrb, vlan, hdr, 1);
		vlan_tag = be_get_tx_vlan_tag(adapter, skb);
		AMAP_SET_BITS(struct amap_eth_hdr_wrb, vlan_tag, hdr, vlan_tag);
	}

	AMAP_SET_BITS(struct amap_eth_hdr_wrb, event, hdr, 1);
	AMAP_SET_BITS(struct amap_eth_hdr_wrb, complete, hdr, 1);
	AMAP_SET_BITS(struct amap_eth_hdr_wrb, num_wrb, hdr, wrb_cnt);
	AMAP_SET_BITS(struct amap_eth_hdr_wrb, len, hdr, len);
}

static void unmap_tx_frag(struct device *dev, struct be_eth_wrb *wrb,
		bool unmap_single)
{
	dma_addr_t dma;

	be_dws_le_to_cpu(wrb, sizeof(*wrb));

	dma = (u64)wrb->frag_pa_hi << 32 | (u64)wrb->frag_pa_lo;
	if (wrb->frag_len) {
		if (unmap_single)
			dma_unmap_single(dev, dma, wrb->frag_len,
					 DMA_TO_DEVICE);
		else
			dma_unmap_page(dev, dma, wrb->frag_len, DMA_TO_DEVICE);
	}
}

static int make_tx_wrbs(struct be_adapter *adapter, struct be_queue_info *txq,
		struct sk_buff *skb, u32 wrb_cnt, bool dummy_wrb)
{
	dma_addr_t busaddr;
	int i, copied = 0;
	struct device *dev = &adapter->pdev->dev;
	struct sk_buff *first_skb = skb;
	struct be_eth_wrb *wrb;
	struct be_eth_hdr_wrb *hdr;
	bool map_single = false;
	u16 map_head;

	hdr = queue_head_node(txq);
	queue_head_inc(txq);
	map_head = txq->head;

	if (skb->len > skb->data_len) {
		int len = skb_headlen(skb);
		busaddr = dma_map_single(dev, skb->data, len, DMA_TO_DEVICE);
		if (dma_mapping_error(dev, busaddr))
			goto dma_err;
		map_single = true;
		wrb = queue_head_node(txq);
		wrb_fill(wrb, busaddr, len);
		be_dws_cpu_to_le(wrb, sizeof(*wrb));
		queue_head_inc(txq);
		copied += len;
	}

	for (i = 0; i < skb_shinfo(skb)->nr_frags; i++) {
		const struct skb_frag_struct *frag =
			&skb_shinfo(skb)->frags[i];
		busaddr = skb_frag_dma_map(dev, frag, 0,
					   skb_frag_size(frag), DMA_TO_DEVICE);
		if (dma_mapping_error(dev, busaddr))
			goto dma_err;
		wrb = queue_head_node(txq);
		wrb_fill(wrb, busaddr, skb_frag_size(frag));
		be_dws_cpu_to_le(wrb, sizeof(*wrb));
		queue_head_inc(txq);
		copied += skb_frag_size(frag);
	}

	if (dummy_wrb) {
		wrb = queue_head_node(txq);
		wrb_fill(wrb, 0, 0);
		be_dws_cpu_to_le(wrb, sizeof(*wrb));
		queue_head_inc(txq);
	}

	wrb_fill_hdr(adapter, hdr, first_skb, wrb_cnt, copied);
	be_dws_cpu_to_le(hdr, sizeof(*hdr));

	return copied;
dma_err:
	txq->head = map_head;
	while (copied) {
		wrb = queue_head_node(txq);
		unmap_tx_frag(dev, wrb, map_single);
		map_single = false;
		copied -= wrb->frag_len;
		queue_head_inc(txq);
	}
	return 0;
}

static struct sk_buff *be_insert_vlan_in_pkt(struct be_adapter *adapter,
					     struct sk_buff *skb)
{
	u16 vlan_tag = 0;

	skb = skb_share_check(skb, GFP_ATOMIC);
	if (unlikely(!skb))
		return skb;

	if (vlan_tx_tag_present(skb)) {
		vlan_tag = be_get_tx_vlan_tag(adapter, skb);
<<<<<<< HEAD
		__vlan_put_tag(skb, htons(ETH_P_8021Q), vlan_tag);
		skb->vlan_tci = 0;
=======
		skb = __vlan_put_tag(skb, vlan_tag);
		if (skb)
			skb->vlan_tci = 0;
>>>>>>> 60d509fa
	}

	return skb;
}

static netdev_tx_t be_xmit(struct sk_buff *skb,
			struct net_device *netdev)
{
	struct be_adapter *adapter = netdev_priv(netdev);
	struct be_tx_obj *txo = &adapter->tx_obj[skb_get_queue_mapping(skb)];
	struct be_queue_info *txq = &txo->q;
	struct iphdr *ip = NULL;
	u32 wrb_cnt = 0, copied = 0;
	u32 start = txq->head, eth_hdr_len;
	bool dummy_wrb, stopped = false;

	eth_hdr_len = ntohs(skb->protocol) == ETH_P_8021Q ?
		VLAN_ETH_HLEN : ETH_HLEN;

	/* HW has a bug which considers padding bytes as legal
	 * and modifies the IPv4 hdr's 'tot_len' field
	 */
	if (skb->len <= 60 && be_vlan_tag_chk(adapter, skb) &&
			is_ipv4_pkt(skb)) {
		ip = (struct iphdr *)ip_hdr(skb);
		pskb_trim(skb, eth_hdr_len + ntohs(ip->tot_len));
	}

	/* HW has a bug wherein it will calculate CSUM for VLAN
	 * pkts even though it is disabled.
	 * Manually insert VLAN in pkt.
	 */
	if (skb->ip_summed != CHECKSUM_PARTIAL &&
			be_vlan_tag_chk(adapter, skb)) {
		skb = be_insert_vlan_in_pkt(adapter, skb);
		if (unlikely(!skb))
			goto tx_drop;
	}

	wrb_cnt = wrb_cnt_for_skb(adapter, skb, &dummy_wrb);

	copied = make_tx_wrbs(adapter, txq, skb, wrb_cnt, dummy_wrb);
	if (copied) {
		int gso_segs = skb_shinfo(skb)->gso_segs;

		/* record the sent skb in the sent_skb table */
		BUG_ON(txo->sent_skb_list[start]);
		txo->sent_skb_list[start] = skb;

		/* Ensure txq has space for the next skb; Else stop the queue
		 * *BEFORE* ringing the tx doorbell, so that we serialze the
		 * tx compls of the current transmit which'll wake up the queue
		 */
		atomic_add(wrb_cnt, &txq->used);
		if ((BE_MAX_TX_FRAG_COUNT + atomic_read(&txq->used)) >=
								txq->len) {
			netif_stop_subqueue(netdev, skb_get_queue_mapping(skb));
			stopped = true;
		}

		be_txq_notify(adapter, txo, wrb_cnt);

		be_tx_stats_update(txo, wrb_cnt, copied, gso_segs, stopped);
	} else {
		txq->head = start;
		dev_kfree_skb_any(skb);
	}
tx_drop:
	return NETDEV_TX_OK;
}

static int be_change_mtu(struct net_device *netdev, int new_mtu)
{
	struct be_adapter *adapter = netdev_priv(netdev);
	if (new_mtu < BE_MIN_MTU ||
			new_mtu > (BE_MAX_JUMBO_FRAME_SIZE -
					(ETH_HLEN + ETH_FCS_LEN))) {
		dev_info(&adapter->pdev->dev,
			"MTU must be between %d and %d bytes\n",
			BE_MIN_MTU,
			(BE_MAX_JUMBO_FRAME_SIZE - (ETH_HLEN + ETH_FCS_LEN)));
		return -EINVAL;
	}
	dev_info(&adapter->pdev->dev, "MTU changed from %d to %d bytes\n",
			netdev->mtu, new_mtu);
	netdev->mtu = new_mtu;
	return 0;
}

/*
 * A max of 64 (BE_NUM_VLANS_SUPPORTED) vlans can be configured in BE.
 * If the user configures more, place BE in vlan promiscuous mode.
 */
static int be_vid_config(struct be_adapter *adapter)
{
	u16 vids[BE_NUM_VLANS_SUPPORTED];
	u16 num = 0, i;
	int status = 0;

	/* No need to further configure vids if in promiscuous mode */
	if (adapter->promiscuous)
		return 0;

	if (adapter->vlans_added > adapter->max_vlans)
		goto set_vlan_promisc;

	/* Construct VLAN Table to give to HW */
	for (i = 0; i < VLAN_N_VID; i++)
		if (adapter->vlan_tag[i])
			vids[num++] = cpu_to_le16(i);

	status = be_cmd_vlan_config(adapter, adapter->if_handle,
				    vids, num, 1, 0);

	/* Set to VLAN promisc mode as setting VLAN filter failed */
	if (status) {
		dev_info(&adapter->pdev->dev, "Exhausted VLAN HW filters.\n");
		dev_info(&adapter->pdev->dev, "Disabling HW VLAN filtering.\n");
		goto set_vlan_promisc;
	}

	return status;

set_vlan_promisc:
	status = be_cmd_vlan_config(adapter, adapter->if_handle,
				    NULL, 0, 1, 1);
	return status;
}

static int be_vlan_add_vid(struct net_device *netdev, __be16 proto, u16 vid)
{
	struct be_adapter *adapter = netdev_priv(netdev);
	int status = 0;

	if (!lancer_chip(adapter) && !be_physfn(adapter)) {
		status = -EINVAL;
		goto ret;
	}

	/* Packets with VID 0 are always received by Lancer by default */
	if (lancer_chip(adapter) && vid == 0)
		goto ret;

	adapter->vlan_tag[vid] = 1;
	if (adapter->vlans_added <= (adapter->max_vlans + 1))
		status = be_vid_config(adapter);

	if (!status)
		adapter->vlans_added++;
	else
		adapter->vlan_tag[vid] = 0;
ret:
	return status;
}

static int be_vlan_rem_vid(struct net_device *netdev, __be16 proto, u16 vid)
{
	struct be_adapter *adapter = netdev_priv(netdev);
	int status = 0;

	if (!lancer_chip(adapter) && !be_physfn(adapter)) {
		status = -EINVAL;
		goto ret;
	}

	/* Packets with VID 0 are always received by Lancer by default */
	if (lancer_chip(adapter) && vid == 0)
		goto ret;

	adapter->vlan_tag[vid] = 0;
	if (adapter->vlans_added <= adapter->max_vlans)
		status = be_vid_config(adapter);

	if (!status)
		adapter->vlans_added--;
	else
		adapter->vlan_tag[vid] = 1;
ret:
	return status;
}

static void be_set_rx_mode(struct net_device *netdev)
{
	struct be_adapter *adapter = netdev_priv(netdev);
	int status;

	if (netdev->flags & IFF_PROMISC) {
		be_cmd_rx_filter(adapter, IFF_PROMISC, ON);
		adapter->promiscuous = true;
		goto done;
	}

	/* BE was previously in promiscuous mode; disable it */
	if (adapter->promiscuous) {
		adapter->promiscuous = false;
		be_cmd_rx_filter(adapter, IFF_PROMISC, OFF);

		if (adapter->vlans_added)
			be_vid_config(adapter);
	}

	/* Enable multicast promisc if num configured exceeds what we support */
	if (netdev->flags & IFF_ALLMULTI ||
	    netdev_mc_count(netdev) > adapter->max_mcast_mac) {
		be_cmd_rx_filter(adapter, IFF_ALLMULTI, ON);
		goto done;
	}

	if (netdev_uc_count(netdev) != adapter->uc_macs) {
		struct netdev_hw_addr *ha;
		int i = 1; /* First slot is claimed by the Primary MAC */

		for (; adapter->uc_macs > 0; adapter->uc_macs--, i++) {
			be_cmd_pmac_del(adapter, adapter->if_handle,
					adapter->pmac_id[i], 0);
		}

		if (netdev_uc_count(netdev) > adapter->max_pmac_cnt) {
			be_cmd_rx_filter(adapter, IFF_PROMISC, ON);
			adapter->promiscuous = true;
			goto done;
		}

		netdev_for_each_uc_addr(ha, adapter->netdev) {
			adapter->uc_macs++; /* First slot is for Primary MAC */
			be_cmd_pmac_add(adapter, (u8 *)ha->addr,
					adapter->if_handle,
					&adapter->pmac_id[adapter->uc_macs], 0);
		}
	}

	status = be_cmd_rx_filter(adapter, IFF_MULTICAST, ON);

	/* Set to MCAST promisc mode if setting MULTICAST address fails */
	if (status) {
		dev_info(&adapter->pdev->dev, "Exhausted multicast HW filters.\n");
		dev_info(&adapter->pdev->dev, "Disabling HW multicast filtering.\n");
		be_cmd_rx_filter(adapter, IFF_ALLMULTI, ON);
	}
done:
	return;
}

static int be_set_vf_mac(struct net_device *netdev, int vf, u8 *mac)
{
	struct be_adapter *adapter = netdev_priv(netdev);
	struct be_vf_cfg *vf_cfg = &adapter->vf_cfg[vf];
	int status;
	bool active_mac = false;
	u32 pmac_id;
	u8 old_mac[ETH_ALEN];

	if (!sriov_enabled(adapter))
		return -EPERM;

	if (!is_valid_ether_addr(mac) || vf >= adapter->num_vfs)
		return -EINVAL;

	if (lancer_chip(adapter)) {
		status = be_cmd_get_mac_from_list(adapter, old_mac, &active_mac,
						  &pmac_id, vf + 1);
		if (!status && active_mac)
			be_cmd_pmac_del(adapter, vf_cfg->if_handle,
					pmac_id, vf + 1);

		status = be_cmd_set_mac_list(adapter,  mac, 1, vf + 1);
	} else {
		status = be_cmd_pmac_del(adapter, vf_cfg->if_handle,
					 vf_cfg->pmac_id, vf + 1);

		status = be_cmd_pmac_add(adapter, mac, vf_cfg->if_handle,
					 &vf_cfg->pmac_id, vf + 1);
	}

	if (status)
		dev_err(&adapter->pdev->dev, "MAC %pM set on VF %d Failed\n",
				mac, vf);
	else
		memcpy(vf_cfg->mac_addr, mac, ETH_ALEN);

	return status;
}

static int be_get_vf_config(struct net_device *netdev, int vf,
			struct ifla_vf_info *vi)
{
	struct be_adapter *adapter = netdev_priv(netdev);
	struct be_vf_cfg *vf_cfg = &adapter->vf_cfg[vf];

	if (!sriov_enabled(adapter))
		return -EPERM;

	if (vf >= adapter->num_vfs)
		return -EINVAL;

	vi->vf = vf;
	vi->tx_rate = vf_cfg->tx_rate;
	vi->vlan = vf_cfg->vlan_tag;
	vi->qos = 0;
	memcpy(&vi->mac, vf_cfg->mac_addr, ETH_ALEN);

	return 0;
}

static int be_set_vf_vlan(struct net_device *netdev,
			int vf, u16 vlan, u8 qos)
{
	struct be_adapter *adapter = netdev_priv(netdev);
	int status = 0;

	if (!sriov_enabled(adapter))
		return -EPERM;

	if (vf >= adapter->num_vfs || vlan > 4095)
		return -EINVAL;

	if (vlan) {
		if (adapter->vf_cfg[vf].vlan_tag != vlan) {
			/* If this is new value, program it. Else skip. */
			adapter->vf_cfg[vf].vlan_tag = vlan;

			status = be_cmd_set_hsw_config(adapter, vlan,
				vf + 1, adapter->vf_cfg[vf].if_handle);
		}
	} else {
		/* Reset Transparent Vlan Tagging. */
		adapter->vf_cfg[vf].vlan_tag = 0;
		vlan = adapter->vf_cfg[vf].def_vid;
		status = be_cmd_set_hsw_config(adapter, vlan, vf + 1,
			adapter->vf_cfg[vf].if_handle);
	}


	if (status)
		dev_info(&adapter->pdev->dev,
				"VLAN %d config on VF %d failed\n", vlan, vf);
	return status;
}

static int be_set_vf_tx_rate(struct net_device *netdev,
			int vf, int rate)
{
	struct be_adapter *adapter = netdev_priv(netdev);
	int status = 0;

	if (!sriov_enabled(adapter))
		return -EPERM;

	if (vf >= adapter->num_vfs)
		return -EINVAL;

	if (rate < 100 || rate > 10000) {
		dev_err(&adapter->pdev->dev,
			"tx rate must be between 100 and 10000 Mbps\n");
		return -EINVAL;
	}

	if (lancer_chip(adapter))
		status = be_cmd_set_profile_config(adapter, rate / 10, vf + 1);
	else
		status = be_cmd_set_qos(adapter, rate / 10, vf + 1);

	if (status)
		dev_err(&adapter->pdev->dev,
				"tx rate %d on VF %d failed\n", rate, vf);
	else
		adapter->vf_cfg[vf].tx_rate = rate;
	return status;
}

static int be_find_vfs(struct be_adapter *adapter, int vf_state)
{
	struct pci_dev *dev, *pdev = adapter->pdev;
	int vfs = 0, assigned_vfs = 0, pos;
	u16 offset, stride;

	pos = pci_find_ext_capability(pdev, PCI_EXT_CAP_ID_SRIOV);
	if (!pos)
		return 0;
	pci_read_config_word(pdev, pos + PCI_SRIOV_VF_OFFSET, &offset);
	pci_read_config_word(pdev, pos + PCI_SRIOV_VF_STRIDE, &stride);

	dev = pci_get_device(pdev->vendor, PCI_ANY_ID, NULL);
	while (dev) {
		if (dev->is_virtfn && pci_physfn(dev) == pdev) {
			vfs++;
			if (dev->dev_flags & PCI_DEV_FLAGS_ASSIGNED)
				assigned_vfs++;
		}
		dev = pci_get_device(pdev->vendor, PCI_ANY_ID, dev);
	}
	return (vf_state == ASSIGNED) ? assigned_vfs : vfs;
}

static void be_eqd_update(struct be_adapter *adapter, struct be_eq_obj *eqo)
{
	struct be_rx_stats *stats = rx_stats(&adapter->rx_obj[eqo->idx]);
	ulong now = jiffies;
	ulong delta = now - stats->rx_jiffies;
	u64 pkts;
	unsigned int start, eqd;

	if (!eqo->enable_aic) {
		eqd = eqo->eqd;
		goto modify_eqd;
	}

	if (eqo->idx >= adapter->num_rx_qs)
		return;

	stats = rx_stats(&adapter->rx_obj[eqo->idx]);

	/* Wrapped around */
	if (time_before(now, stats->rx_jiffies)) {
		stats->rx_jiffies = now;
		return;
	}

	/* Update once a second */
	if (delta < HZ)
		return;

	do {
		start = u64_stats_fetch_begin_bh(&stats->sync);
		pkts = stats->rx_pkts;
	} while (u64_stats_fetch_retry_bh(&stats->sync, start));

	stats->rx_pps = (unsigned long)(pkts - stats->rx_pkts_prev) / (delta / HZ);
	stats->rx_pkts_prev = pkts;
	stats->rx_jiffies = now;
	eqd = (stats->rx_pps / 110000) << 3;
	eqd = min(eqd, eqo->max_eqd);
	eqd = max(eqd, eqo->min_eqd);
	if (eqd < 10)
		eqd = 0;

modify_eqd:
	if (eqd != eqo->cur_eqd) {
		be_cmd_modify_eqd(adapter, eqo->q.id, eqd);
		eqo->cur_eqd = eqd;
	}
}

static void be_rx_stats_update(struct be_rx_obj *rxo,
		struct be_rx_compl_info *rxcp)
{
	struct be_rx_stats *stats = rx_stats(rxo);

	u64_stats_update_begin(&stats->sync);
	stats->rx_compl++;
	stats->rx_bytes += rxcp->pkt_size;
	stats->rx_pkts++;
	if (rxcp->pkt_type == BE_MULTICAST_PACKET)
		stats->rx_mcast_pkts++;
	if (rxcp->err)
		stats->rx_compl_err++;
	u64_stats_update_end(&stats->sync);
}

static inline bool csum_passed(struct be_rx_compl_info *rxcp)
{
	/* L4 checksum is not reliable for non TCP/UDP packets.
	 * Also ignore ipcksm for ipv6 pkts */
	return (rxcp->tcpf || rxcp->udpf) && rxcp->l4_csum &&
				(rxcp->ip_csum || rxcp->ipv6);
}

static struct be_rx_page_info *get_rx_page_info(struct be_rx_obj *rxo,
						u16 frag_idx)
{
	struct be_adapter *adapter = rxo->adapter;
	struct be_rx_page_info *rx_page_info;
	struct be_queue_info *rxq = &rxo->q;

	rx_page_info = &rxo->page_info_tbl[frag_idx];
	BUG_ON(!rx_page_info->page);

	if (rx_page_info->last_page_user) {
		dma_unmap_page(&adapter->pdev->dev,
			       dma_unmap_addr(rx_page_info, bus),
			       adapter->big_page_size, DMA_FROM_DEVICE);
		rx_page_info->last_page_user = false;
	}

	atomic_dec(&rxq->used);
	return rx_page_info;
}

/* Throwaway the data in the Rx completion */
static void be_rx_compl_discard(struct be_rx_obj *rxo,
				struct be_rx_compl_info *rxcp)
{
	struct be_queue_info *rxq = &rxo->q;
	struct be_rx_page_info *page_info;
	u16 i, num_rcvd = rxcp->num_rcvd;

	for (i = 0; i < num_rcvd; i++) {
		page_info = get_rx_page_info(rxo, rxcp->rxq_idx);
		put_page(page_info->page);
		memset(page_info, 0, sizeof(*page_info));
		index_inc(&rxcp->rxq_idx, rxq->len);
	}
}

/*
 * skb_fill_rx_data forms a complete skb for an ether frame
 * indicated by rxcp.
 */
static void skb_fill_rx_data(struct be_rx_obj *rxo, struct sk_buff *skb,
			     struct be_rx_compl_info *rxcp)
{
	struct be_queue_info *rxq = &rxo->q;
	struct be_rx_page_info *page_info;
	u16 i, j;
	u16 hdr_len, curr_frag_len, remaining;
	u8 *start;

	page_info = get_rx_page_info(rxo, rxcp->rxq_idx);
	start = page_address(page_info->page) + page_info->page_offset;
	prefetch(start);

	/* Copy data in the first descriptor of this completion */
	curr_frag_len = min(rxcp->pkt_size, rx_frag_size);

	skb->len = curr_frag_len;
	if (curr_frag_len <= BE_HDR_LEN) { /* tiny packet */
		memcpy(skb->data, start, curr_frag_len);
		/* Complete packet has now been moved to data */
		put_page(page_info->page);
		skb->data_len = 0;
		skb->tail += curr_frag_len;
	} else {
		hdr_len = ETH_HLEN;
		memcpy(skb->data, start, hdr_len);
		skb_shinfo(skb)->nr_frags = 1;
		skb_frag_set_page(skb, 0, page_info->page);
		skb_shinfo(skb)->frags[0].page_offset =
					page_info->page_offset + hdr_len;
		skb_frag_size_set(&skb_shinfo(skb)->frags[0], curr_frag_len - hdr_len);
		skb->data_len = curr_frag_len - hdr_len;
		skb->truesize += rx_frag_size;
		skb->tail += hdr_len;
	}
	page_info->page = NULL;

	if (rxcp->pkt_size <= rx_frag_size) {
		BUG_ON(rxcp->num_rcvd != 1);
		return;
	}

	/* More frags present for this completion */
	index_inc(&rxcp->rxq_idx, rxq->len);
	remaining = rxcp->pkt_size - curr_frag_len;
	for (i = 1, j = 0; i < rxcp->num_rcvd; i++) {
		page_info = get_rx_page_info(rxo, rxcp->rxq_idx);
		curr_frag_len = min(remaining, rx_frag_size);

		/* Coalesce all frags from the same physical page in one slot */
		if (page_info->page_offset == 0) {
			/* Fresh page */
			j++;
			skb_frag_set_page(skb, j, page_info->page);
			skb_shinfo(skb)->frags[j].page_offset =
							page_info->page_offset;
			skb_frag_size_set(&skb_shinfo(skb)->frags[j], 0);
			skb_shinfo(skb)->nr_frags++;
		} else {
			put_page(page_info->page);
		}

		skb_frag_size_add(&skb_shinfo(skb)->frags[j], curr_frag_len);
		skb->len += curr_frag_len;
		skb->data_len += curr_frag_len;
		skb->truesize += rx_frag_size;
		remaining -= curr_frag_len;
		index_inc(&rxcp->rxq_idx, rxq->len);
		page_info->page = NULL;
	}
	BUG_ON(j > MAX_SKB_FRAGS);
}

/* Process the RX completion indicated by rxcp when GRO is disabled */
static void be_rx_compl_process(struct be_rx_obj *rxo,
				struct be_rx_compl_info *rxcp)
{
	struct be_adapter *adapter = rxo->adapter;
	struct net_device *netdev = adapter->netdev;
	struct sk_buff *skb;

	skb = netdev_alloc_skb_ip_align(netdev, BE_RX_SKB_ALLOC_SIZE);
	if (unlikely(!skb)) {
		rx_stats(rxo)->rx_drops_no_skbs++;
		be_rx_compl_discard(rxo, rxcp);
		return;
	}

	skb_fill_rx_data(rxo, skb, rxcp);

	if (likely((netdev->features & NETIF_F_RXCSUM) && csum_passed(rxcp)))
		skb->ip_summed = CHECKSUM_UNNECESSARY;
	else
		skb_checksum_none_assert(skb);

	skb->protocol = eth_type_trans(skb, netdev);
	skb_record_rx_queue(skb, rxo - &adapter->rx_obj[0]);
	if (netdev->features & NETIF_F_RXHASH)
		skb->rxhash = rxcp->rss_hash;


	if (rxcp->vlanf)
		__vlan_hwaccel_put_tag(skb, htons(ETH_P_8021Q), rxcp->vlan_tag);

	netif_receive_skb(skb);
}

/* Process the RX completion indicated by rxcp when GRO is enabled */
void be_rx_compl_process_gro(struct be_rx_obj *rxo, struct napi_struct *napi,
			     struct be_rx_compl_info *rxcp)
{
	struct be_adapter *adapter = rxo->adapter;
	struct be_rx_page_info *page_info;
	struct sk_buff *skb = NULL;
	struct be_queue_info *rxq = &rxo->q;
	u16 remaining, curr_frag_len;
	u16 i, j;

	skb = napi_get_frags(napi);
	if (!skb) {
		be_rx_compl_discard(rxo, rxcp);
		return;
	}

	remaining = rxcp->pkt_size;
	for (i = 0, j = -1; i < rxcp->num_rcvd; i++) {
		page_info = get_rx_page_info(rxo, rxcp->rxq_idx);

		curr_frag_len = min(remaining, rx_frag_size);

		/* Coalesce all frags from the same physical page in one slot */
		if (i == 0 || page_info->page_offset == 0) {
			/* First frag or Fresh page */
			j++;
			skb_frag_set_page(skb, j, page_info->page);
			skb_shinfo(skb)->frags[j].page_offset =
							page_info->page_offset;
			skb_frag_size_set(&skb_shinfo(skb)->frags[j], 0);
		} else {
			put_page(page_info->page);
		}
		skb_frag_size_add(&skb_shinfo(skb)->frags[j], curr_frag_len);
		skb->truesize += rx_frag_size;
		remaining -= curr_frag_len;
		index_inc(&rxcp->rxq_idx, rxq->len);
		memset(page_info, 0, sizeof(*page_info));
	}
	BUG_ON(j > MAX_SKB_FRAGS);

	skb_shinfo(skb)->nr_frags = j + 1;
	skb->len = rxcp->pkt_size;
	skb->data_len = rxcp->pkt_size;
	skb->ip_summed = CHECKSUM_UNNECESSARY;
	skb_record_rx_queue(skb, rxo - &adapter->rx_obj[0]);
	if (adapter->netdev->features & NETIF_F_RXHASH)
		skb->rxhash = rxcp->rss_hash;

	if (rxcp->vlanf)
		__vlan_hwaccel_put_tag(skb, htons(ETH_P_8021Q), rxcp->vlan_tag);

	napi_gro_frags(napi);
}

static void be_parse_rx_compl_v1(struct be_eth_rx_compl *compl,
				 struct be_rx_compl_info *rxcp)
{
	rxcp->pkt_size =
		AMAP_GET_BITS(struct amap_eth_rx_compl_v1, pktsize, compl);
	rxcp->vlanf = AMAP_GET_BITS(struct amap_eth_rx_compl_v1, vtp, compl);
	rxcp->err = AMAP_GET_BITS(struct amap_eth_rx_compl_v1, err, compl);
	rxcp->tcpf = AMAP_GET_BITS(struct amap_eth_rx_compl_v1, tcpf, compl);
	rxcp->udpf = AMAP_GET_BITS(struct amap_eth_rx_compl_v1, udpf, compl);
	rxcp->ip_csum =
		AMAP_GET_BITS(struct amap_eth_rx_compl_v1, ipcksm, compl);
	rxcp->l4_csum =
		AMAP_GET_BITS(struct amap_eth_rx_compl_v1, l4_cksm, compl);
	rxcp->ipv6 =
		AMAP_GET_BITS(struct amap_eth_rx_compl_v1, ip_version, compl);
	rxcp->rxq_idx =
		AMAP_GET_BITS(struct amap_eth_rx_compl_v1, fragndx, compl);
	rxcp->num_rcvd =
		AMAP_GET_BITS(struct amap_eth_rx_compl_v1, numfrags, compl);
	rxcp->pkt_type =
		AMAP_GET_BITS(struct amap_eth_rx_compl_v1, cast_enc, compl);
	rxcp->rss_hash =
		AMAP_GET_BITS(struct amap_eth_rx_compl_v1, rsshash, compl);
	if (rxcp->vlanf) {
		rxcp->vtm = AMAP_GET_BITS(struct amap_eth_rx_compl_v1, vtm,
					  compl);
		rxcp->vlan_tag = AMAP_GET_BITS(struct amap_eth_rx_compl_v1, vlan_tag,
					       compl);
	}
	rxcp->port = AMAP_GET_BITS(struct amap_eth_rx_compl_v1, port, compl);
}

static void be_parse_rx_compl_v0(struct be_eth_rx_compl *compl,
				 struct be_rx_compl_info *rxcp)
{
	rxcp->pkt_size =
		AMAP_GET_BITS(struct amap_eth_rx_compl_v0, pktsize, compl);
	rxcp->vlanf = AMAP_GET_BITS(struct amap_eth_rx_compl_v0, vtp, compl);
	rxcp->err = AMAP_GET_BITS(struct amap_eth_rx_compl_v0, err, compl);
	rxcp->tcpf = AMAP_GET_BITS(struct amap_eth_rx_compl_v0, tcpf, compl);
	rxcp->udpf = AMAP_GET_BITS(struct amap_eth_rx_compl_v0, udpf, compl);
	rxcp->ip_csum =
		AMAP_GET_BITS(struct amap_eth_rx_compl_v0, ipcksm, compl);
	rxcp->l4_csum =
		AMAP_GET_BITS(struct amap_eth_rx_compl_v0, l4_cksm, compl);
	rxcp->ipv6 =
		AMAP_GET_BITS(struct amap_eth_rx_compl_v0, ip_version, compl);
	rxcp->rxq_idx =
		AMAP_GET_BITS(struct amap_eth_rx_compl_v0, fragndx, compl);
	rxcp->num_rcvd =
		AMAP_GET_BITS(struct amap_eth_rx_compl_v0, numfrags, compl);
	rxcp->pkt_type =
		AMAP_GET_BITS(struct amap_eth_rx_compl_v0, cast_enc, compl);
	rxcp->rss_hash =
		AMAP_GET_BITS(struct amap_eth_rx_compl_v0, rsshash, compl);
	if (rxcp->vlanf) {
		rxcp->vtm = AMAP_GET_BITS(struct amap_eth_rx_compl_v0, vtm,
					  compl);
		rxcp->vlan_tag = AMAP_GET_BITS(struct amap_eth_rx_compl_v0, vlan_tag,
					       compl);
	}
	rxcp->port = AMAP_GET_BITS(struct amap_eth_rx_compl_v0, port, compl);
}

static struct be_rx_compl_info *be_rx_compl_get(struct be_rx_obj *rxo)
{
	struct be_eth_rx_compl *compl = queue_tail_node(&rxo->cq);
	struct be_rx_compl_info *rxcp = &rxo->rxcp;
	struct be_adapter *adapter = rxo->adapter;

	/* For checking the valid bit it is Ok to use either definition as the
	 * valid bit is at the same position in both v0 and v1 Rx compl */
	if (compl->dw[offsetof(struct amap_eth_rx_compl_v1, valid) / 32] == 0)
		return NULL;

	rmb();
	be_dws_le_to_cpu(compl, sizeof(*compl));

	if (adapter->be3_native)
		be_parse_rx_compl_v1(compl, rxcp);
	else
		be_parse_rx_compl_v0(compl, rxcp);

	if (rxcp->vlanf) {
		/* vlanf could be wrongly set in some cards.
		 * ignore if vtm is not set */
		if ((adapter->function_mode & FLEX10_MODE) && !rxcp->vtm)
			rxcp->vlanf = 0;

		if (!lancer_chip(adapter))
			rxcp->vlan_tag = swab16(rxcp->vlan_tag);

		if (adapter->pvid == (rxcp->vlan_tag & VLAN_VID_MASK) &&
		    !adapter->vlan_tag[rxcp->vlan_tag])
			rxcp->vlanf = 0;
	}

	/* As the compl has been parsed, reset it; we wont touch it again */
	compl->dw[offsetof(struct amap_eth_rx_compl_v1, valid) / 32] = 0;

	queue_tail_inc(&rxo->cq);
	return rxcp;
}

static inline struct page *be_alloc_pages(u32 size, gfp_t gfp)
{
	u32 order = get_order(size);

	if (order > 0)
		gfp |= __GFP_COMP;
	return  alloc_pages(gfp, order);
}

/*
 * Allocate a page, split it to fragments of size rx_frag_size and post as
 * receive buffers to BE
 */
static void be_post_rx_frags(struct be_rx_obj *rxo, gfp_t gfp)
{
	struct be_adapter *adapter = rxo->adapter;
	struct be_rx_page_info *page_info = NULL, *prev_page_info = NULL;
	struct be_queue_info *rxq = &rxo->q;
	struct page *pagep = NULL;
	struct be_eth_rx_d *rxd;
	u64 page_dmaaddr = 0, frag_dmaaddr;
	u32 posted, page_offset = 0;

	page_info = &rxo->page_info_tbl[rxq->head];
	for (posted = 0; posted < MAX_RX_POST && !page_info->page; posted++) {
		if (!pagep) {
			pagep = be_alloc_pages(adapter->big_page_size, gfp);
			if (unlikely(!pagep)) {
				rx_stats(rxo)->rx_post_fail++;
				break;
			}
			page_dmaaddr = dma_map_page(&adapter->pdev->dev, pagep,
						    0, adapter->big_page_size,
						    DMA_FROM_DEVICE);
			page_info->page_offset = 0;
		} else {
			get_page(pagep);
			page_info->page_offset = page_offset + rx_frag_size;
		}
		page_offset = page_info->page_offset;
		page_info->page = pagep;
		dma_unmap_addr_set(page_info, bus, page_dmaaddr);
		frag_dmaaddr = page_dmaaddr + page_info->page_offset;

		rxd = queue_head_node(rxq);
		rxd->fragpa_lo = cpu_to_le32(frag_dmaaddr & 0xFFFFFFFF);
		rxd->fragpa_hi = cpu_to_le32(upper_32_bits(frag_dmaaddr));

		/* Any space left in the current big page for another frag? */
		if ((page_offset + rx_frag_size + rx_frag_size) >
					adapter->big_page_size) {
			pagep = NULL;
			page_info->last_page_user = true;
		}

		prev_page_info = page_info;
		queue_head_inc(rxq);
		page_info = &rxo->page_info_tbl[rxq->head];
	}
	if (pagep)
		prev_page_info->last_page_user = true;

	if (posted) {
		atomic_add(posted, &rxq->used);
		be_rxq_notify(adapter, rxq->id, posted);
	} else if (atomic_read(&rxq->used) == 0) {
		/* Let be_worker replenish when memory is available */
		rxo->rx_post_starved = true;
	}
}

static struct be_eth_tx_compl *be_tx_compl_get(struct be_queue_info *tx_cq)
{
	struct be_eth_tx_compl *txcp = queue_tail_node(tx_cq);

	if (txcp->dw[offsetof(struct amap_eth_tx_compl, valid) / 32] == 0)
		return NULL;

	rmb();
	be_dws_le_to_cpu(txcp, sizeof(*txcp));

	txcp->dw[offsetof(struct amap_eth_tx_compl, valid) / 32] = 0;

	queue_tail_inc(tx_cq);
	return txcp;
}

static u16 be_tx_compl_process(struct be_adapter *adapter,
		struct be_tx_obj *txo, u16 last_index)
{
	struct be_queue_info *txq = &txo->q;
	struct be_eth_wrb *wrb;
	struct sk_buff **sent_skbs = txo->sent_skb_list;
	struct sk_buff *sent_skb;
	u16 cur_index, num_wrbs = 1; /* account for hdr wrb */
	bool unmap_skb_hdr = true;

	sent_skb = sent_skbs[txq->tail];
	BUG_ON(!sent_skb);
	sent_skbs[txq->tail] = NULL;

	/* skip header wrb */
	queue_tail_inc(txq);

	do {
		cur_index = txq->tail;
		wrb = queue_tail_node(txq);
		unmap_tx_frag(&adapter->pdev->dev, wrb,
			      (unmap_skb_hdr && skb_headlen(sent_skb)));
		unmap_skb_hdr = false;

		num_wrbs++;
		queue_tail_inc(txq);
	} while (cur_index != last_index);

	kfree_skb(sent_skb);
	return num_wrbs;
}

/* Return the number of events in the event queue */
static inline int events_get(struct be_eq_obj *eqo)
{
	struct be_eq_entry *eqe;
	int num = 0;

	do {
		eqe = queue_tail_node(&eqo->q);
		if (eqe->evt == 0)
			break;

		rmb();
		eqe->evt = 0;
		num++;
		queue_tail_inc(&eqo->q);
	} while (true);

	return num;
}

/* Leaves the EQ is disarmed state */
static void be_eq_clean(struct be_eq_obj *eqo)
{
	int num = events_get(eqo);

	be_eq_notify(eqo->adapter, eqo->q.id, false, true, num);
}

static void be_rx_cq_clean(struct be_rx_obj *rxo)
{
	struct be_rx_page_info *page_info;
	struct be_queue_info *rxq = &rxo->q;
	struct be_queue_info *rx_cq = &rxo->cq;
	struct be_rx_compl_info *rxcp;
	struct be_adapter *adapter = rxo->adapter;
	int flush_wait = 0;
	u16 tail;

	/* Consume pending rx completions.
	 * Wait for the flush completion (identified by zero num_rcvd)
	 * to arrive. Notify CQ even when there are no more CQ entries
	 * for HW to flush partially coalesced CQ entries.
	 * In Lancer, there is no need to wait for flush compl.
	 */
	for (;;) {
		rxcp = be_rx_compl_get(rxo);
		if (rxcp == NULL) {
			if (lancer_chip(adapter))
				break;

			if (flush_wait++ > 10 || be_hw_error(adapter)) {
				dev_warn(&adapter->pdev->dev,
					 "did not receive flush compl\n");
				break;
			}
			be_cq_notify(adapter, rx_cq->id, true, 0);
			mdelay(1);
		} else {
			be_rx_compl_discard(rxo, rxcp);
			be_cq_notify(adapter, rx_cq->id, true, 1);
			if (rxcp->num_rcvd == 0)
				break;
		}
	}

	/* After cleanup, leave the CQ in unarmed state */
	be_cq_notify(adapter, rx_cq->id, false, 0);

	/* Then free posted rx buffers that were not used */
	tail = (rxq->head + rxq->len - atomic_read(&rxq->used)) % rxq->len;
	for (; atomic_read(&rxq->used) > 0; index_inc(&tail, rxq->len)) {
		page_info = get_rx_page_info(rxo, tail);
		put_page(page_info->page);
		memset(page_info, 0, sizeof(*page_info));
	}
	BUG_ON(atomic_read(&rxq->used));
	rxq->tail = rxq->head = 0;
}

static void be_tx_compl_clean(struct be_adapter *adapter)
{
	struct be_tx_obj *txo;
	struct be_queue_info *txq;
	struct be_eth_tx_compl *txcp;
	u16 end_idx, cmpl = 0, timeo = 0, num_wrbs = 0;
	struct sk_buff *sent_skb;
	bool dummy_wrb;
	int i, pending_txqs;

	/* Wait for a max of 200ms for all the tx-completions to arrive. */
	do {
		pending_txqs = adapter->num_tx_qs;

		for_all_tx_queues(adapter, txo, i) {
			txq = &txo->q;
			while ((txcp = be_tx_compl_get(&txo->cq))) {
				end_idx =
					AMAP_GET_BITS(struct amap_eth_tx_compl,
						      wrb_index, txcp);
				num_wrbs += be_tx_compl_process(adapter, txo,
								end_idx);
				cmpl++;
			}
			if (cmpl) {
				be_cq_notify(adapter, txo->cq.id, false, cmpl);
				atomic_sub(num_wrbs, &txq->used);
				cmpl = 0;
				num_wrbs = 0;
			}
			if (atomic_read(&txq->used) == 0)
				pending_txqs--;
		}

		if (pending_txqs == 0 || ++timeo > 200)
			break;

		mdelay(1);
	} while (true);

	for_all_tx_queues(adapter, txo, i) {
		txq = &txo->q;
		if (atomic_read(&txq->used))
			dev_err(&adapter->pdev->dev, "%d pending tx-compls\n",
				atomic_read(&txq->used));

		/* free posted tx for which compls will never arrive */
		while (atomic_read(&txq->used)) {
			sent_skb = txo->sent_skb_list[txq->tail];
			end_idx = txq->tail;
			num_wrbs = wrb_cnt_for_skb(adapter, sent_skb,
						   &dummy_wrb);
			index_adv(&end_idx, num_wrbs - 1, txq->len);
			num_wrbs = be_tx_compl_process(adapter, txo, end_idx);
			atomic_sub(num_wrbs, &txq->used);
		}
	}
}

static void be_evt_queues_destroy(struct be_adapter *adapter)
{
	struct be_eq_obj *eqo;
	int i;

	for_all_evt_queues(adapter, eqo, i) {
		if (eqo->q.created) {
			be_eq_clean(eqo);
			be_cmd_q_destroy(adapter, &eqo->q, QTYPE_EQ);
		}
		be_queue_free(adapter, &eqo->q);
	}
}

static int be_evt_queues_create(struct be_adapter *adapter)
{
	struct be_queue_info *eq;
	struct be_eq_obj *eqo;
	int i, rc;

	adapter->num_evt_qs = num_irqs(adapter);

	for_all_evt_queues(adapter, eqo, i) {
		eqo->adapter = adapter;
		eqo->tx_budget = BE_TX_BUDGET;
		eqo->idx = i;
		eqo->max_eqd = BE_MAX_EQD;
		eqo->enable_aic = true;

		eq = &eqo->q;
		rc = be_queue_alloc(adapter, eq, EVNT_Q_LEN,
					sizeof(struct be_eq_entry));
		if (rc)
			return rc;

		rc = be_cmd_eq_create(adapter, eq, eqo->cur_eqd);
		if (rc)
			return rc;
	}
	return 0;
}

static void be_mcc_queues_destroy(struct be_adapter *adapter)
{
	struct be_queue_info *q;

	q = &adapter->mcc_obj.q;
	if (q->created)
		be_cmd_q_destroy(adapter, q, QTYPE_MCCQ);
	be_queue_free(adapter, q);

	q = &adapter->mcc_obj.cq;
	if (q->created)
		be_cmd_q_destroy(adapter, q, QTYPE_CQ);
	be_queue_free(adapter, q);
}

/* Must be called only after TX qs are created as MCC shares TX EQ */
static int be_mcc_queues_create(struct be_adapter *adapter)
{
	struct be_queue_info *q, *cq;

	cq = &adapter->mcc_obj.cq;
	if (be_queue_alloc(adapter, cq, MCC_CQ_LEN,
			sizeof(struct be_mcc_compl)))
		goto err;

	/* Use the default EQ for MCC completions */
	if (be_cmd_cq_create(adapter, cq, &mcc_eqo(adapter)->q, true, 0))
		goto mcc_cq_free;

	q = &adapter->mcc_obj.q;
	if (be_queue_alloc(adapter, q, MCC_Q_LEN, sizeof(struct be_mcc_wrb)))
		goto mcc_cq_destroy;

	if (be_cmd_mccq_create(adapter, q, cq))
		goto mcc_q_free;

	return 0;

mcc_q_free:
	be_queue_free(adapter, q);
mcc_cq_destroy:
	be_cmd_q_destroy(adapter, cq, QTYPE_CQ);
mcc_cq_free:
	be_queue_free(adapter, cq);
err:
	return -1;
}

static void be_tx_queues_destroy(struct be_adapter *adapter)
{
	struct be_queue_info *q;
	struct be_tx_obj *txo;
	u8 i;

	for_all_tx_queues(adapter, txo, i) {
		q = &txo->q;
		if (q->created)
			be_cmd_q_destroy(adapter, q, QTYPE_TXQ);
		be_queue_free(adapter, q);

		q = &txo->cq;
		if (q->created)
			be_cmd_q_destroy(adapter, q, QTYPE_CQ);
		be_queue_free(adapter, q);
	}
}

static int be_num_txqs_want(struct be_adapter *adapter)
{
	if ((!lancer_chip(adapter) && sriov_want(adapter)) ||
	    be_is_mc(adapter) ||
	    (!lancer_chip(adapter) && !be_physfn(adapter)) ||
	    BE2_chip(adapter))
		return 1;
	else
		return adapter->max_tx_queues;
}

static int be_tx_cqs_create(struct be_adapter *adapter)
{
	struct be_queue_info *cq, *eq;
	int status;
	struct be_tx_obj *txo;
	u8 i;

	adapter->num_tx_qs = be_num_txqs_want(adapter);
	if (adapter->num_tx_qs != MAX_TX_QS) {
		rtnl_lock();
		netif_set_real_num_tx_queues(adapter->netdev,
			adapter->num_tx_qs);
		rtnl_unlock();
	}

	for_all_tx_queues(adapter, txo, i) {
		cq = &txo->cq;
		status = be_queue_alloc(adapter, cq, TX_CQ_LEN,
					sizeof(struct be_eth_tx_compl));
		if (status)
			return status;

		/* If num_evt_qs is less than num_tx_qs, then more than
		 * one txq share an eq
		 */
		eq = &adapter->eq_obj[i % adapter->num_evt_qs].q;
		status = be_cmd_cq_create(adapter, cq, eq, false, 3);
		if (status)
			return status;
	}
	return 0;
}

static int be_tx_qs_create(struct be_adapter *adapter)
{
	struct be_tx_obj *txo;
	int i, status;

	for_all_tx_queues(adapter, txo, i) {
		status = be_queue_alloc(adapter, &txo->q, TX_Q_LEN,
					sizeof(struct be_eth_wrb));
		if (status)
			return status;

		status = be_cmd_txq_create(adapter, txo);
		if (status)
			return status;
	}

	dev_info(&adapter->pdev->dev, "created %d TX queue(s)\n",
		 adapter->num_tx_qs);
	return 0;
}

static void be_rx_cqs_destroy(struct be_adapter *adapter)
{
	struct be_queue_info *q;
	struct be_rx_obj *rxo;
	int i;

	for_all_rx_queues(adapter, rxo, i) {
		q = &rxo->cq;
		if (q->created)
			be_cmd_q_destroy(adapter, q, QTYPE_CQ);
		be_queue_free(adapter, q);
	}
}

static int be_rx_cqs_create(struct be_adapter *adapter)
{
	struct be_queue_info *eq, *cq;
	struct be_rx_obj *rxo;
	int rc, i;

	/* We'll create as many RSS rings as there are irqs.
	 * But when there's only one irq there's no use creating RSS rings
	 */
	adapter->num_rx_qs = (num_irqs(adapter) > 1) ?
				num_irqs(adapter) + 1 : 1;
	if (adapter->num_rx_qs != MAX_RX_QS) {
		rtnl_lock();
		netif_set_real_num_rx_queues(adapter->netdev,
					     adapter->num_rx_qs);
		rtnl_unlock();
	}

	adapter->big_page_size = (1 << get_order(rx_frag_size)) * PAGE_SIZE;
	for_all_rx_queues(adapter, rxo, i) {
		rxo->adapter = adapter;
		cq = &rxo->cq;
		rc = be_queue_alloc(adapter, cq, RX_CQ_LEN,
				sizeof(struct be_eth_rx_compl));
		if (rc)
			return rc;

		eq = &adapter->eq_obj[i % adapter->num_evt_qs].q;
		rc = be_cmd_cq_create(adapter, cq, eq, false, 3);
		if (rc)
			return rc;
	}

	dev_info(&adapter->pdev->dev,
		 "created %d RSS queue(s) and 1 default RX queue\n",
		 adapter->num_rx_qs - 1);
	return 0;
}

static irqreturn_t be_intx(int irq, void *dev)
{
	struct be_eq_obj *eqo = dev;
	struct be_adapter *adapter = eqo->adapter;
	int num_evts = 0;

	/* IRQ is not expected when NAPI is scheduled as the EQ
	 * will not be armed.
	 * But, this can happen on Lancer INTx where it takes
	 * a while to de-assert INTx or in BE2 where occasionaly
	 * an interrupt may be raised even when EQ is unarmed.
	 * If NAPI is already scheduled, then counting & notifying
	 * events will orphan them.
	 */
	if (napi_schedule_prep(&eqo->napi)) {
		num_evts = events_get(eqo);
		__napi_schedule(&eqo->napi);
		if (num_evts)
			eqo->spurious_intr = 0;
	}
	be_eq_notify(adapter, eqo->q.id, false, true, num_evts);

	/* Return IRQ_HANDLED only for the the first spurious intr
	 * after a valid intr to stop the kernel from branding
	 * this irq as a bad one!
	 */
	if (num_evts || eqo->spurious_intr++ == 0)
		return IRQ_HANDLED;
	else
		return IRQ_NONE;
}

static irqreturn_t be_msix(int irq, void *dev)
{
	struct be_eq_obj *eqo = dev;

	be_eq_notify(eqo->adapter, eqo->q.id, false, true, 0);
	napi_schedule(&eqo->napi);
	return IRQ_HANDLED;
}

static inline bool do_gro(struct be_rx_compl_info *rxcp)
{
	return (rxcp->tcpf && !rxcp->err) ? true : false;
}

static int be_process_rx(struct be_rx_obj *rxo, struct napi_struct *napi,
			int budget)
{
	struct be_adapter *adapter = rxo->adapter;
	struct be_queue_info *rx_cq = &rxo->cq;
	struct be_rx_compl_info *rxcp;
	u32 work_done;

	for (work_done = 0; work_done < budget; work_done++) {
		rxcp = be_rx_compl_get(rxo);
		if (!rxcp)
			break;

		/* Is it a flush compl that has no data */
		if (unlikely(rxcp->num_rcvd == 0))
			goto loop_continue;

		/* Discard compl with partial DMA Lancer B0 */
		if (unlikely(!rxcp->pkt_size)) {
			be_rx_compl_discard(rxo, rxcp);
			goto loop_continue;
		}

		/* On BE drop pkts that arrive due to imperfect filtering in
		 * promiscuous mode on some skews
		 */
		if (unlikely(rxcp->port != adapter->port_num &&
				!lancer_chip(adapter))) {
			be_rx_compl_discard(rxo, rxcp);
			goto loop_continue;
		}

		if (do_gro(rxcp))
			be_rx_compl_process_gro(rxo, napi, rxcp);
		else
			be_rx_compl_process(rxo, rxcp);
loop_continue:
		be_rx_stats_update(rxo, rxcp);
	}

	if (work_done) {
		be_cq_notify(adapter, rx_cq->id, true, work_done);

		if (atomic_read(&rxo->q.used) < RX_FRAGS_REFILL_WM)
			be_post_rx_frags(rxo, GFP_ATOMIC);
	}

	return work_done;
}

static bool be_process_tx(struct be_adapter *adapter, struct be_tx_obj *txo,
			  int budget, int idx)
{
	struct be_eth_tx_compl *txcp;
	int num_wrbs = 0, work_done;

	for (work_done = 0; work_done < budget; work_done++) {
		txcp = be_tx_compl_get(&txo->cq);
		if (!txcp)
			break;
		num_wrbs += be_tx_compl_process(adapter, txo,
				AMAP_GET_BITS(struct amap_eth_tx_compl,
					wrb_index, txcp));
	}

	if (work_done) {
		be_cq_notify(adapter, txo->cq.id, true, work_done);
		atomic_sub(num_wrbs, &txo->q.used);

		/* As Tx wrbs have been freed up, wake up netdev queue
		 * if it was stopped due to lack of tx wrbs.  */
		if (__netif_subqueue_stopped(adapter->netdev, idx) &&
			atomic_read(&txo->q.used) < txo->q.len / 2) {
			netif_wake_subqueue(adapter->netdev, idx);
		}

		u64_stats_update_begin(&tx_stats(txo)->sync_compl);
		tx_stats(txo)->tx_compl += work_done;
		u64_stats_update_end(&tx_stats(txo)->sync_compl);
	}
	return (work_done < budget); /* Done */
}

int be_poll(struct napi_struct *napi, int budget)
{
	struct be_eq_obj *eqo = container_of(napi, struct be_eq_obj, napi);
	struct be_adapter *adapter = eqo->adapter;
	int max_work = 0, work, i, num_evts;
	bool tx_done;

	num_evts = events_get(eqo);

	/* Process all TXQs serviced by this EQ */
	for (i = eqo->idx; i < adapter->num_tx_qs; i += adapter->num_evt_qs) {
		tx_done = be_process_tx(adapter, &adapter->tx_obj[i],
					eqo->tx_budget, i);
		if (!tx_done)
			max_work = budget;
	}

	/* This loop will iterate twice for EQ0 in which
	 * completions of the last RXQ (default one) are also processed
	 * For other EQs the loop iterates only once
	 */
	for (i = eqo->idx; i < adapter->num_rx_qs; i += adapter->num_evt_qs) {
		work = be_process_rx(&adapter->rx_obj[i], napi, budget);
		max_work = max(work, max_work);
	}

	if (is_mcc_eqo(eqo))
		be_process_mcc(adapter);

	if (max_work < budget) {
		napi_complete(napi);
		be_eq_notify(adapter, eqo->q.id, true, false, num_evts);
	} else {
		/* As we'll continue in polling mode, count and clear events */
		be_eq_notify(adapter, eqo->q.id, false, false, num_evts);
	}
	return max_work;
}

void be_detect_error(struct be_adapter *adapter)
{
	u32 ue_lo = 0, ue_hi = 0, ue_lo_mask = 0, ue_hi_mask = 0;
	u32 sliport_status = 0, sliport_err1 = 0, sliport_err2 = 0;
	u32 i;

	if (be_hw_error(adapter))
		return;

	if (lancer_chip(adapter)) {
		sliport_status = ioread32(adapter->db + SLIPORT_STATUS_OFFSET);
		if (sliport_status & SLIPORT_STATUS_ERR_MASK) {
			sliport_err1 = ioread32(adapter->db +
					SLIPORT_ERROR1_OFFSET);
			sliport_err2 = ioread32(adapter->db +
					SLIPORT_ERROR2_OFFSET);
		}
	} else {
		pci_read_config_dword(adapter->pdev,
				PCICFG_UE_STATUS_LOW, &ue_lo);
		pci_read_config_dword(adapter->pdev,
				PCICFG_UE_STATUS_HIGH, &ue_hi);
		pci_read_config_dword(adapter->pdev,
				PCICFG_UE_STATUS_LOW_MASK, &ue_lo_mask);
		pci_read_config_dword(adapter->pdev,
				PCICFG_UE_STATUS_HI_MASK, &ue_hi_mask);

		ue_lo = (ue_lo & ~ue_lo_mask);
		ue_hi = (ue_hi & ~ue_hi_mask);
	}

	/* On certain platforms BE hardware can indicate spurious UEs.
	 * Allow the h/w to stop working completely in case of a real UE.
	 * Hence not setting the hw_error for UE detection.
	 */
	if (sliport_status & SLIPORT_STATUS_ERR_MASK) {
		adapter->hw_error = true;
		dev_err(&adapter->pdev->dev,
			"Error detected in the card\n");
	}

	if (sliport_status & SLIPORT_STATUS_ERR_MASK) {
		dev_err(&adapter->pdev->dev,
			"ERR: sliport status 0x%x\n", sliport_status);
		dev_err(&adapter->pdev->dev,
			"ERR: sliport error1 0x%x\n", sliport_err1);
		dev_err(&adapter->pdev->dev,
			"ERR: sliport error2 0x%x\n", sliport_err2);
	}

	if (ue_lo) {
		for (i = 0; ue_lo; ue_lo >>= 1, i++) {
			if (ue_lo & 1)
				dev_err(&adapter->pdev->dev,
				"UE: %s bit set\n", ue_status_low_desc[i]);
		}
	}

	if (ue_hi) {
		for (i = 0; ue_hi; ue_hi >>= 1, i++) {
			if (ue_hi & 1)
				dev_err(&adapter->pdev->dev,
				"UE: %s bit set\n", ue_status_hi_desc[i]);
		}
	}

}

static void be_msix_disable(struct be_adapter *adapter)
{
	if (msix_enabled(adapter)) {
		pci_disable_msix(adapter->pdev);
		adapter->num_msix_vec = 0;
	}
}

static uint be_num_rss_want(struct be_adapter *adapter)
{
	u32 num = 0;

	if ((adapter->function_caps & BE_FUNCTION_CAPS_RSS) &&
	    (lancer_chip(adapter) ||
	     (!sriov_want(adapter) && be_physfn(adapter)))) {
		num = adapter->max_rss_queues;
		num = min_t(u32, num, (u32)netif_get_num_default_rss_queues());
	}
	return num;
}

static void be_msix_enable(struct be_adapter *adapter)
{
#define BE_MIN_MSIX_VECTORS		1
	int i, status, num_vec, num_roce_vec = 0;
	struct device *dev = &adapter->pdev->dev;

	/* If RSS queues are not used, need a vec for default RX Q */
	num_vec = min(be_num_rss_want(adapter), num_online_cpus());
	if (be_roce_supported(adapter)) {
		num_roce_vec = min_t(u32, MAX_ROCE_MSIX_VECTORS,
					(num_online_cpus() + 1));
		num_roce_vec = min(num_roce_vec, MAX_ROCE_EQS);
		num_vec += num_roce_vec;
		num_vec = min(num_vec, MAX_MSIX_VECTORS);
	}
	num_vec = max(num_vec, BE_MIN_MSIX_VECTORS);

	for (i = 0; i < num_vec; i++)
		adapter->msix_entries[i].entry = i;

	status = pci_enable_msix(adapter->pdev, adapter->msix_entries, num_vec);
	if (status == 0) {
		goto done;
	} else if (status >= BE_MIN_MSIX_VECTORS) {
		num_vec = status;
		if (pci_enable_msix(adapter->pdev, adapter->msix_entries,
				num_vec) == 0)
			goto done;
	}

	dev_warn(dev, "MSIx enable failed\n");
	return;
done:
	if (be_roce_supported(adapter)) {
		if (num_vec > num_roce_vec) {
			adapter->num_msix_vec = num_vec - num_roce_vec;
			adapter->num_msix_roce_vec =
				num_vec - adapter->num_msix_vec;
		} else {
			adapter->num_msix_vec = num_vec;
			adapter->num_msix_roce_vec = 0;
		}
	} else
		adapter->num_msix_vec = num_vec;
	dev_info(dev, "enabled %d MSI-x vector(s)\n", adapter->num_msix_vec);
	return;
}

static inline int be_msix_vec_get(struct be_adapter *adapter,
				struct be_eq_obj *eqo)
{
	return adapter->msix_entries[eqo->idx].vector;
}

static int be_msix_register(struct be_adapter *adapter)
{
	struct net_device *netdev = adapter->netdev;
	struct be_eq_obj *eqo;
	int status, i, vec;

	for_all_evt_queues(adapter, eqo, i) {
		sprintf(eqo->desc, "%s-q%d", netdev->name, i);
		vec = be_msix_vec_get(adapter, eqo);
		status = request_irq(vec, be_msix, 0, eqo->desc, eqo);
		if (status)
			goto err_msix;
	}

	return 0;
err_msix:
	for (i--, eqo = &adapter->eq_obj[i]; i >= 0; i--, eqo--)
		free_irq(be_msix_vec_get(adapter, eqo), eqo);
	dev_warn(&adapter->pdev->dev, "MSIX Request IRQ failed - err %d\n",
		status);
	be_msix_disable(adapter);
	return status;
}

static int be_irq_register(struct be_adapter *adapter)
{
	struct net_device *netdev = adapter->netdev;
	int status;

	if (msix_enabled(adapter)) {
		status = be_msix_register(adapter);
		if (status == 0)
			goto done;
		/* INTx is not supported for VF */
		if (!be_physfn(adapter))
			return status;
	}

	/* INTx: only the first EQ is used */
	netdev->irq = adapter->pdev->irq;
	status = request_irq(netdev->irq, be_intx, IRQF_SHARED, netdev->name,
			     &adapter->eq_obj[0]);
	if (status) {
		dev_err(&adapter->pdev->dev,
			"INTx request IRQ failed - err %d\n", status);
		return status;
	}
done:
	adapter->isr_registered = true;
	return 0;
}

static void be_irq_unregister(struct be_adapter *adapter)
{
	struct net_device *netdev = adapter->netdev;
	struct be_eq_obj *eqo;
	int i;

	if (!adapter->isr_registered)
		return;

	/* INTx */
	if (!msix_enabled(adapter)) {
		free_irq(netdev->irq, &adapter->eq_obj[0]);
		goto done;
	}

	/* MSIx */
	for_all_evt_queues(adapter, eqo, i)
		free_irq(be_msix_vec_get(adapter, eqo), eqo);

done:
	adapter->isr_registered = false;
}

static void be_rx_qs_destroy(struct be_adapter *adapter)
{
	struct be_queue_info *q;
	struct be_rx_obj *rxo;
	int i;

	for_all_rx_queues(adapter, rxo, i) {
		q = &rxo->q;
		if (q->created) {
			be_cmd_rxq_destroy(adapter, q);
			/* After the rxq is invalidated, wait for a grace time
			 * of 1ms for all dma to end and the flush compl to
			 * arrive
			 */
			mdelay(1);
			be_rx_cq_clean(rxo);
		}
		be_queue_free(adapter, q);
	}
}

static int be_close(struct net_device *netdev)
{
	struct be_adapter *adapter = netdev_priv(netdev);
	struct be_eq_obj *eqo;
	int i;

	be_roce_dev_close(adapter);

	for_all_evt_queues(adapter, eqo, i)
		napi_disable(&eqo->napi);

	be_async_mcc_disable(adapter);

	/* Wait for all pending tx completions to arrive so that
	 * all tx skbs are freed.
	 */
	be_tx_compl_clean(adapter);

	be_rx_qs_destroy(adapter);

	for_all_evt_queues(adapter, eqo, i) {
		if (msix_enabled(adapter))
			synchronize_irq(be_msix_vec_get(adapter, eqo));
		else
			synchronize_irq(netdev->irq);
		be_eq_clean(eqo);
	}

	be_irq_unregister(adapter);

	return 0;
}

static int be_rx_qs_create(struct be_adapter *adapter)
{
	struct be_rx_obj *rxo;
	int rc, i, j;
	u8 rsstable[128];

	for_all_rx_queues(adapter, rxo, i) {
		rc = be_queue_alloc(adapter, &rxo->q, RX_Q_LEN,
				    sizeof(struct be_eth_rx_d));
		if (rc)
			return rc;
	}

	/* The FW would like the default RXQ to be created first */
	rxo = default_rxo(adapter);
	rc = be_cmd_rxq_create(adapter, &rxo->q, rxo->cq.id, rx_frag_size,
			       adapter->if_handle, false, &rxo->rss_id);
	if (rc)
		return rc;

	for_all_rss_queues(adapter, rxo, i) {
		rc = be_cmd_rxq_create(adapter, &rxo->q, rxo->cq.id,
				       rx_frag_size, adapter->if_handle,
				       true, &rxo->rss_id);
		if (rc)
			return rc;
	}

	if (be_multi_rxq(adapter)) {
		for (j = 0; j < 128; j += adapter->num_rx_qs - 1) {
			for_all_rss_queues(adapter, rxo, i) {
				if ((j + i) >= 128)
					break;
				rsstable[j + i] = rxo->rss_id;
			}
		}
		rc = be_cmd_rss_config(adapter, rsstable, 128);
		if (rc)
			return rc;
	}

	/* First time posting */
	for_all_rx_queues(adapter, rxo, i)
		be_post_rx_frags(rxo, GFP_KERNEL);
	return 0;
}

static int be_open(struct net_device *netdev)
{
	struct be_adapter *adapter = netdev_priv(netdev);
	struct be_eq_obj *eqo;
	struct be_rx_obj *rxo;
	struct be_tx_obj *txo;
	u8 link_status;
	int status, i;

	status = be_rx_qs_create(adapter);
	if (status)
		goto err;

	be_irq_register(adapter);

	for_all_rx_queues(adapter, rxo, i)
		be_cq_notify(adapter, rxo->cq.id, true, 0);

	for_all_tx_queues(adapter, txo, i)
		be_cq_notify(adapter, txo->cq.id, true, 0);

	be_async_mcc_enable(adapter);

	for_all_evt_queues(adapter, eqo, i) {
		napi_enable(&eqo->napi);
		be_eq_notify(adapter, eqo->q.id, true, false, 0);
	}

	status = be_cmd_link_status_query(adapter, NULL, &link_status, 0);
	if (!status)
		be_link_status_update(adapter, link_status);

	be_roce_dev_open(adapter);
	return 0;
err:
	be_close(adapter->netdev);
	return -EIO;
}

static int be_setup_wol(struct be_adapter *adapter, bool enable)
{
	struct be_dma_mem cmd;
	int status = 0;
	u8 mac[ETH_ALEN];

	memset(mac, 0, ETH_ALEN);

	cmd.size = sizeof(struct be_cmd_req_acpi_wol_magic_config);
	cmd.va = dma_alloc_coherent(&adapter->pdev->dev, cmd.size, &cmd.dma,
				    GFP_KERNEL | __GFP_ZERO);
	if (cmd.va == NULL)
		return -1;

	if (enable) {
		status = pci_write_config_dword(adapter->pdev,
			PCICFG_PM_CONTROL_OFFSET, PCICFG_PM_CONTROL_MASK);
		if (status) {
			dev_err(&adapter->pdev->dev,
				"Could not enable Wake-on-lan\n");
			dma_free_coherent(&adapter->pdev->dev, cmd.size, cmd.va,
					  cmd.dma);
			return status;
		}
		status = be_cmd_enable_magic_wol(adapter,
				adapter->netdev->dev_addr, &cmd);
		pci_enable_wake(adapter->pdev, PCI_D3hot, 1);
		pci_enable_wake(adapter->pdev, PCI_D3cold, 1);
	} else {
		status = be_cmd_enable_magic_wol(adapter, mac, &cmd);
		pci_enable_wake(adapter->pdev, PCI_D3hot, 0);
		pci_enable_wake(adapter->pdev, PCI_D3cold, 0);
	}

	dma_free_coherent(&adapter->pdev->dev, cmd.size, cmd.va, cmd.dma);
	return status;
}

/*
 * Generate a seed MAC address from the PF MAC Address using jhash.
 * MAC Address for VFs are assigned incrementally starting from the seed.
 * These addresses are programmed in the ASIC by the PF and the VF driver
 * queries for the MAC address during its probe.
 */
static int be_vf_eth_addr_config(struct be_adapter *adapter)
{
	u32 vf;
	int status = 0;
	u8 mac[ETH_ALEN];
	struct be_vf_cfg *vf_cfg;

	be_vf_eth_addr_generate(adapter, mac);

	for_all_vfs(adapter, vf_cfg, vf) {
		if (lancer_chip(adapter)) {
			status = be_cmd_set_mac_list(adapter,  mac, 1, vf + 1);
		} else {
			status = be_cmd_pmac_add(adapter, mac,
						 vf_cfg->if_handle,
						 &vf_cfg->pmac_id, vf + 1);
		}

		if (status)
			dev_err(&adapter->pdev->dev,
			"Mac address assignment failed for VF %d\n", vf);
		else
			memcpy(vf_cfg->mac_addr, mac, ETH_ALEN);

		mac[5] += 1;
	}
	return status;
}

static int be_vfs_mac_query(struct be_adapter *adapter)
{
	int status, vf;
	u8 mac[ETH_ALEN];
	struct be_vf_cfg *vf_cfg;
	bool active;

	for_all_vfs(adapter, vf_cfg, vf) {
		be_cmd_get_mac_from_list(adapter, mac, &active,
					 &vf_cfg->pmac_id, 0);

		status = be_cmd_mac_addr_query(adapter, mac, false,
					       vf_cfg->if_handle, 0);
		if (status)
			return status;
		memcpy(vf_cfg->mac_addr, mac, ETH_ALEN);
	}
	return 0;
}

static void be_vf_clear(struct be_adapter *adapter)
{
	struct be_vf_cfg *vf_cfg;
	u32 vf;

	if (be_find_vfs(adapter, ASSIGNED)) {
		dev_warn(&adapter->pdev->dev,
			 "VFs are assigned to VMs: not disabling VFs\n");
		goto done;
	}

	for_all_vfs(adapter, vf_cfg, vf) {
		if (lancer_chip(adapter))
			be_cmd_set_mac_list(adapter, NULL, 0, vf + 1);
		else
			be_cmd_pmac_del(adapter, vf_cfg->if_handle,
					vf_cfg->pmac_id, vf + 1);

		be_cmd_if_destroy(adapter, vf_cfg->if_handle, vf + 1);
	}
	pci_disable_sriov(adapter->pdev);
done:
	kfree(adapter->vf_cfg);
	adapter->num_vfs = 0;
}

static int be_clear(struct be_adapter *adapter)
{
	int i = 1;

	if (adapter->flags & BE_FLAGS_WORKER_SCHEDULED) {
		cancel_delayed_work_sync(&adapter->work);
		adapter->flags &= ~BE_FLAGS_WORKER_SCHEDULED;
	}

	if (sriov_enabled(adapter))
		be_vf_clear(adapter);

	for (; adapter->uc_macs > 0; adapter->uc_macs--, i++)
		be_cmd_pmac_del(adapter, adapter->if_handle,
			adapter->pmac_id[i], 0);

	be_cmd_if_destroy(adapter, adapter->if_handle,  0);

	be_mcc_queues_destroy(adapter);
	be_rx_cqs_destroy(adapter);
	be_tx_queues_destroy(adapter);
	be_evt_queues_destroy(adapter);

	kfree(adapter->pmac_id);
	adapter->pmac_id = NULL;

	be_msix_disable(adapter);
	return 0;
}

static int be_vfs_if_create(struct be_adapter *adapter)
{
	struct be_vf_cfg *vf_cfg;
	u32 cap_flags, en_flags, vf;
	int status;

	cap_flags = BE_IF_FLAGS_UNTAGGED | BE_IF_FLAGS_BROADCAST |
		    BE_IF_FLAGS_MULTICAST;

	for_all_vfs(adapter, vf_cfg, vf) {
		if (!BE3_chip(adapter))
			be_cmd_get_profile_config(adapter, &cap_flags,
						  NULL, vf + 1);

		/* If a FW profile exists, then cap_flags are updated */
		en_flags = cap_flags & (BE_IF_FLAGS_UNTAGGED |
			   BE_IF_FLAGS_BROADCAST | BE_IF_FLAGS_MULTICAST);
		status = be_cmd_if_create(adapter, cap_flags, en_flags,
					  &vf_cfg->if_handle, vf + 1);
		if (status)
			goto err;
	}
err:
	return status;
}

static int be_vf_setup_init(struct be_adapter *adapter)
{
	struct be_vf_cfg *vf_cfg;
	int vf;

	adapter->vf_cfg = kcalloc(adapter->num_vfs, sizeof(*vf_cfg),
				  GFP_KERNEL);
	if (!adapter->vf_cfg)
		return -ENOMEM;

	for_all_vfs(adapter, vf_cfg, vf) {
		vf_cfg->if_handle = -1;
		vf_cfg->pmac_id = -1;
	}
	return 0;
}

static int be_vf_setup(struct be_adapter *adapter)
{
	struct be_vf_cfg *vf_cfg;
	u16 def_vlan, lnk_speed;
	int status, old_vfs, vf;
	struct device *dev = &adapter->pdev->dev;

	old_vfs = be_find_vfs(adapter, ENABLED);
	if (old_vfs) {
		dev_info(dev, "%d VFs are already enabled\n", old_vfs);
		if (old_vfs != num_vfs)
			dev_warn(dev, "Ignoring num_vfs=%d setting\n", num_vfs);
		adapter->num_vfs = old_vfs;
	} else {
		if (num_vfs > adapter->dev_num_vfs)
			dev_info(dev, "Device supports %d VFs and not %d\n",
				 adapter->dev_num_vfs, num_vfs);
		adapter->num_vfs = min_t(u16, num_vfs, adapter->dev_num_vfs);

		status = pci_enable_sriov(adapter->pdev, num_vfs);
		if (status) {
			dev_err(dev, "SRIOV enable failed\n");
			adapter->num_vfs = 0;
			return 0;
		}
	}

	status = be_vf_setup_init(adapter);
	if (status)
		goto err;

	if (old_vfs) {
		for_all_vfs(adapter, vf_cfg, vf) {
			status = be_cmd_get_if_id(adapter, vf_cfg, vf);
			if (status)
				goto err;
		}
	} else {
		status = be_vfs_if_create(adapter);
		if (status)
			goto err;
	}

	if (old_vfs) {
		status = be_vfs_mac_query(adapter);
		if (status)
			goto err;
	} else {
		status = be_vf_eth_addr_config(adapter);
		if (status)
			goto err;
	}

	for_all_vfs(adapter, vf_cfg, vf) {
		/* BE3 FW, by default, caps VF TX-rate to 100mbps.
		 * Allow full available bandwidth
		 */
		if (BE3_chip(adapter) && !old_vfs)
			be_cmd_set_qos(adapter, 1000, vf+1);

		status = be_cmd_link_status_query(adapter, &lnk_speed,
						  NULL, vf + 1);
		if (!status)
			vf_cfg->tx_rate = lnk_speed;

		status = be_cmd_get_hsw_config(adapter, &def_vlan,
					       vf + 1, vf_cfg->if_handle);
		if (status)
			goto err;
		vf_cfg->def_vid = def_vlan;

		be_cmd_enable_vf(adapter, vf + 1);
	}
	return 0;
err:
	dev_err(dev, "VF setup failed\n");
	be_vf_clear(adapter);
	return status;
}

static void be_setup_init(struct be_adapter *adapter)
{
	adapter->vlan_prio_bmap = 0xff;
	adapter->phy.link_speed = -1;
	adapter->if_handle = -1;
	adapter->be3_native = false;
	adapter->promiscuous = false;
	if (be_physfn(adapter))
		adapter->cmd_privileges = MAX_PRIVILEGES;
	else
		adapter->cmd_privileges = MIN_PRIVILEGES;
}

static int be_get_mac_addr(struct be_adapter *adapter, u8 *mac, u32 if_handle,
			   bool *active_mac, u32 *pmac_id)
{
	int status = 0;

	if (!is_zero_ether_addr(adapter->netdev->perm_addr)) {
		memcpy(mac, adapter->netdev->dev_addr, ETH_ALEN);
		if (!lancer_chip(adapter) && !be_physfn(adapter))
			*active_mac = true;
		else
			*active_mac = false;

		return status;
	}

	if (lancer_chip(adapter)) {
		status = be_cmd_get_mac_from_list(adapter, mac,
						  active_mac, pmac_id, 0);
		if (*active_mac) {
			status = be_cmd_mac_addr_query(adapter, mac, false,
						       if_handle, *pmac_id);
		}
	} else if (be_physfn(adapter)) {
		/* For BE3, for PF get permanent MAC */
		status = be_cmd_mac_addr_query(adapter, mac, true, 0, 0);
		*active_mac = false;
	} else {
		/* For BE3, for VF get soft MAC assigned by PF*/
		status = be_cmd_mac_addr_query(adapter, mac, false,
					       if_handle, 0);
		*active_mac = true;
	}
	return status;
}

static void be_get_resources(struct be_adapter *adapter)
{
	u16 dev_num_vfs;
	int pos, status;
	bool profile_present = false;
	u16 txq_count = 0;

	if (!BEx_chip(adapter)) {
		status = be_cmd_get_func_config(adapter);
		if (!status)
			profile_present = true;
	} else if (BE3_chip(adapter) && be_physfn(adapter)) {
		be_cmd_get_profile_config(adapter, NULL, &txq_count, 0);
	}

	if (profile_present) {
		/* Sanity fixes for Lancer */
		adapter->max_pmac_cnt = min_t(u16, adapter->max_pmac_cnt,
					      BE_UC_PMAC_COUNT);
		adapter->max_vlans = min_t(u16, adapter->max_vlans,
					   BE_NUM_VLANS_SUPPORTED);
		adapter->max_mcast_mac = min_t(u16, adapter->max_mcast_mac,
					       BE_MAX_MC);
		adapter->max_tx_queues = min_t(u16, adapter->max_tx_queues,
					       MAX_TX_QS);
		adapter->max_rss_queues = min_t(u16, adapter->max_rss_queues,
						BE3_MAX_RSS_QS);
		adapter->max_event_queues = min_t(u16,
						  adapter->max_event_queues,
						  BE3_MAX_RSS_QS);

		if (adapter->max_rss_queues &&
		    adapter->max_rss_queues == adapter->max_rx_queues)
			adapter->max_rss_queues -= 1;

		if (adapter->max_event_queues < adapter->max_rss_queues)
			adapter->max_rss_queues = adapter->max_event_queues;

	} else {
		if (be_physfn(adapter))
			adapter->max_pmac_cnt = BE_UC_PMAC_COUNT;
		else
			adapter->max_pmac_cnt = BE_VF_UC_PMAC_COUNT;

		if (adapter->function_mode & FLEX10_MODE)
			adapter->max_vlans = BE_NUM_VLANS_SUPPORTED/8;
		else
			adapter->max_vlans = BE_NUM_VLANS_SUPPORTED;

		adapter->max_mcast_mac = BE_MAX_MC;
		adapter->max_tx_queues = txq_count ? txq_count : MAX_TX_QS;
		adapter->max_tx_queues = min_t(u16, adapter->max_tx_queues,
					       MAX_TX_QS);
		adapter->max_rss_queues = (adapter->be3_native) ?
					   BE3_MAX_RSS_QS : BE2_MAX_RSS_QS;
		adapter->max_event_queues = BE3_MAX_RSS_QS;

		adapter->if_cap_flags = BE_IF_FLAGS_UNTAGGED |
					BE_IF_FLAGS_BROADCAST |
					BE_IF_FLAGS_MULTICAST |
					BE_IF_FLAGS_PASS_L3L4_ERRORS |
					BE_IF_FLAGS_MCAST_PROMISCUOUS |
					BE_IF_FLAGS_VLAN_PROMISCUOUS |
					BE_IF_FLAGS_PROMISCUOUS;

		if (adapter->function_caps & BE_FUNCTION_CAPS_RSS)
			adapter->if_cap_flags |= BE_IF_FLAGS_RSS;
	}

	pos = pci_find_ext_capability(adapter->pdev, PCI_EXT_CAP_ID_SRIOV);
	if (pos) {
		pci_read_config_word(adapter->pdev, pos + PCI_SRIOV_TOTAL_VF,
				     &dev_num_vfs);
		if (BE3_chip(adapter))
			dev_num_vfs = min_t(u16, dev_num_vfs, MAX_VFS);
		adapter->dev_num_vfs = dev_num_vfs;
	}
}

/* Routine to query per function resource limits */
static int be_get_config(struct be_adapter *adapter)
{
	int status;

	status = be_cmd_query_fw_cfg(adapter, &adapter->port_num,
				     &adapter->function_mode,
				     &adapter->function_caps,
				     &adapter->asic_rev);
	if (status)
		goto err;

	be_get_resources(adapter);

	/* primary mac needs 1 pmac entry */
	adapter->pmac_id = kcalloc(adapter->max_pmac_cnt + 1,
				   sizeof(u32), GFP_KERNEL);
	if (!adapter->pmac_id) {
		status = -ENOMEM;
		goto err;
	}

err:
	return status;
}

static int be_setup(struct be_adapter *adapter)
{
	struct device *dev = &adapter->pdev->dev;
	u32 en_flags;
	u32 tx_fc, rx_fc;
	int status;
	u8 mac[ETH_ALEN];
	bool active_mac;

	be_setup_init(adapter);

	if (!lancer_chip(adapter))
		be_cmd_req_native_mode(adapter);

	status = be_get_config(adapter);
	if (status)
		goto err;

	be_msix_enable(adapter);

	status = be_evt_queues_create(adapter);
	if (status)
		goto err;

	status = be_tx_cqs_create(adapter);
	if (status)
		goto err;

	status = be_rx_cqs_create(adapter);
	if (status)
		goto err;

	status = be_mcc_queues_create(adapter);
	if (status)
		goto err;

	be_cmd_get_fn_privileges(adapter, &adapter->cmd_privileges, 0);
	/* In UMC mode FW does not return right privileges.
	 * Override with correct privilege equivalent to PF.
	 */
	if (be_is_mc(adapter))
		adapter->cmd_privileges = MAX_PRIVILEGES;

	en_flags = BE_IF_FLAGS_UNTAGGED | BE_IF_FLAGS_BROADCAST |
			BE_IF_FLAGS_MULTICAST | BE_IF_FLAGS_PASS_L3L4_ERRORS;

	if (adapter->function_caps & BE_FUNCTION_CAPS_RSS)
		en_flags |= BE_IF_FLAGS_RSS;

	en_flags = en_flags & adapter->if_cap_flags;

	status = be_cmd_if_create(adapter, adapter->if_cap_flags, en_flags,
				  &adapter->if_handle, 0);
	if (status != 0)
		goto err;

	memset(mac, 0, ETH_ALEN);
	active_mac = false;
	status = be_get_mac_addr(adapter, mac, adapter->if_handle,
				 &active_mac, &adapter->pmac_id[0]);
	if (status != 0)
		goto err;

	if (!active_mac) {
		status = be_cmd_pmac_add(adapter, mac, adapter->if_handle,
					 &adapter->pmac_id[0], 0);
		if (status != 0)
			goto err;
	}

	if (is_zero_ether_addr(adapter->netdev->dev_addr)) {
		memcpy(adapter->netdev->dev_addr, mac, ETH_ALEN);
		memcpy(adapter->netdev->perm_addr, mac, ETH_ALEN);
	}

	status = be_tx_qs_create(adapter);
	if (status)
		goto err;

	be_cmd_get_fw_ver(adapter, adapter->fw_ver, NULL);

	if (adapter->vlans_added)
		be_vid_config(adapter);

	be_set_rx_mode(adapter->netdev);

	be_cmd_get_flow_control(adapter, &tx_fc, &rx_fc);

	if (rx_fc != adapter->rx_fc || tx_fc != adapter->tx_fc)
		be_cmd_set_flow_control(adapter, adapter->tx_fc,
					adapter->rx_fc);

	if (be_physfn(adapter) && num_vfs) {
		if (adapter->dev_num_vfs)
			be_vf_setup(adapter);
		else
			dev_warn(dev, "device doesn't support SRIOV\n");
	}

	status = be_cmd_get_phy_info(adapter);
	if (!status && be_pause_supported(adapter))
		adapter->phy.fc_autoneg = 1;

	schedule_delayed_work(&adapter->work, msecs_to_jiffies(1000));
	adapter->flags |= BE_FLAGS_WORKER_SCHEDULED;
	return 0;
err:
	be_clear(adapter);
	return status;
}

#ifdef CONFIG_NET_POLL_CONTROLLER
static void be_netpoll(struct net_device *netdev)
{
	struct be_adapter *adapter = netdev_priv(netdev);
	struct be_eq_obj *eqo;
	int i;

	for_all_evt_queues(adapter, eqo, i) {
		be_eq_notify(eqo->adapter, eqo->q.id, false, true, 0);
		napi_schedule(&eqo->napi);
	}

	return;
}
#endif

#define FW_FILE_HDR_SIGN 	"ServerEngines Corp. "
char flash_cookie[2][16] =      {"*** SE FLAS", "H DIRECTORY *** "};

static bool be_flash_redboot(struct be_adapter *adapter,
			const u8 *p, u32 img_start, int image_size,
			int hdr_size)
{
	u32 crc_offset;
	u8 flashed_crc[4];
	int status;

	crc_offset = hdr_size + img_start + image_size - 4;

	p += crc_offset;

	status = be_cmd_get_flash_crc(adapter, flashed_crc,
			(image_size - 4));
	if (status) {
		dev_err(&adapter->pdev->dev,
		"could not get crc from flash, not flashing redboot\n");
		return false;
	}

	/*update redboot only if crc does not match*/
	if (!memcmp(flashed_crc, p, 4))
		return false;
	else
		return true;
}

static bool phy_flashing_required(struct be_adapter *adapter)
{
	return (adapter->phy.phy_type == TN_8022 &&
		adapter->phy.interface_type == PHY_TYPE_BASET_10GB);
}

static bool is_comp_in_ufi(struct be_adapter *adapter,
			   struct flash_section_info *fsec, int type)
{
	int i = 0, img_type = 0;
	struct flash_section_info_g2 *fsec_g2 = NULL;

	if (BE2_chip(adapter))
		fsec_g2 = (struct flash_section_info_g2 *)fsec;

	for (i = 0; i < MAX_FLASH_COMP; i++) {
		if (fsec_g2)
			img_type = le32_to_cpu(fsec_g2->fsec_entry[i].type);
		else
			img_type = le32_to_cpu(fsec->fsec_entry[i].type);

		if (img_type == type)
			return true;
	}
	return false;

}

struct flash_section_info *get_fsec_info(struct be_adapter *adapter,
					 int header_size,
					 const struct firmware *fw)
{
	struct flash_section_info *fsec = NULL;
	const u8 *p = fw->data;

	p += header_size;
	while (p < (fw->data + fw->size)) {
		fsec = (struct flash_section_info *)p;
		if (!memcmp(flash_cookie, fsec->cookie, sizeof(flash_cookie)))
			return fsec;
		p += 32;
	}
	return NULL;
}

static int be_flash(struct be_adapter *adapter, const u8 *img,
		struct be_dma_mem *flash_cmd, int optype, int img_size)
{
	u32 total_bytes = 0, flash_op, num_bytes = 0;
	int status = 0;
	struct be_cmd_write_flashrom *req = flash_cmd->va;

	total_bytes = img_size;
	while (total_bytes) {
		num_bytes = min_t(u32, 32*1024, total_bytes);

		total_bytes -= num_bytes;

		if (!total_bytes) {
			if (optype == OPTYPE_PHY_FW)
				flash_op = FLASHROM_OPER_PHY_FLASH;
			else
				flash_op = FLASHROM_OPER_FLASH;
		} else {
			if (optype == OPTYPE_PHY_FW)
				flash_op = FLASHROM_OPER_PHY_SAVE;
			else
				flash_op = FLASHROM_OPER_SAVE;
		}

		memcpy(req->data_buf, img, num_bytes);
		img += num_bytes;
		status = be_cmd_write_flashrom(adapter, flash_cmd, optype,
						flash_op, num_bytes);
		if (status) {
			if (status == ILLEGAL_IOCTL_REQ &&
			    optype == OPTYPE_PHY_FW)
				break;
			dev_err(&adapter->pdev->dev,
				"cmd to write to flash rom failed.\n");
			return status;
		}
	}
	return 0;
}

/* For BE2, BE3 and BE3-R */
static int be_flash_BEx(struct be_adapter *adapter,
			 const struct firmware *fw,
			 struct be_dma_mem *flash_cmd,
			 int num_of_images)

{
	int status = 0, i, filehdr_size = 0;
	int img_hdrs_size = (num_of_images * sizeof(struct image_hdr));
	const u8 *p = fw->data;
	const struct flash_comp *pflashcomp;
	int num_comp, redboot;
	struct flash_section_info *fsec = NULL;

	struct flash_comp gen3_flash_types[] = {
		{ FLASH_iSCSI_PRIMARY_IMAGE_START_g3, OPTYPE_ISCSI_ACTIVE,
			FLASH_IMAGE_MAX_SIZE_g3, IMAGE_FIRMWARE_iSCSI},
		{ FLASH_REDBOOT_START_g3, OPTYPE_REDBOOT,
			FLASH_REDBOOT_IMAGE_MAX_SIZE_g3, IMAGE_BOOT_CODE},
		{ FLASH_iSCSI_BIOS_START_g3, OPTYPE_BIOS,
			FLASH_BIOS_IMAGE_MAX_SIZE_g3, IMAGE_OPTION_ROM_ISCSI},
		{ FLASH_PXE_BIOS_START_g3, OPTYPE_PXE_BIOS,
			FLASH_BIOS_IMAGE_MAX_SIZE_g3, IMAGE_OPTION_ROM_PXE},
		{ FLASH_FCoE_BIOS_START_g3, OPTYPE_FCOE_BIOS,
			FLASH_BIOS_IMAGE_MAX_SIZE_g3, IMAGE_OPTION_ROM_FCoE},
		{ FLASH_iSCSI_BACKUP_IMAGE_START_g3, OPTYPE_ISCSI_BACKUP,
			FLASH_IMAGE_MAX_SIZE_g3, IMAGE_FIRMWARE_BACKUP_iSCSI},
		{ FLASH_FCoE_PRIMARY_IMAGE_START_g3, OPTYPE_FCOE_FW_ACTIVE,
			FLASH_IMAGE_MAX_SIZE_g3, IMAGE_FIRMWARE_FCoE},
		{ FLASH_FCoE_BACKUP_IMAGE_START_g3, OPTYPE_FCOE_FW_BACKUP,
			FLASH_IMAGE_MAX_SIZE_g3, IMAGE_FIRMWARE_BACKUP_FCoE},
		{ FLASH_NCSI_START_g3, OPTYPE_NCSI_FW,
			FLASH_NCSI_IMAGE_MAX_SIZE_g3, IMAGE_NCSI},
		{ FLASH_PHY_FW_START_g3, OPTYPE_PHY_FW,
			FLASH_PHY_FW_IMAGE_MAX_SIZE_g3, IMAGE_FIRMWARE_PHY}
	};

	struct flash_comp gen2_flash_types[] = {
		{ FLASH_iSCSI_PRIMARY_IMAGE_START_g2, OPTYPE_ISCSI_ACTIVE,
			FLASH_IMAGE_MAX_SIZE_g2, IMAGE_FIRMWARE_iSCSI},
		{ FLASH_REDBOOT_START_g2, OPTYPE_REDBOOT,
			FLASH_REDBOOT_IMAGE_MAX_SIZE_g2, IMAGE_BOOT_CODE},
		{ FLASH_iSCSI_BIOS_START_g2, OPTYPE_BIOS,
			FLASH_BIOS_IMAGE_MAX_SIZE_g2, IMAGE_OPTION_ROM_ISCSI},
		{ FLASH_PXE_BIOS_START_g2, OPTYPE_PXE_BIOS,
			FLASH_BIOS_IMAGE_MAX_SIZE_g2, IMAGE_OPTION_ROM_PXE},
		{ FLASH_FCoE_BIOS_START_g2, OPTYPE_FCOE_BIOS,
			FLASH_BIOS_IMAGE_MAX_SIZE_g2, IMAGE_OPTION_ROM_FCoE},
		{ FLASH_iSCSI_BACKUP_IMAGE_START_g2, OPTYPE_ISCSI_BACKUP,
			FLASH_IMAGE_MAX_SIZE_g2, IMAGE_FIRMWARE_BACKUP_iSCSI},
		{ FLASH_FCoE_PRIMARY_IMAGE_START_g2, OPTYPE_FCOE_FW_ACTIVE,
			FLASH_IMAGE_MAX_SIZE_g2, IMAGE_FIRMWARE_FCoE},
		{ FLASH_FCoE_BACKUP_IMAGE_START_g2, OPTYPE_FCOE_FW_BACKUP,
			 FLASH_IMAGE_MAX_SIZE_g2, IMAGE_FIRMWARE_BACKUP_FCoE}
	};

	if (BE3_chip(adapter)) {
		pflashcomp = gen3_flash_types;
		filehdr_size = sizeof(struct flash_file_hdr_g3);
		num_comp = ARRAY_SIZE(gen3_flash_types);
	} else {
		pflashcomp = gen2_flash_types;
		filehdr_size = sizeof(struct flash_file_hdr_g2);
		num_comp = ARRAY_SIZE(gen2_flash_types);
	}

	/* Get flash section info*/
	fsec = get_fsec_info(adapter, filehdr_size + img_hdrs_size, fw);
	if (!fsec) {
		dev_err(&adapter->pdev->dev,
			"Invalid Cookie. UFI corrupted ?\n");
		return -1;
	}
	for (i = 0; i < num_comp; i++) {
		if (!is_comp_in_ufi(adapter, fsec, pflashcomp[i].img_type))
			continue;

		if ((pflashcomp[i].optype == OPTYPE_NCSI_FW) &&
		    memcmp(adapter->fw_ver, "3.102.148.0", 11) < 0)
			continue;

		if (pflashcomp[i].optype == OPTYPE_PHY_FW  &&
		    !phy_flashing_required(adapter))
				continue;

		if (pflashcomp[i].optype == OPTYPE_REDBOOT) {
			redboot = be_flash_redboot(adapter, fw->data,
				pflashcomp[i].offset, pflashcomp[i].size,
				filehdr_size + img_hdrs_size);
			if (!redboot)
				continue;
		}

		p = fw->data;
		p += filehdr_size + pflashcomp[i].offset + img_hdrs_size;
		if (p + pflashcomp[i].size > fw->data + fw->size)
			return -1;

		status = be_flash(adapter, p, flash_cmd, pflashcomp[i].optype,
					pflashcomp[i].size);
		if (status) {
			dev_err(&adapter->pdev->dev,
				"Flashing section type %d failed.\n",
				pflashcomp[i].img_type);
			return status;
		}
	}
	return 0;
}

static int be_flash_skyhawk(struct be_adapter *adapter,
		const struct firmware *fw,
		struct be_dma_mem *flash_cmd, int num_of_images)
{
	int status = 0, i, filehdr_size = 0;
	int img_offset, img_size, img_optype, redboot;
	int img_hdrs_size = num_of_images * sizeof(struct image_hdr);
	const u8 *p = fw->data;
	struct flash_section_info *fsec = NULL;

	filehdr_size = sizeof(struct flash_file_hdr_g3);
	fsec = get_fsec_info(adapter, filehdr_size + img_hdrs_size, fw);
	if (!fsec) {
		dev_err(&adapter->pdev->dev,
			"Invalid Cookie. UFI corrupted ?\n");
		return -1;
	}

	for (i = 0; i < le32_to_cpu(fsec->fsec_hdr.num_images); i++) {
		img_offset = le32_to_cpu(fsec->fsec_entry[i].offset);
		img_size   = le32_to_cpu(fsec->fsec_entry[i].pad_size);

		switch (le32_to_cpu(fsec->fsec_entry[i].type)) {
		case IMAGE_FIRMWARE_iSCSI:
			img_optype = OPTYPE_ISCSI_ACTIVE;
			break;
		case IMAGE_BOOT_CODE:
			img_optype = OPTYPE_REDBOOT;
			break;
		case IMAGE_OPTION_ROM_ISCSI:
			img_optype = OPTYPE_BIOS;
			break;
		case IMAGE_OPTION_ROM_PXE:
			img_optype = OPTYPE_PXE_BIOS;
			break;
		case IMAGE_OPTION_ROM_FCoE:
			img_optype = OPTYPE_FCOE_BIOS;
			break;
		case IMAGE_FIRMWARE_BACKUP_iSCSI:
			img_optype = OPTYPE_ISCSI_BACKUP;
			break;
		case IMAGE_NCSI:
			img_optype = OPTYPE_NCSI_FW;
			break;
		default:
			continue;
		}

		if (img_optype == OPTYPE_REDBOOT) {
			redboot = be_flash_redboot(adapter, fw->data,
					img_offset, img_size,
					filehdr_size + img_hdrs_size);
			if (!redboot)
				continue;
		}

		p = fw->data;
		p += filehdr_size + img_offset + img_hdrs_size;
		if (p + img_size > fw->data + fw->size)
			return -1;

		status = be_flash(adapter, p, flash_cmd, img_optype, img_size);
		if (status) {
			dev_err(&adapter->pdev->dev,
				"Flashing section type %d failed.\n",
				fsec->fsec_entry[i].type);
			return status;
		}
	}
	return 0;
}

static int lancer_wait_idle(struct be_adapter *adapter)
{
#define SLIPORT_IDLE_TIMEOUT 30
	u32 reg_val;
	int status = 0, i;

	for (i = 0; i < SLIPORT_IDLE_TIMEOUT; i++) {
		reg_val = ioread32(adapter->db + PHYSDEV_CONTROL_OFFSET);
		if ((reg_val & PHYSDEV_CONTROL_INP_MASK) == 0)
			break;

		ssleep(1);
	}

	if (i == SLIPORT_IDLE_TIMEOUT)
		status = -1;

	return status;
}

static int lancer_fw_reset(struct be_adapter *adapter)
{
	int status = 0;

	status = lancer_wait_idle(adapter);
	if (status)
		return status;

	iowrite32(PHYSDEV_CONTROL_FW_RESET_MASK, adapter->db +
		  PHYSDEV_CONTROL_OFFSET);

	return status;
}

static int lancer_fw_download(struct be_adapter *adapter,
				const struct firmware *fw)
{
#define LANCER_FW_DOWNLOAD_CHUNK      (32 * 1024)
#define LANCER_FW_DOWNLOAD_LOCATION   "/prg"
	struct be_dma_mem flash_cmd;
	const u8 *data_ptr = NULL;
	u8 *dest_image_ptr = NULL;
	size_t image_size = 0;
	u32 chunk_size = 0;
	u32 data_written = 0;
	u32 offset = 0;
	int status = 0;
	u8 add_status = 0;
	u8 change_status;

	if (!IS_ALIGNED(fw->size, sizeof(u32))) {
		dev_err(&adapter->pdev->dev,
			"FW Image not properly aligned. "
			"Length must be 4 byte aligned.\n");
		status = -EINVAL;
		goto lancer_fw_exit;
	}

	flash_cmd.size = sizeof(struct lancer_cmd_req_write_object)
				+ LANCER_FW_DOWNLOAD_CHUNK;
	flash_cmd.va = dma_alloc_coherent(&adapter->pdev->dev, flash_cmd.size,
					  &flash_cmd.dma, GFP_KERNEL);
	if (!flash_cmd.va) {
		status = -ENOMEM;
		goto lancer_fw_exit;
	}

	dest_image_ptr = flash_cmd.va +
				sizeof(struct lancer_cmd_req_write_object);
	image_size = fw->size;
	data_ptr = fw->data;

	while (image_size) {
		chunk_size = min_t(u32, image_size, LANCER_FW_DOWNLOAD_CHUNK);

		/* Copy the image chunk content. */
		memcpy(dest_image_ptr, data_ptr, chunk_size);

		status = lancer_cmd_write_object(adapter, &flash_cmd,
						 chunk_size, offset,
						 LANCER_FW_DOWNLOAD_LOCATION,
						 &data_written, &change_status,
						 &add_status);
		if (status)
			break;

		offset += data_written;
		data_ptr += data_written;
		image_size -= data_written;
	}

	if (!status) {
		/* Commit the FW written */
		status = lancer_cmd_write_object(adapter, &flash_cmd,
						 0, offset,
						 LANCER_FW_DOWNLOAD_LOCATION,
						 &data_written, &change_status,
						 &add_status);
	}

	dma_free_coherent(&adapter->pdev->dev, flash_cmd.size, flash_cmd.va,
				flash_cmd.dma);
	if (status) {
		dev_err(&adapter->pdev->dev,
			"Firmware load error. "
			"Status code: 0x%x Additional Status: 0x%x\n",
			status, add_status);
		goto lancer_fw_exit;
	}

	if (change_status == LANCER_FW_RESET_NEEDED) {
		status = lancer_fw_reset(adapter);
		if (status) {
			dev_err(&adapter->pdev->dev,
				"Adapter busy for FW reset.\n"
				"New FW will not be active.\n");
			goto lancer_fw_exit;
		}
	} else if (change_status != LANCER_NO_RESET_NEEDED) {
			dev_err(&adapter->pdev->dev,
				"System reboot required for new FW"
				" to be active\n");
	}

	dev_info(&adapter->pdev->dev, "Firmware flashed successfully\n");
lancer_fw_exit:
	return status;
}

#define UFI_TYPE2		2
#define UFI_TYPE3		3
#define UFI_TYPE3R		10
#define UFI_TYPE4		4
static int be_get_ufi_type(struct be_adapter *adapter,
			   struct flash_file_hdr_g3 *fhdr)
{
	if (fhdr == NULL)
		goto be_get_ufi_exit;

	if (skyhawk_chip(adapter) && fhdr->build[0] == '4')
		return UFI_TYPE4;
	else if (BE3_chip(adapter) && fhdr->build[0] == '3') {
		if (fhdr->asic_type_rev == 0x10)
			return UFI_TYPE3R;
		else
			return UFI_TYPE3;
	} else if (BE2_chip(adapter) && fhdr->build[0] == '2')
		return UFI_TYPE2;

be_get_ufi_exit:
	dev_err(&adapter->pdev->dev,
		"UFI and Interface are not compatible for flashing\n");
	return -1;
}

static int be_fw_download(struct be_adapter *adapter, const struct firmware* fw)
{
	struct flash_file_hdr_g3 *fhdr3;
	struct image_hdr *img_hdr_ptr = NULL;
	struct be_dma_mem flash_cmd;
	const u8 *p;
	int status = 0, i = 0, num_imgs = 0, ufi_type = 0;

	flash_cmd.size = sizeof(struct be_cmd_write_flashrom);
	flash_cmd.va = dma_alloc_coherent(&adapter->pdev->dev, flash_cmd.size,
					  &flash_cmd.dma, GFP_KERNEL);
	if (!flash_cmd.va) {
		status = -ENOMEM;
		goto be_fw_exit;
	}

	p = fw->data;
	fhdr3 = (struct flash_file_hdr_g3 *)p;

	ufi_type = be_get_ufi_type(adapter, fhdr3);

	num_imgs = le32_to_cpu(fhdr3->num_imgs);
	for (i = 0; i < num_imgs; i++) {
		img_hdr_ptr = (struct image_hdr *)(fw->data +
				(sizeof(struct flash_file_hdr_g3) +
				 i * sizeof(struct image_hdr)));
		if (le32_to_cpu(img_hdr_ptr->imageid) == 1) {
			switch (ufi_type) {
			case UFI_TYPE4:
				status = be_flash_skyhawk(adapter, fw,
							&flash_cmd, num_imgs);
				break;
			case UFI_TYPE3R:
				status = be_flash_BEx(adapter, fw, &flash_cmd,
						      num_imgs);
				break;
			case UFI_TYPE3:
				/* Do not flash this ufi on BE3-R cards */
				if (adapter->asic_rev < 0x10)
					status = be_flash_BEx(adapter, fw,
							      &flash_cmd,
							      num_imgs);
				else {
					status = -1;
					dev_err(&adapter->pdev->dev,
						"Can't load BE3 UFI on BE3R\n");
				}
			}
		}
	}

	if (ufi_type == UFI_TYPE2)
		status = be_flash_BEx(adapter, fw, &flash_cmd, 0);
	else if (ufi_type == -1)
		status = -1;

	dma_free_coherent(&adapter->pdev->dev, flash_cmd.size, flash_cmd.va,
			  flash_cmd.dma);
	if (status) {
		dev_err(&adapter->pdev->dev, "Firmware load error\n");
		goto be_fw_exit;
	}

	dev_info(&adapter->pdev->dev, "Firmware flashed successfully\n");

be_fw_exit:
	return status;
}

int be_load_fw(struct be_adapter *adapter, u8 *fw_file)
{
	const struct firmware *fw;
	int status;

	if (!netif_running(adapter->netdev)) {
		dev_err(&adapter->pdev->dev,
			"Firmware load not allowed (interface is down)\n");
		return -1;
	}

	status = request_firmware(&fw, fw_file, &adapter->pdev->dev);
	if (status)
		goto fw_exit;

	dev_info(&adapter->pdev->dev, "Flashing firmware file %s\n", fw_file);

	if (lancer_chip(adapter))
		status = lancer_fw_download(adapter, fw);
	else
		status = be_fw_download(adapter, fw);

fw_exit:
	release_firmware(fw);
	return status;
}

static const struct net_device_ops be_netdev_ops = {
	.ndo_open		= be_open,
	.ndo_stop		= be_close,
	.ndo_start_xmit		= be_xmit,
	.ndo_set_rx_mode	= be_set_rx_mode,
	.ndo_set_mac_address	= be_mac_addr_set,
	.ndo_change_mtu		= be_change_mtu,
	.ndo_get_stats64	= be_get_stats64,
	.ndo_validate_addr	= eth_validate_addr,
	.ndo_vlan_rx_add_vid	= be_vlan_add_vid,
	.ndo_vlan_rx_kill_vid	= be_vlan_rem_vid,
	.ndo_set_vf_mac		= be_set_vf_mac,
	.ndo_set_vf_vlan	= be_set_vf_vlan,
	.ndo_set_vf_tx_rate	= be_set_vf_tx_rate,
	.ndo_get_vf_config	= be_get_vf_config,
#ifdef CONFIG_NET_POLL_CONTROLLER
	.ndo_poll_controller	= be_netpoll,
#endif
};

static void be_netdev_init(struct net_device *netdev)
{
	struct be_adapter *adapter = netdev_priv(netdev);
	struct be_eq_obj *eqo;
	int i;

	netdev->hw_features |= NETIF_F_SG | NETIF_F_TSO | NETIF_F_TSO6 |
		NETIF_F_IP_CSUM | NETIF_F_IPV6_CSUM | NETIF_F_RXCSUM |
		NETIF_F_HW_VLAN_CTAG_TX;
	if (be_multi_rxq(adapter))
		netdev->hw_features |= NETIF_F_RXHASH;

	netdev->features |= netdev->hw_features |
		NETIF_F_HW_VLAN_CTAG_RX | NETIF_F_HW_VLAN_CTAG_FILTER;

	netdev->vlan_features |= NETIF_F_SG | NETIF_F_TSO | NETIF_F_TSO6 |
		NETIF_F_IP_CSUM | NETIF_F_IPV6_CSUM;

	netdev->priv_flags |= IFF_UNICAST_FLT;

	netdev->flags |= IFF_MULTICAST;

	netif_set_gso_max_size(netdev, 65535 - ETH_HLEN);

	netdev->netdev_ops = &be_netdev_ops;

	SET_ETHTOOL_OPS(netdev, &be_ethtool_ops);

	for_all_evt_queues(adapter, eqo, i)
		netif_napi_add(netdev, &eqo->napi, be_poll, BE_NAPI_WEIGHT);
}

static void be_unmap_pci_bars(struct be_adapter *adapter)
{
	if (adapter->csr)
		pci_iounmap(adapter->pdev, adapter->csr);
	if (adapter->db)
		pci_iounmap(adapter->pdev, adapter->db);
}

static int db_bar(struct be_adapter *adapter)
{
	if (lancer_chip(adapter) || !be_physfn(adapter))
		return 0;
	else
		return 4;
}

static int be_roce_map_pci_bars(struct be_adapter *adapter)
{
	if (skyhawk_chip(adapter)) {
		adapter->roce_db.size = 4096;
		adapter->roce_db.io_addr = pci_resource_start(adapter->pdev,
							      db_bar(adapter));
		adapter->roce_db.total_size = pci_resource_len(adapter->pdev,
							       db_bar(adapter));
	}
	return 0;
}

static int be_map_pci_bars(struct be_adapter *adapter)
{
	u8 __iomem *addr;
	u32 sli_intf;

	pci_read_config_dword(adapter->pdev, SLI_INTF_REG_OFFSET, &sli_intf);
	adapter->if_type = (sli_intf & SLI_INTF_IF_TYPE_MASK) >>
				SLI_INTF_IF_TYPE_SHIFT;

	if (BEx_chip(adapter) && be_physfn(adapter)) {
		adapter->csr = pci_iomap(adapter->pdev, 2, 0);
		if (adapter->csr == NULL)
			return -ENOMEM;
	}

	addr = pci_iomap(adapter->pdev, db_bar(adapter), 0);
	if (addr == NULL)
		goto pci_map_err;
	adapter->db = addr;

	be_roce_map_pci_bars(adapter);
	return 0;

pci_map_err:
	be_unmap_pci_bars(adapter);
	return -ENOMEM;
}

static void be_ctrl_cleanup(struct be_adapter *adapter)
{
	struct be_dma_mem *mem = &adapter->mbox_mem_alloced;

	be_unmap_pci_bars(adapter);

	if (mem->va)
		dma_free_coherent(&adapter->pdev->dev, mem->size, mem->va,
				  mem->dma);

	mem = &adapter->rx_filter;
	if (mem->va)
		dma_free_coherent(&adapter->pdev->dev, mem->size, mem->va,
				  mem->dma);
}

static int be_ctrl_init(struct be_adapter *adapter)
{
	struct be_dma_mem *mbox_mem_alloc = &adapter->mbox_mem_alloced;
	struct be_dma_mem *mbox_mem_align = &adapter->mbox_mem;
	struct be_dma_mem *rx_filter = &adapter->rx_filter;
	u32 sli_intf;
	int status;

	pci_read_config_dword(adapter->pdev, SLI_INTF_REG_OFFSET, &sli_intf);
	adapter->sli_family = (sli_intf & SLI_INTF_FAMILY_MASK) >>
				 SLI_INTF_FAMILY_SHIFT;
	adapter->virtfn = (sli_intf & SLI_INTF_FT_MASK) ? 1 : 0;

	status = be_map_pci_bars(adapter);
	if (status)
		goto done;

	mbox_mem_alloc->size = sizeof(struct be_mcc_mailbox) + 16;
	mbox_mem_alloc->va = dma_alloc_coherent(&adapter->pdev->dev,
						mbox_mem_alloc->size,
						&mbox_mem_alloc->dma,
						GFP_KERNEL);
	if (!mbox_mem_alloc->va) {
		status = -ENOMEM;
		goto unmap_pci_bars;
	}
	mbox_mem_align->size = sizeof(struct be_mcc_mailbox);
	mbox_mem_align->va = PTR_ALIGN(mbox_mem_alloc->va, 16);
	mbox_mem_align->dma = PTR_ALIGN(mbox_mem_alloc->dma, 16);
	memset(mbox_mem_align->va, 0, sizeof(struct be_mcc_mailbox));

	rx_filter->size = sizeof(struct be_cmd_req_rx_filter);
	rx_filter->va = dma_alloc_coherent(&adapter->pdev->dev, rx_filter->size,
					   &rx_filter->dma,
					   GFP_KERNEL | __GFP_ZERO);
	if (rx_filter->va == NULL) {
		status = -ENOMEM;
		goto free_mbox;
	}

	mutex_init(&adapter->mbox_lock);
	spin_lock_init(&adapter->mcc_lock);
	spin_lock_init(&adapter->mcc_cq_lock);

	init_completion(&adapter->flash_compl);
	pci_save_state(adapter->pdev);
	return 0;

free_mbox:
	dma_free_coherent(&adapter->pdev->dev, mbox_mem_alloc->size,
			  mbox_mem_alloc->va, mbox_mem_alloc->dma);

unmap_pci_bars:
	be_unmap_pci_bars(adapter);

done:
	return status;
}

static void be_stats_cleanup(struct be_adapter *adapter)
{
	struct be_dma_mem *cmd = &adapter->stats_cmd;

	if (cmd->va)
		dma_free_coherent(&adapter->pdev->dev, cmd->size,
				  cmd->va, cmd->dma);
}

static int be_stats_init(struct be_adapter *adapter)
{
	struct be_dma_mem *cmd = &adapter->stats_cmd;

	if (lancer_chip(adapter))
		cmd->size = sizeof(struct lancer_cmd_req_pport_stats);
	else if (BE2_chip(adapter))
		cmd->size = sizeof(struct be_cmd_req_get_stats_v0);
	else
		/* BE3 and Skyhawk */
		cmd->size = sizeof(struct be_cmd_req_get_stats_v1);

	cmd->va = dma_alloc_coherent(&adapter->pdev->dev, cmd->size, &cmd->dma,
				     GFP_KERNEL | __GFP_ZERO);
	if (cmd->va == NULL)
		return -1;
	return 0;
}

static void be_remove(struct pci_dev *pdev)
{
	struct be_adapter *adapter = pci_get_drvdata(pdev);

	if (!adapter)
		return;

	be_roce_dev_remove(adapter);
	be_intr_set(adapter, false);

	cancel_delayed_work_sync(&adapter->func_recovery_work);

	unregister_netdev(adapter->netdev);

	be_clear(adapter);

	/* tell fw we're done with firing cmds */
	be_cmd_fw_clean(adapter);

	be_stats_cleanup(adapter);

	be_ctrl_cleanup(adapter);

	pci_disable_pcie_error_reporting(pdev);

	pci_set_drvdata(pdev, NULL);
	pci_release_regions(pdev);
	pci_disable_device(pdev);

	free_netdev(adapter->netdev);
}

bool be_is_wol_supported(struct be_adapter *adapter)
{
	return ((adapter->wol_cap & BE_WOL_CAP) &&
		!be_is_wol_excluded(adapter)) ? true : false;
}

u32 be_get_fw_log_level(struct be_adapter *adapter)
{
	struct be_dma_mem extfat_cmd;
	struct be_fat_conf_params *cfgs;
	int status;
	u32 level = 0;
	int j;

	if (lancer_chip(adapter))
		return 0;

	memset(&extfat_cmd, 0, sizeof(struct be_dma_mem));
	extfat_cmd.size = sizeof(struct be_cmd_resp_get_ext_fat_caps);
	extfat_cmd.va = pci_alloc_consistent(adapter->pdev, extfat_cmd.size,
					     &extfat_cmd.dma);

	if (!extfat_cmd.va) {
		dev_err(&adapter->pdev->dev, "%s: Memory allocation failure\n",
			__func__);
		goto err;
	}

	status = be_cmd_get_ext_fat_capabilites(adapter, &extfat_cmd);
	if (!status) {
		cfgs = (struct be_fat_conf_params *)(extfat_cmd.va +
						sizeof(struct be_cmd_resp_hdr));
		for (j = 0; j < le32_to_cpu(cfgs->module[0].num_modes); j++) {
			if (cfgs->module[0].trace_lvl[j].mode == MODE_UART)
				level = cfgs->module[0].trace_lvl[j].dbg_lvl;
		}
	}
	pci_free_consistent(adapter->pdev, extfat_cmd.size, extfat_cmd.va,
			    extfat_cmd.dma);
err:
	return level;
}

static int be_get_initial_config(struct be_adapter *adapter)
{
	int status;
	u32 level;

	status = be_cmd_get_cntl_attributes(adapter);
	if (status)
		return status;

	status = be_cmd_get_acpi_wol_cap(adapter);
	if (status) {
		/* in case of a failure to get wol capabillities
		 * check the exclusion list to determine WOL capability */
		if (!be_is_wol_excluded(adapter))
			adapter->wol_cap |= BE_WOL_CAP;
	}

	if (be_is_wol_supported(adapter))
		adapter->wol = true;

	/* Must be a power of 2 or else MODULO will BUG_ON */
	adapter->be_get_temp_freq = 64;

	level = be_get_fw_log_level(adapter);
	adapter->msg_enable = level <= FW_LOG_LEVEL_DEFAULT ? NETIF_MSG_HW : 0;

	return 0;
}

static int lancer_recover_func(struct be_adapter *adapter)
{
	int status;

	status = lancer_test_and_set_rdy_state(adapter);
	if (status)
		goto err;

	if (netif_running(adapter->netdev))
		be_close(adapter->netdev);

	be_clear(adapter);

	adapter->hw_error = false;
	adapter->fw_timeout = false;

	status = be_setup(adapter);
	if (status)
		goto err;

	if (netif_running(adapter->netdev)) {
		status = be_open(adapter->netdev);
		if (status)
			goto err;
	}

	dev_err(&adapter->pdev->dev,
		"Adapter SLIPORT recovery succeeded\n");
	return 0;
err:
	if (adapter->eeh_error)
		dev_err(&adapter->pdev->dev,
			"Adapter SLIPORT recovery failed\n");

	return status;
}

static void be_func_recovery_task(struct work_struct *work)
{
	struct be_adapter *adapter =
		container_of(work, struct be_adapter,  func_recovery_work.work);
	int status;

	be_detect_error(adapter);

	if (adapter->hw_error && lancer_chip(adapter)) {

		if (adapter->eeh_error)
			goto out;

		rtnl_lock();
		netif_device_detach(adapter->netdev);
		rtnl_unlock();

		status = lancer_recover_func(adapter);

		if (!status)
			netif_device_attach(adapter->netdev);
	}

out:
	schedule_delayed_work(&adapter->func_recovery_work,
			      msecs_to_jiffies(1000));
}

static void be_worker(struct work_struct *work)
{
	struct be_adapter *adapter =
		container_of(work, struct be_adapter, work.work);
	struct be_rx_obj *rxo;
	struct be_eq_obj *eqo;
	int i;

	/* when interrupts are not yet enabled, just reap any pending
	* mcc completions */
	if (!netif_running(adapter->netdev)) {
		local_bh_disable();
		be_process_mcc(adapter);
		local_bh_enable();
		goto reschedule;
	}

	if (!adapter->stats_cmd_sent) {
		if (lancer_chip(adapter))
			lancer_cmd_get_pport_stats(adapter,
						&adapter->stats_cmd);
		else
			be_cmd_get_stats(adapter, &adapter->stats_cmd);
	}

	if (MODULO(adapter->work_counter, adapter->be_get_temp_freq) == 0)
		be_cmd_get_die_temperature(adapter);

	for_all_rx_queues(adapter, rxo, i) {
		if (rxo->rx_post_starved) {
			rxo->rx_post_starved = false;
			be_post_rx_frags(rxo, GFP_KERNEL);
		}
	}

	for_all_evt_queues(adapter, eqo, i)
		be_eqd_update(adapter, eqo);

reschedule:
	adapter->work_counter++;
	schedule_delayed_work(&adapter->work, msecs_to_jiffies(1000));
}

static bool be_reset_required(struct be_adapter *adapter)
{
	return be_find_vfs(adapter, ENABLED) > 0 ? false : true;
}

static char *mc_name(struct be_adapter *adapter)
{
	if (adapter->function_mode & FLEX10_MODE)
		return "FLEX10";
	else if (adapter->function_mode & VNIC_MODE)
		return "vNIC";
	else if (adapter->function_mode & UMC_ENABLED)
		return "UMC";
	else
		return "";
}

static inline char *func_name(struct be_adapter *adapter)
{
	return be_physfn(adapter) ? "PF" : "VF";
}

static int be_probe(struct pci_dev *pdev, const struct pci_device_id *pdev_id)
{
	int status = 0;
	struct be_adapter *adapter;
	struct net_device *netdev;
	char port_name;

	status = pci_enable_device(pdev);
	if (status)
		goto do_none;

	status = pci_request_regions(pdev, DRV_NAME);
	if (status)
		goto disable_dev;
	pci_set_master(pdev);

	netdev = alloc_etherdev_mqs(sizeof(*adapter), MAX_TX_QS, MAX_RX_QS);
	if (netdev == NULL) {
		status = -ENOMEM;
		goto rel_reg;
	}
	adapter = netdev_priv(netdev);
	adapter->pdev = pdev;
	pci_set_drvdata(pdev, adapter);
	adapter->netdev = netdev;
	SET_NETDEV_DEV(netdev, &pdev->dev);

	status = dma_set_mask(&pdev->dev, DMA_BIT_MASK(64));
	if (!status) {
		status = dma_set_coherent_mask(&pdev->dev, DMA_BIT_MASK(64));
		if (status < 0) {
			dev_err(&pdev->dev, "dma_set_coherent_mask failed\n");
			goto free_netdev;
		}
		netdev->features |= NETIF_F_HIGHDMA;
	} else {
		status = dma_set_mask(&pdev->dev, DMA_BIT_MASK(32));
		if (status) {
			dev_err(&pdev->dev, "Could not set PCI DMA Mask\n");
			goto free_netdev;
		}
	}

	status = pci_enable_pcie_error_reporting(pdev);
	if (status)
		dev_err(&pdev->dev, "Could not use PCIe error reporting\n");

	status = be_ctrl_init(adapter);
	if (status)
		goto free_netdev;

	/* sync up with fw's ready state */
	if (be_physfn(adapter)) {
		status = be_fw_wait_ready(adapter);
		if (status)
			goto ctrl_clean;
	}

	/* tell fw we're ready to fire cmds */
	status = be_cmd_fw_init(adapter);
	if (status)
		goto ctrl_clean;

	if (be_reset_required(adapter)) {
		status = be_cmd_reset_function(adapter);
		if (status)
			goto ctrl_clean;
	}

	/* Wait for interrupts to quiesce after an FLR */
	msleep(100);

	/* Allow interrupts for other ULPs running on NIC function */
	be_intr_set(adapter, true);

	status = be_stats_init(adapter);
	if (status)
		goto ctrl_clean;

	status = be_get_initial_config(adapter);
	if (status)
		goto stats_clean;

	INIT_DELAYED_WORK(&adapter->work, be_worker);
	INIT_DELAYED_WORK(&adapter->func_recovery_work, be_func_recovery_task);
	adapter->rx_fc = adapter->tx_fc = true;

	status = be_setup(adapter);
	if (status)
		goto stats_clean;

	be_netdev_init(netdev);
	status = register_netdev(netdev);
	if (status != 0)
		goto unsetup;

	be_roce_dev_add(adapter);

	schedule_delayed_work(&adapter->func_recovery_work,
			      msecs_to_jiffies(1000));

	be_cmd_query_port_name(adapter, &port_name);

	dev_info(&pdev->dev, "%s: %s %s port %c\n", nic_name(pdev),
		 func_name(adapter), mc_name(adapter), port_name);

	return 0;

unsetup:
	be_clear(adapter);
stats_clean:
	be_stats_cleanup(adapter);
ctrl_clean:
	be_ctrl_cleanup(adapter);
free_netdev:
	free_netdev(netdev);
	pci_set_drvdata(pdev, NULL);
rel_reg:
	pci_release_regions(pdev);
disable_dev:
	pci_disable_device(pdev);
do_none:
	dev_err(&pdev->dev, "%s initialization failed\n", nic_name(pdev));
	return status;
}

static int be_suspend(struct pci_dev *pdev, pm_message_t state)
{
	struct be_adapter *adapter = pci_get_drvdata(pdev);
	struct net_device *netdev =  adapter->netdev;

	if (adapter->wol)
		be_setup_wol(adapter, true);

	cancel_delayed_work_sync(&adapter->func_recovery_work);

	netif_device_detach(netdev);
	if (netif_running(netdev)) {
		rtnl_lock();
		be_close(netdev);
		rtnl_unlock();
	}
	be_clear(adapter);

	pci_save_state(pdev);
	pci_disable_device(pdev);
	pci_set_power_state(pdev, pci_choose_state(pdev, state));
	return 0;
}

static int be_resume(struct pci_dev *pdev)
{
	int status = 0;
	struct be_adapter *adapter = pci_get_drvdata(pdev);
	struct net_device *netdev =  adapter->netdev;

	netif_device_detach(netdev);

	status = pci_enable_device(pdev);
	if (status)
		return status;

	pci_set_power_state(pdev, 0);
	pci_restore_state(pdev);

	/* tell fw we're ready to fire cmds */
	status = be_cmd_fw_init(adapter);
	if (status)
		return status;

	be_setup(adapter);
	if (netif_running(netdev)) {
		rtnl_lock();
		be_open(netdev);
		rtnl_unlock();
	}

	schedule_delayed_work(&adapter->func_recovery_work,
			      msecs_to_jiffies(1000));
	netif_device_attach(netdev);

	if (adapter->wol)
		be_setup_wol(adapter, false);

	return 0;
}

/*
 * An FLR will stop BE from DMAing any data.
 */
static void be_shutdown(struct pci_dev *pdev)
{
	struct be_adapter *adapter = pci_get_drvdata(pdev);

	if (!adapter)
		return;

	cancel_delayed_work_sync(&adapter->work);
	cancel_delayed_work_sync(&adapter->func_recovery_work);

	netif_device_detach(adapter->netdev);

	be_cmd_reset_function(adapter);

	pci_disable_device(pdev);
}

static pci_ers_result_t be_eeh_err_detected(struct pci_dev *pdev,
				pci_channel_state_t state)
{
	struct be_adapter *adapter = pci_get_drvdata(pdev);
	struct net_device *netdev =  adapter->netdev;

	dev_err(&adapter->pdev->dev, "EEH error detected\n");

	adapter->eeh_error = true;

	cancel_delayed_work_sync(&adapter->func_recovery_work);

	rtnl_lock();
	netif_device_detach(netdev);
	rtnl_unlock();

	if (netif_running(netdev)) {
		rtnl_lock();
		be_close(netdev);
		rtnl_unlock();
	}
	be_clear(adapter);

	if (state == pci_channel_io_perm_failure)
		return PCI_ERS_RESULT_DISCONNECT;

	pci_disable_device(pdev);

	/* The error could cause the FW to trigger a flash debug dump.
	 * Resetting the card while flash dump is in progress
	 * can cause it not to recover; wait for it to finish.
	 * Wait only for first function as it is needed only once per
	 * adapter.
	 */
	if (pdev->devfn == 0)
		ssleep(30);

	return PCI_ERS_RESULT_NEED_RESET;
}

static pci_ers_result_t be_eeh_reset(struct pci_dev *pdev)
{
	struct be_adapter *adapter = pci_get_drvdata(pdev);
	int status;

	dev_info(&adapter->pdev->dev, "EEH reset\n");
	be_clear_all_error(adapter);

	status = pci_enable_device(pdev);
	if (status)
		return PCI_ERS_RESULT_DISCONNECT;

	pci_set_master(pdev);
	pci_set_power_state(pdev, 0);
	pci_restore_state(pdev);

	/* Check if card is ok and fw is ready */
	dev_info(&adapter->pdev->dev,
		 "Waiting for FW to be ready after EEH reset\n");
	status = be_fw_wait_ready(adapter);
	if (status)
		return PCI_ERS_RESULT_DISCONNECT;

	pci_cleanup_aer_uncorrect_error_status(pdev);
	return PCI_ERS_RESULT_RECOVERED;
}

static void be_eeh_resume(struct pci_dev *pdev)
{
	int status = 0;
	struct be_adapter *adapter = pci_get_drvdata(pdev);
	struct net_device *netdev =  adapter->netdev;

	dev_info(&adapter->pdev->dev, "EEH resume\n");

	pci_save_state(pdev);

	/* tell fw we're ready to fire cmds */
	status = be_cmd_fw_init(adapter);
	if (status)
		goto err;

	status = be_cmd_reset_function(adapter);
	if (status)
		goto err;

	status = be_setup(adapter);
	if (status)
		goto err;

	if (netif_running(netdev)) {
		status = be_open(netdev);
		if (status)
			goto err;
	}

	schedule_delayed_work(&adapter->func_recovery_work,
			      msecs_to_jiffies(1000));
	netif_device_attach(netdev);
	return;
err:
	dev_err(&adapter->pdev->dev, "EEH resume failed\n");
}

static const struct pci_error_handlers be_eeh_handlers = {
	.error_detected = be_eeh_err_detected,
	.slot_reset = be_eeh_reset,
	.resume = be_eeh_resume,
};

static struct pci_driver be_driver = {
	.name = DRV_NAME,
	.id_table = be_dev_ids,
	.probe = be_probe,
	.remove = be_remove,
	.suspend = be_suspend,
	.resume = be_resume,
	.shutdown = be_shutdown,
	.err_handler = &be_eeh_handlers
};

static int __init be_init_module(void)
{
	if (rx_frag_size != 8192 && rx_frag_size != 4096 &&
	    rx_frag_size != 2048) {
		printk(KERN_WARNING DRV_NAME
			" : Module param rx_frag_size must be 2048/4096/8192."
			" Using 2048\n");
		rx_frag_size = 2048;
	}

	return pci_register_driver(&be_driver);
}
module_init(be_init_module);

static void __exit be_exit_module(void)
{
	pci_unregister_driver(&be_driver);
}
module_exit(be_exit_module);<|MERGE_RESOLUTION|>--- conflicted
+++ resolved
@@ -772,14 +772,9 @@
 
 	if (vlan_tx_tag_present(skb)) {
 		vlan_tag = be_get_tx_vlan_tag(adapter, skb);
-<<<<<<< HEAD
-		__vlan_put_tag(skb, htons(ETH_P_8021Q), vlan_tag);
-		skb->vlan_tci = 0;
-=======
-		skb = __vlan_put_tag(skb, vlan_tag);
+		skb = __vlan_put_tag(skb, htons(ETH_P_8021Q), vlan_tag);
 		if (skb)
 			skb->vlan_tci = 0;
->>>>>>> 60d509fa
 	}
 
 	return skb;
