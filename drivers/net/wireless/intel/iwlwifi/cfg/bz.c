--- conflicted
+++ resolved
@@ -10,11 +10,7 @@
 #include "fw/api/txq.h"
 
 /* Highest firmware API version supported */
-<<<<<<< HEAD
-#define IWL_BZ_UCODE_API_MAX	89
-=======
 #define IWL_BZ_UCODE_API_MAX	90
->>>>>>> 0c383648
 
 /* Lowest firmware API version supported */
 #define IWL_BZ_UCODE_API_MIN	80
@@ -153,11 +149,8 @@
 };
 
 const char iwl_bz_name[] = "Intel(R) TBD Bz device";
-<<<<<<< HEAD
-=======
 const char iwl_fm_name[] = "Intel(R) Wi-Fi 7 BE201 320MHz";
 const char iwl_gl_name[] = "Intel(R) Wi-Fi 7 BE200 320MHz";
->>>>>>> 0c383648
 const char iwl_mtp_name[] = "Intel(R) Wi-Fi 7 BE202 160MHz";
 
 const struct iwl_cfg iwl_cfg_bz = {
