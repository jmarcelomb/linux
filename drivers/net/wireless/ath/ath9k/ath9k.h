--- conflicted
+++ resolved
@@ -251,16 +251,9 @@
 	int tidno;
 	int baw_head;   /* first un-acked tx buffer */
 	int baw_tail;   /* next unused tx buffer slot */
-<<<<<<< HEAD
-	int sched;
-	int paused;
-	u8 state;
-	bool stop_cb;
-=======
 	bool sched;
 	bool paused;
 	bool active;
->>>>>>> 4f288f08
 };
 
 struct ath_node {
@@ -354,8 +347,7 @@
 void ath_tx_edma_tasklet(struct ath_softc *sc);
 int ath_tx_aggr_start(struct ath_softc *sc, struct ieee80211_sta *sta,
 		      u16 tid, u16 *ssn);
-bool ath_tx_aggr_stop(struct ath_softc *sc, struct ieee80211_sta *sta, u16 tid,
-		      bool flush);
+void ath_tx_aggr_stop(struct ath_softc *sc, struct ieee80211_sta *sta, u16 tid);
 void ath_tx_aggr_resume(struct ath_softc *sc, struct ieee80211_sta *sta, u16 tid);
 
 void ath_tx_aggr_wakeup(struct ath_softc *sc, struct ath_node *an);
