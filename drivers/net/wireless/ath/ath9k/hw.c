--- conflicted
+++ resolved
@@ -388,10 +388,7 @@
 		ah->config.ht_enable = 0;
 
 	ah->config.rx_intr_mitigation = true;
-<<<<<<< HEAD
-=======
 	ah->config.pcieSerDesWrite = true;
->>>>>>> 88c1f4f6
 
 	/*
 	 * We need this for PCI devices only (Cardbus, PCI, miniPCI)
