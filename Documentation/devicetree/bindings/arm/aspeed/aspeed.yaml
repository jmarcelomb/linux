# SPDX-License-Identifier: GPL-2.0-only OR BSD-2-Clause
%YAML 1.2
---
$id: http://devicetree.org/schemas/arm/aspeed/aspeed.yaml#
$schema: http://devicetree.org/meta-schemas/core.yaml#

title: Aspeed SoC based boards

maintainers:
  - Joel Stanley <joel@jms.id.au>

properties:
  $nodename:
    const: '/'
  compatible:
    oneOf:
      - description: AST2400 based boards
        items:
          - enum:
              - delta,ahe50dc-bmc
              - facebook,galaxy100-bmc
              - facebook,wedge100-bmc
              - facebook,wedge40-bmc
              - microsoft,olympus-bmc
              - quanta,q71l-bmc
              - tyan,palmetto-bmc
              - yadro,vesnin-bmc
          - const: aspeed,ast2400

      - description: AST2500 based boards
        items:
          - enum:
              - amd,daytonax-bmc
              - amd,ethanolx-bmc
              - ampere,mtjade-bmc
              - aspeed,ast2500-evb
              - asrock,e3c246d4i-bmc
              - asrock,e3c256d4i-bmc
              - asrock,romed8hm3-bmc
              - asrock,spc621d8hm3-bmc
              - asrock,x570d4u-bmc
              - bytedance,g220a-bmc
              - facebook,cmm-bmc
              - facebook,minipack-bmc
              - facebook,tiogapass-bmc
              - facebook,yamp-bmc
              - facebook,yosemitev2-bmc
              - facebook,wedge400-bmc
              - hxt,stardragon4800-rep2-bmc
              - ibm,mihawk-bmc
              - ibm,mowgli-bmc
              - ibm,romulus-bmc
              - ibm,swift-bmc
              - ibm,witherspoon-bmc
              - ingrasys,zaius-bmc
              - inspur,fp5280g2-bmc
              - inspur,nf5280m6-bmc
              - inspur,on5263m5-bmc
              - intel,s2600wf-bmc
              - inventec,lanyang-bmc
              - lenovo,hr630-bmc
              - lenovo,hr855xg2-bmc
              - portwell,neptune-bmc
              - qcom,centriq2400-rep-bmc
              - supermicro,x11spi-bmc
              - tyan,s7106-bmc
              - tyan,s8036-bmc
              - yadro,nicole-bmc
              - yadro,vegman-n110-bmc
              - yadro,vegman-rx20-bmc
              - yadro,vegman-sx20-bmc
          - const: aspeed,ast2500

      - description: AST2600 based boards
        items:
          - enum:
              - ampere,mtmitchell-bmc
              - aspeed,ast2600-evb
              - aspeed,ast2600-evb-a1
              - asus,x4tf-bmc
              - facebook,bletchley-bmc
              - facebook,cloudripper-bmc
              - facebook,elbert-bmc
              - facebook,fuji-bmc
              - facebook,greatlakes-bmc
<<<<<<< HEAD
=======
              - facebook,harma-bmc
>>>>>>> 0c383648
              - facebook,minerva-cmc
              - facebook,yosemite4-bmc
              - ibm,everest-bmc
              - ibm,rainier-bmc
              - ibm,system1-bmc
              - ibm,tacoma-bmc
              - inventec,starscream-bmc
              - inventec,transformer-bmc
              - jabil,rbp-bmc
              - qcom,dc-scm-v1-bmc
              - quanta,s6q-bmc
              - ufispace,ncplite-bmc
          - const: aspeed,ast2600

additionalProperties: true<|MERGE_RESOLUTION|>--- conflicted
+++ resolved
@@ -83,10 +83,7 @@
               - facebook,elbert-bmc
               - facebook,fuji-bmc
               - facebook,greatlakes-bmc
-<<<<<<< HEAD
-=======
               - facebook,harma-bmc
->>>>>>> 0c383648
               - facebook,minerva-cmc
               - facebook,yosemite4-bmc
               - ibm,everest-bmc
